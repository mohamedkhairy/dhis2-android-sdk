/*
 * Copyright (c) 2016, University of Oslo
 *
 * All rights reserved.
 * Redistribution and use in source and binary forms, with or without
 * modification, are permitted provided that the following conditions are met:
 * Redistributions of source code must retain the above copyright notice, this
 * list of conditions and the following disclaimer.
 *
 * Redistributions in binary form must reproduce the above copyright notice,
 * this list of conditions and the following disclaimer in the documentation
 * and/or other materials provided with the distribution.
 * Neither the name of the HISP project nor the names of its contributors may
 * be used to endorse or promote products derived from this software without
 * specific prior written permission.
 *
 * THIS SOFTWARE IS PROVIDED BY THE COPYRIGHT HOLDERS AND CONTRIBUTORS "AS IS" AND
 * ANY EXPRESS OR IMPLIED WARRANTIES, INCLUDING, BUT NOT LIMITED TO, THE IMPLIED
 * WARRANTIES OF MERCHANTABILITY AND FITNESS FOR A PARTICULAR PURPOSE ARE
 * DISCLAIMED. IN NO EVENT SHALL THE COPYRIGHT OWNER OR CONTRIBUTORS BE LIABLE FOR
 * ANY DIRECT, INDIRECT, INCIDENTAL, SPECIAL, EXEMPLARY, OR CONSEQUENTIAL DAMAGES
 * (INCLUDING, BUT NOT LIMITED TO, PROCUREMENT OF SUBSTITUTE GOODS OR SERVICES;
 * LOSS OF USE, DATA, OR PROFITS; OR BUSINESS INTERRUPTION) HOWEVER CAUSED AND ON
 * ANY THEORY OF LIABILITY, WHETHER IN CONTRACT, STRICT LIABILITY, OR TORT
 * (INCLUDING NEGLIGENCE OR OTHERWISE) ARISING IN ANY WAY OUT OF THE USE OF THIS
 * SOFTWARE, EVEN IF ADVISED OF THE POSSIBILITY OF SUCH DAMAGE.
 */

package org.hisp.dhis.client.sdk.android.user;


import org.hisp.dhis.client.sdk.core.common.network.Configuration;
import org.hisp.dhis.client.sdk.core.common.network.UserCredentials;
import org.hisp.dhis.client.sdk.core.common.preferences.IConfigurationPreferences;
import org.hisp.dhis.client.sdk.core.common.preferences.IUserPreferences;
import org.hisp.dhis.client.sdk.core.user.IAssignedProgramsController;
import org.hisp.dhis.client.sdk.core.user.IUserAccountController;
import org.hisp.dhis.client.sdk.core.user.IUserAccountStore;
import org.hisp.dhis.client.sdk.models.user.UserAccount;

import java.util.List;

import rx.Observable;
import rx.Subscriber;

public class UserAccountScope implements IUserAccountScope {
    private final IUserAccountController mUserAccountController;
    private final IUserPreferences mUserPreferences;
    private final IConfigurationPreferences mConfigurationPreferences;
<<<<<<< HEAD
    private final IAssignedProgramsController mAssignedProgramsController;

    public UserAccountScope(IUserAccountController userAccountController,
                            IUserPreferences userPreferences,
                            IConfigurationPreferences configurationPreferences, IAssignedProgramsController mAssignedProgramsController) {
        mUserAccountController = userAccountController;
        mUserPreferences = userPreferences;
        mConfigurationPreferences = configurationPreferences;
        this.mAssignedProgramsController = mAssignedProgramsController;
=======
    private final IUserAccountStore mUserAccountStore;

    public UserAccountScope(IUserAccountController userAccountController,
                            IUserPreferences userPreferences,
                            IConfigurationPreferences configurationPreferences,
                            IUserAccountStore userAccountStore) {
        mUserAccountController = userAccountController;
        mUserPreferences = userPreferences;
        mConfigurationPreferences = configurationPreferences;
        mUserAccountStore = userAccountStore;
>>>>>>> f2657164
    }

    @Override
    public Observable<UserAccount> signIn(final Configuration configuration, final String username, final String password) {
        return Observable.create(new Observable.OnSubscribe<UserAccount>() {

            @Override
            public void call(Subscriber<? super UserAccount> subscriber) {
                try {
                    if (mUserPreferences.isUserConfirmed()) {
                        throw new IllegalArgumentException("User is already signed in");
                    }

                    mConfigurationPreferences.save(configuration);

                    UserCredentials userCredentials = new UserCredentials(username, password);
                    mUserPreferences.save(userCredentials);

                    UserAccount userAccount = mUserAccountController.updateAccount();
                    subscriber.onNext(userAccount);
                } catch (Throwable throwable) {
                    subscriber.onError(throwable);
                }

                subscriber.onCompleted();
            }
        });
    }

    @Override
    public Observable<Boolean> isSignedIn() {
        return Observable.create(new Observable.OnSubscribe<Boolean>() {

            @Override
            public void call(Subscriber<? super Boolean> subscriber) {
                try {
                    if (mUserPreferences.isUserConfirmed()) {
                        subscriber.onNext(true);
                    }
                } catch (Throwable throwable) {
                    subscriber.onError(throwable);
                }

                subscriber.onCompleted();
            }
        });
    }

    @Override
    public Observable<Boolean> signOut() {
        return Observable.create(new Observable.OnSubscribe<Boolean>() {

            @Override
            public void call(Subscriber<? super Boolean> subscriber) {
                try {
                    subscriber.onNext(mUserPreferences.clear());
                } catch (Throwable throwable) {
                    subscriber.onError(throwable);
                }

                subscriber.onCompleted();
            }
        });
    }

    @Override
<<<<<<< HEAD
    public void syncAssignedPrograms() {
        mAssignedProgramsController.sync();
=======
    public Observable<UserAccount> account() {
        return Observable.create(new Observable.OnSubscribe<UserAccount>() {
            @Override
            public void call(Subscriber<? super UserAccount> subscriber) {
                try {
                    List<UserAccount> userAccounts = mUserAccountStore.queryAll();
                    if (userAccounts != null && !userAccounts.isEmpty()) {
                        for (UserAccount userAccount : userAccounts) {
                            subscriber.onNext(userAccount);
                        }
                    }
                } catch (Throwable throwable) {
                    subscriber.onError(throwable);
                }

                subscriber.onCompleted();
            }
        });
>>>>>>> f2657164
    }
}<|MERGE_RESOLUTION|>--- conflicted
+++ resolved
@@ -47,28 +47,18 @@
     private final IUserAccountController mUserAccountController;
     private final IUserPreferences mUserPreferences;
     private final IConfigurationPreferences mConfigurationPreferences;
-<<<<<<< HEAD
     private final IAssignedProgramsController mAssignedProgramsController;
+    private final IUserAccountStore mUserAccountStore;
 
     public UserAccountScope(IUserAccountController userAccountController,
                             IUserPreferences userPreferences,
-                            IConfigurationPreferences configurationPreferences, IAssignedProgramsController mAssignedProgramsController) {
+                            IConfigurationPreferences configurationPreferences, IAssignedProgramsController mAssignedProgramsController,
+                            IUserAccountStore userAccountStore) {
         mUserAccountController = userAccountController;
         mUserPreferences = userPreferences;
         mConfigurationPreferences = configurationPreferences;
         this.mAssignedProgramsController = mAssignedProgramsController;
-=======
-    private final IUserAccountStore mUserAccountStore;
-
-    public UserAccountScope(IUserAccountController userAccountController,
-                            IUserPreferences userPreferences,
-                            IConfigurationPreferences configurationPreferences,
-                            IUserAccountStore userAccountStore) {
-        mUserAccountController = userAccountController;
-        mUserPreferences = userPreferences;
-        mConfigurationPreferences = configurationPreferences;
         mUserAccountStore = userAccountStore;
->>>>>>> f2657164
     }
 
     @Override
@@ -135,10 +125,11 @@
     }
 
     @Override
-<<<<<<< HEAD
+
     public void syncAssignedPrograms() {
         mAssignedProgramsController.sync();
-=======
+    }
+
     public Observable<UserAccount> account() {
         return Observable.create(new Observable.OnSubscribe<UserAccount>() {
             @Override
@@ -157,6 +148,5 @@
                 subscriber.onCompleted();
             }
         });
->>>>>>> f2657164
     }
 }