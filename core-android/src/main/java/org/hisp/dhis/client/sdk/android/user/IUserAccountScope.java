--- conflicted
+++ resolved
@@ -45,9 +45,7 @@
 
     Observable<Boolean> signOut();
 
-<<<<<<< HEAD
     void syncAssignedPrograms();
-=======
+
     Observable<UserAccount> account();
->>>>>>> f2657164
 }