--- conflicted
+++ resolved
@@ -75,14 +75,9 @@
                 systemInfo.getLastAnalyticsTableSuccess());
 
         return isBuildTimeSaved && isServerDateSaved &&
-<<<<<<< HEAD
-                isCalendarSaved && isDateFormatSaved && isKeyVersionSaved &&
-                isAnalyticsSyncSaved && isLastTableSuccessSaved;
-=======
                 isCalendarSaved && isDateFormatSaved &&
                 isKeyVersionSaved && isAnalyticsSyncSaved &&
                 isLastTableSuccessSaved;
->>>>>>> 5ba50353
     }
 
     @Override
