/*
 * Copyright (c) 2016, University of Oslo
 *
 * All rights reserved.
 * Redistribution and use in source and binary forms, with or without
 * modification, are permitted provided that the following conditions are met:
 * Redistributions of source code must retain the above copyright notice, this
 * list of conditions and the following disclaimer.
 *
 * Redistributions in binary form must reproduce the above copyright notice,
 * this list of conditions and the following disclaimer in the documentation
 * and/or other materials provided with the distribution.
 * Neither the name of the HISP project nor the names of its contributors may
 * be used to endorse or promote products derived from this software without
 * specific prior written permission.
 *
 * THIS SOFTWARE IS PROVIDED BY THE COPYRIGHT HOLDERS AND CONTRIBUTORS "AS IS" AND
 * ANY EXPRESS OR IMPLIED WARRANTIES, INCLUDING, BUT NOT LIMITED TO, THE IMPLIED
 * WARRANTIES OF MERCHANTABILITY AND FITNESS FOR A PARTICULAR PURPOSE ARE
 * DISCLAIMED. IN NO EVENT SHALL THE COPYRIGHT OWNER OR CONTRIBUTORS BE LIABLE FOR
 * ANY DIRECT, INDIRECT, INCIDENTAL, SPECIAL, EXEMPLARY, OR CONSEQUENTIAL DAMAGES
 * (INCLUDING, BUT NOT LIMITED TO, PROCUREMENT OF SUBSTITUTE GOODS OR SERVICES;
 * LOSS OF USE, DATA, OR PROFITS; OR BUSINESS INTERRUPTION) HOWEVER CAUSED AND ON
 * ANY THEORY OF LIABILITY, WHETHER IN CONTRACT, STRICT LIABILITY, OR TORT
 * (INCLUDING NEGLIGENCE OR OTHERWISE) ARISING IN ANY WAY OUT OF THE USE OF THIS
 * SOFTWARE, EVEN IF ADVISED OF THE POSSIBILITY OF SUCH DAMAGE.
 */

package org.hisp.dhis.client.sdk.android.api.persistence;

import android.content.Context;

import com.raizlabs.android.dbflow.config.FlowManager;

import org.hisp.dhis.client.sdk.android.api.persistence.flow.EventFlow;
import org.hisp.dhis.client.sdk.android.common.StateStore;
import org.hisp.dhis.client.sdk.android.dataelement.DataElementStore;
import org.hisp.dhis.client.sdk.android.event.EventStore;
import org.hisp.dhis.client.sdk.android.optionset.OptionSetStore;
import org.hisp.dhis.client.sdk.android.optionset.OptionStore;
import org.hisp.dhis.client.sdk.android.organisationunit.OrganisationUnitStore;
import org.hisp.dhis.client.sdk.android.program.ProgramIndicatorStore;
import org.hisp.dhis.client.sdk.android.program.ProgramRuleActionStore;
import org.hisp.dhis.client.sdk.android.program.ProgramRuleStore;
import org.hisp.dhis.client.sdk.android.program.ProgramRuleVariableStore;
import org.hisp.dhis.client.sdk.android.program.ProgramStageDataElementStore;
import org.hisp.dhis.client.sdk.android.program.ProgramStageSectionStore;
import org.hisp.dhis.client.sdk.android.program.ProgramStageStore;
import org.hisp.dhis.client.sdk.android.program.ProgramStore;
<<<<<<< HEAD
import org.hisp.dhis.client.sdk.android.trackedentity.TrackedEntityAttributeStore;
=======
import org.hisp.dhis.client.sdk.android.trackedentity.TrackedEntityDataValueStore;
>>>>>>> 05290ecb
import org.hisp.dhis.client.sdk.android.user.UserAccountStore;
import org.hisp.dhis.client.sdk.core.common.IStateStore;
import org.hisp.dhis.client.sdk.core.common.persistence.IPersistenceModule;
import org.hisp.dhis.client.sdk.core.common.persistence.ITransactionManager;
import org.hisp.dhis.client.sdk.core.dataelement.IDataElementStore;
import org.hisp.dhis.client.sdk.core.event.IEventStore;
import org.hisp.dhis.client.sdk.core.optionset.IOptionSetStore;
import org.hisp.dhis.client.sdk.core.optionset.IOptionStore;
import org.hisp.dhis.client.sdk.core.organisationunit.IOrganisationUnitStore;
import org.hisp.dhis.client.sdk.core.program.IProgramIndicatorStore;
import org.hisp.dhis.client.sdk.core.program.IProgramRuleActionStore;
import org.hisp.dhis.client.sdk.core.program.IProgramRuleStore;
import org.hisp.dhis.client.sdk.core.program.IProgramRuleVariableStore;
import org.hisp.dhis.client.sdk.core.program.IProgramStageDataElementStore;
import org.hisp.dhis.client.sdk.core.program.IProgramStageSectionStore;
import org.hisp.dhis.client.sdk.core.program.IProgramStageStore;
import org.hisp.dhis.client.sdk.core.program.IProgramStore;
<<<<<<< HEAD
import org.hisp.dhis.client.sdk.core.trackedentity.ITrackedEntityAttributeStore;
=======
import org.hisp.dhis.client.sdk.core.trackedentity.ITrackedEntityDataValueStore;
>>>>>>> 05290ecb
import org.hisp.dhis.client.sdk.core.user.IUserAccountStore;

public class PersistenceModule implements IPersistenceModule {
    private final ITransactionManager transactionManager;
    private final IStateStore stateStore;
    private final IUserAccountStore userAccountStore;
    private final IProgramStore programStore;
    private final IProgramStageStore programStageStore;
    private final IProgramStageSectionStore programStageSectionStore;
<<<<<<< HEAD
    private final IProgramRuleStore programRuleStore;
    private final IProgramRuleActionStore programRuleActionStore;
    private final IProgramRuleVariableStore programRuleVariableStore;
    private final IProgramIndicatorStore programIndicatorStore;
    private final ITrackedEntityAttributeStore trackedEntityAttributeStore;
=======
    private final IProgramStageDataElementStore programStageDataElementStore;
>>>>>>> 05290ecb
    private final IOrganisationUnitStore organisationUnitStore;
    private final IEventStore eventStore;
    private final ITrackedEntityDataValueStore trackedEntityDataValueStore;
    private final IDataElementStore dataElementStore;
    private final IOptionStore optionStore;
    private final IOptionSetStore optionSetStore;

    public PersistenceModule(Context context) {
        FlowManager.init(context);

        transactionManager = new TransactionManager();
        stateStore = new StateStore(EventFlow.MAPPER);

        programStore = new ProgramStore(transactionManager);
        programStageStore = new ProgramStageStore(transactionManager);
        programStageSectionStore = new ProgramStageSectionStore(transactionManager);
<<<<<<< HEAD
        programStageDataElementStore = new ProgramStageDataElementStore();
        programRuleStore = new ProgramRuleStore(transactionManager);
        programRuleActionStore = new ProgramRuleActionStore();
        programRuleVariableStore = new ProgramRuleVariableStore();
        programIndicatorStore = new ProgramIndicatorStore();
        trackedEntityAttributeStore = new TrackedEntityAttributeStore();
=======
        programStageDataElementStore = new ProgramStageDataElementStore(transactionManager);
        dataElementStore = new DataElementStore();

>>>>>>> 05290ecb
        userAccountStore = new UserAccountStore();
        organisationUnitStore = new OrganisationUnitStore(transactionManager);

        trackedEntityDataValueStore = new TrackedEntityDataValueStore();
        eventStore = new EventStore(stateStore, trackedEntityDataValueStore, transactionManager);

        optionStore = new OptionStore();
        optionSetStore = new OptionSetStore();
    }

    @Override
    public ITransactionManager getTransactionManager() {
        return transactionManager;
    }

    @Override
    public IStateStore getStateStore() {
        return stateStore;
    }

    @Override
    public IUserAccountStore getUserAccountStore() {
        return userAccountStore;
    }

    @Override
    public IProgramStore getProgramStore() {
        return programStore;
    }

    @Override
    public IProgramStageStore getProgramStageStore() {
        return programStageStore;
    }

    @Override
    public IProgramStageSectionStore getProgramStageSectionStore() {
        return programStageSectionStore;
    }

    @Override
    public IProgramStageDataElementStore getProgramStageDataElementStore() {
        return programStageDataElementStore;
    }

    @Override
    public IProgramRuleStore getProgramRuleStore() {
        return programRuleStore;
    }

    @Override
    public IProgramRuleActionStore getProgramRuleActionStore() {
        return programRuleActionStore;
    }

    @Override
    public IProgramRuleVariableStore getProgramRuleVariableStore() {
        return programRuleVariableStore;
    }

    @Override
    public IProgramIndicatorStore getProgramIndicatorStore() {
        return programIndicatorStore;
    }

    @Override
    public ITrackedEntityAttributeStore getTrackedEntityAttributeStore() {
        return trackedEntityAttributeStore;
    }

    @Override
    public IOrganisationUnitStore getOrganisationUnitStore() {
        return organisationUnitStore;
    }

    @Override
    public IEventStore getEventStore() {
        return eventStore;
    }

    @Override
    public ITrackedEntityDataValueStore getTrackedEntityDataValueStore() {
        return trackedEntityDataValueStore;
    }

    @Override
    public IDataElementStore getDataElementStore() {
        return dataElementStore;
    }

    @Override
    public IOptionSetStore getOptionSetStore() {
        return optionSetStore;
    }

    @Override
    public IOptionStore getOptionStore() {
        return optionStore;
    }

    @Override
    public boolean deleteAllTables() {
        return userAccountStore.deleteAll() &&
                organisationUnitStore.deleteAll() &&
                stateStore.deleteAll() &&
                programStore.deleteAll() &&
                programStageStore.deleteAll() &&
                programStageSectionStore.deleteAll() &&
                dataElementStore.deleteAll() &&
                eventStore.deleteAll() &&
                trackedEntityDataValueStore.deleteAll();
    }
}<|MERGE_RESOLUTION|>--- conflicted
+++ resolved
@@ -47,11 +47,8 @@
 import org.hisp.dhis.client.sdk.android.program.ProgramStageSectionStore;
 import org.hisp.dhis.client.sdk.android.program.ProgramStageStore;
 import org.hisp.dhis.client.sdk.android.program.ProgramStore;
-<<<<<<< HEAD
 import org.hisp.dhis.client.sdk.android.trackedentity.TrackedEntityAttributeStore;
-=======
 import org.hisp.dhis.client.sdk.android.trackedentity.TrackedEntityDataValueStore;
->>>>>>> 05290ecb
 import org.hisp.dhis.client.sdk.android.user.UserAccountStore;
 import org.hisp.dhis.client.sdk.core.common.IStateStore;
 import org.hisp.dhis.client.sdk.core.common.persistence.IPersistenceModule;
@@ -69,11 +66,8 @@
 import org.hisp.dhis.client.sdk.core.program.IProgramStageSectionStore;
 import org.hisp.dhis.client.sdk.core.program.IProgramStageStore;
 import org.hisp.dhis.client.sdk.core.program.IProgramStore;
-<<<<<<< HEAD
 import org.hisp.dhis.client.sdk.core.trackedentity.ITrackedEntityAttributeStore;
-=======
 import org.hisp.dhis.client.sdk.core.trackedentity.ITrackedEntityDataValueStore;
->>>>>>> 05290ecb
 import org.hisp.dhis.client.sdk.core.user.IUserAccountStore;
 
 public class PersistenceModule implements IPersistenceModule {
@@ -83,15 +77,12 @@
     private final IProgramStore programStore;
     private final IProgramStageStore programStageStore;
     private final IProgramStageSectionStore programStageSectionStore;
-<<<<<<< HEAD
     private final IProgramRuleStore programRuleStore;
     private final IProgramRuleActionStore programRuleActionStore;
     private final IProgramRuleVariableStore programRuleVariableStore;
     private final IProgramIndicatorStore programIndicatorStore;
     private final ITrackedEntityAttributeStore trackedEntityAttributeStore;
-=======
     private final IProgramStageDataElementStore programStageDataElementStore;
->>>>>>> 05290ecb
     private final IOrganisationUnitStore organisationUnitStore;
     private final IEventStore eventStore;
     private final ITrackedEntityDataValueStore trackedEntityDataValueStore;
@@ -104,22 +95,17 @@
 
         transactionManager = new TransactionManager();
         stateStore = new StateStore(EventFlow.MAPPER);
-
         programStore = new ProgramStore(transactionManager);
         programStageStore = new ProgramStageStore(transactionManager);
         programStageSectionStore = new ProgramStageSectionStore(transactionManager);
-<<<<<<< HEAD
-        programStageDataElementStore = new ProgramStageDataElementStore();
         programRuleStore = new ProgramRuleStore(transactionManager);
         programRuleActionStore = new ProgramRuleActionStore();
         programRuleVariableStore = new ProgramRuleVariableStore();
         programIndicatorStore = new ProgramIndicatorStore();
         trackedEntityAttributeStore = new TrackedEntityAttributeStore();
-=======
         programStageDataElementStore = new ProgramStageDataElementStore(transactionManager);
         dataElementStore = new DataElementStore();
 
->>>>>>> 05290ecb
         userAccountStore = new UserAccountStore();
         organisationUnitStore = new OrganisationUnitStore(transactionManager);
 
