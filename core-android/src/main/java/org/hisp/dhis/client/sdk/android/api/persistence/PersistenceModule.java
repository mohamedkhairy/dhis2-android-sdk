/*
 * Copyright (c) 2016, University of Oslo
 *
 * All rights reserved.
 * Redistribution and use in source and binary forms, with or without
 * modification, are permitted provided that the following conditions are met:
 * Redistributions of source code must retain the above copyright notice, this
 * list of conditions and the following disclaimer.
 *
 * Redistributions in binary form must reproduce the above copyright notice,
 * this list of conditions and the following disclaimer in the documentation
 * and/or other materials provided with the distribution.
 * Neither the name of the HISP project nor the names of its contributors may
 * be used to endorse or promote products derived from this software without
 * specific prior written permission.
 *
 * THIS SOFTWARE IS PROVIDED BY THE COPYRIGHT HOLDERS AND CONTRIBUTORS "AS IS" AND
 * ANY EXPRESS OR IMPLIED WARRANTIES, INCLUDING, BUT NOT LIMITED TO, THE IMPLIED
 * WARRANTIES OF MERCHANTABILITY AND FITNESS FOR A PARTICULAR PURPOSE ARE
 * DISCLAIMED. IN NO EVENT SHALL THE COPYRIGHT OWNER OR CONTRIBUTORS BE LIABLE FOR
 * ANY DIRECT, INDIRECT, INCIDENTAL, SPECIAL, EXEMPLARY, OR CONSEQUENTIAL DAMAGES
 * (INCLUDING, BUT NOT LIMITED TO, PROCUREMENT OF SUBSTITUTE GOODS OR SERVICES;
 * LOSS OF USE, DATA, OR PROFITS; OR BUSINESS INTERRUPTION) HOWEVER CAUSED AND ON
 * ANY THEORY OF LIABILITY, WHETHER IN CONTRACT, STRICT LIABILITY, OR TORT
 * (INCLUDING NEGLIGENCE OR OTHERWISE) ARISING IN ANY WAY OUT OF THE USE OF THIS
 * SOFTWARE, EVEN IF ADVISED OF THE POSSIBILITY OF SUCH DAMAGE.
 */

package org.hisp.dhis.client.sdk.android.api.persistence;

import android.content.Context;

import com.raizlabs.android.dbflow.config.FlowManager;

import org.hisp.dhis.client.sdk.android.dataelement.DataElementStore;
import org.hisp.dhis.client.sdk.android.event.EventStore2;
import org.hisp.dhis.client.sdk.android.organisationunit.OrganisationUnitStore;
import org.hisp.dhis.client.sdk.android.program.ProgramStageDataElementStore;
import org.hisp.dhis.client.sdk.android.program.ProgramStageSectionStore2;
import org.hisp.dhis.client.sdk.android.program.ProgramStageStore2;
import org.hisp.dhis.client.sdk.android.program.ProgramStore2;
import org.hisp.dhis.client.sdk.android.user.UserAccountStore;
import org.hisp.dhis.client.sdk.core.common.persistence.IPersistenceModule;
import org.hisp.dhis.client.sdk.core.common.persistence.ITransactionManager;
import org.hisp.dhis.client.sdk.core.dataelement.IDataElementStore;
import org.hisp.dhis.client.sdk.core.event.IEventStore;
import org.hisp.dhis.client.sdk.core.organisationunit.IOrganisationUnitStore;
import org.hisp.dhis.client.sdk.core.program.IProgramStageDataElementStore;
import org.hisp.dhis.client.sdk.core.program.IProgramStageSectionStore;
import org.hisp.dhis.client.sdk.core.program.IProgramStageStore;
import org.hisp.dhis.client.sdk.core.program.IProgramStore;
import org.hisp.dhis.client.sdk.core.user.IUserAccountStore;

public class PersistenceModule implements IPersistenceModule {
    private final ITransactionManager transactionManager;
    private final IUserAccountStore userAccountStore;
    private final IProgramStore programStore;
    private final IProgramStageStore programStageStore;
    private final IProgramStageSectionStore programStageSectionStore;
    private final IOrganisationUnitStore organisationUnitStore;
    private final IEventStore eventStore;
<<<<<<< HEAD
    private final IProgramStageDataElementStore programStageDataElementStore;
=======
    private final IDataElementStore dataElementStore;
>>>>>>> f288ca18

    public PersistenceModule(Context context) {
        FlowManager.init(context);

        transactionManager = new TransactionManager();
        programStore = new ProgramStore2(transactionManager);
        programStageStore = new ProgramStageStore2(transactionManager);
        programStageSectionStore = new ProgramStageSectionStore2();
        programStageDataElementStore = new ProgramStageDataElementStore(transactionManager);
        userAccountStore = new UserAccountStore();
        organisationUnitStore = new OrganisationUnitStore(transactionManager);
        eventStore = new EventStore2(transactionManager);
        dataElementStore = new DataElementStore(transactionManager);
    }

    @Override
    public ITransactionManager getTransactionManager() {
        return transactionManager;
    }

    @Override
    public IUserAccountStore getUserAccountStore() {
        return userAccountStore;
    }

    @Override
    public IProgramStore getProgramStore() {
        return programStore;
    }

    @Override
    public IProgramStageStore getProgramStageStore() {
        return programStageStore;
    }

    @Override
    public IProgramStageSectionStore getProgramStageSectionStore() {
        return programStageSectionStore;
    }

    @Override
    public IProgramStageDataElementStore getProgramStageDataElementStore() {
        return programStageDataElementStore;
    }

    @Override
    public IOrganisationUnitStore getOrganisationUnitStore() {
        return organisationUnitStore;
    }

    @Override
    public IEventStore getEventStore() {
        return eventStore;
    }

    @Override
    public IDataElementStore getDataElementStore() {
        return dataElementStore;
    }

    @Override
    public boolean deleteAllTables() {
        return organisationUnitStore.deleteAll() &&
                userAccountStore.deleteAll() && programStore.deleteAll();
    }
}<|MERGE_RESOLUTION|>--- conflicted
+++ resolved
@@ -59,11 +59,8 @@
     private final IProgramStageSectionStore programStageSectionStore;
     private final IOrganisationUnitStore organisationUnitStore;
     private final IEventStore eventStore;
-<<<<<<< HEAD
     private final IProgramStageDataElementStore programStageDataElementStore;
-=======
     private final IDataElementStore dataElementStore;
->>>>>>> f288ca18
 
     public PersistenceModule(Context context) {
         FlowManager.init(context);
@@ -127,6 +124,9 @@
     @Override
     public boolean deleteAllTables() {
         return organisationUnitStore.deleteAll() &&
-                userAccountStore.deleteAll() && programStore.deleteAll();
+                userAccountStore.deleteAll() && programStore.deleteAll()
+                && dataElementStore.deleteAll() && programStageStore.deleteAll()
+                && programStageDataElementStore.deleteAll() && programStageSectionStore.deleteAll()
+                && eventStore.deleteAll();
     }
 }