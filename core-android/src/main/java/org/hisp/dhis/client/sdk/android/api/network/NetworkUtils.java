/*
 * Copyright (c) 2016, University of Oslo
 *
 * All rights reserved.
 * Redistribution and use in source and binary forms, with or without
 * modification, are permitted provided that the following conditions are met:
 * Redistributions of source code must retain the above copyright notice, this
 * list of conditions and the following disclaimer.
 *
 * Redistributions in binary form must reproduce the above copyright notice,
 * this list of conditions and the following disclaimer in the documentation
 * and/or other materials provided with the distribution.
 * Neither the name of the HISP project nor the names of its contributors may
 * be used to endorse or promote products derived from this software without
 * specific prior written permission.
 *
 * THIS SOFTWARE IS PROVIDED BY THE COPYRIGHT HOLDERS AND CONTRIBUTORS "AS IS" AND
 * ANY EXPRESS OR IMPLIED WARRANTIES, INCLUDING, BUT NOT LIMITED TO, THE IMPLIED
 * WARRANTIES OF MERCHANTABILITY AND FITNESS FOR A PARTICULAR PURPOSE ARE
 * DISCLAIMED. IN NO EVENT SHALL THE COPYRIGHT OWNER OR CONTRIBUTORS BE LIABLE FOR
 * ANY DIRECT, INDIRECT, INCIDENTAL, SPECIAL, EXEMPLARY, OR CONSEQUENTIAL DAMAGES
 * (INCLUDING, BUT NOT LIMITED TO, PROCUREMENT OF SUBSTITUTE GOODS OR SERVICES;
 * LOSS OF USE, DATA, OR PROFITS; OR BUSINESS INTERRUPTION) HOWEVER CAUSED AND ON
 * ANY THEORY OF LIABILITY, WHETHER IN CONTRACT, STRICT LIABILITY, OR TORT
 * (INCLUDING NEGLIGENCE OR OTHERWISE) ARISING IN ANY WAY OUT OF THE USE OF THIS
 * SOFTWARE, EVEN IF ADVISED OF THE POSSIBILITY OF SUCH DAMAGE.
 */

package org.hisp.dhis.client.sdk.android.api.network;

import android.support.annotation.NonNull;
import android.support.annotation.Nullable;

import org.hisp.dhis.client.sdk.android.api.utils.CollectionUtils;
import org.hisp.dhis.client.sdk.core.common.Fields;
import org.hisp.dhis.client.sdk.core.common.network.ApiException;
import org.joda.time.DateTime;

import java.io.IOException;
import java.util.ArrayList;
import java.util.HashMap;
import java.util.List;
import java.util.Map;
import java.util.Set;

import retrofit2.Call;
import retrofit2.Response;

public class NetworkUtils {

    private NetworkUtils() {
        // no instances
    }

    @NonNull
    public static <T> List<T> getCollection(
            @NonNull ApiResource<T> apiResource, @NonNull Fields fields,
<<<<<<< HEAD
            @Nullable DateTime lastUpdated, @Nullable Set<String> uids) {
        return getCollection(apiResource, "id", fields, lastUpdated, uids);
    }

    @NonNull
    public static <T> List<T> getCollection(
            @NonNull ApiResource<T> apiResource, @NonNull String idProperty,
            @NonNull Fields fields, @Nullable DateTime lastUpdated, @Nullable Set<String> uids) {
=======
            @Nullable DateTime lastUpdated, @Nullable String... uids) {
>>>>>>> 4509f04d

        Map<String, String> queryMap = new HashMap<>();
        List<String> filters = new ArrayList<>();

        /* disable paging */
        queryMap.put("paging", "false");

        /* filter programs by lastUpdated field */
        if (lastUpdated != null) {
            filters.add("lastUpdated:gt:" + lastUpdated.toString());
        }

        switch (fields) {
            case BASIC: {
                queryMap.put("fields", apiResource.getBasicProperties());
                break;
            }
            case ALL: {
                queryMap.put("fields", apiResource.getAllProperties());
                break;
            }
        }

        List<T> allPrograms = new ArrayList<>();
        if (uids != null && uids.size() > 0) {

            // splitting up request into chunks
            List<String> idFilters = buildIdFilter(idProperty, uids);
            for (String idFilter : idFilters) {
                List<String> combinedFilters = new ArrayList<>(filters);
                combinedFilters.add(idFilter);

                // downloading subset of programs
                allPrograms.addAll(unwrap(call(apiResource
                        .getEntities(queryMap, combinedFilters)), apiResource.getResourceName()));
            }
        } else {
            allPrograms.addAll(unwrap(call(

                    apiResource.getEntities(queryMap, filters)), apiResource.getResourceName()));
        }

        return allPrograms;
    }

    private static List<String> buildIdFilter(String idProperty, Set<String> ids) {
        List<String> idFilters = new ArrayList<>();

        if (ids != null && ids.size() > 0) {
            List<List<String>> splittedIds = CollectionUtils.slice(new ArrayList<>(ids), 64);
            for (List<String> listOfIds : splittedIds) {
                StringBuilder builder = new StringBuilder();
                idFilters.add(builder.append(idProperty).append(":in:[")
                        .append(CollectionUtils.join(listOfIds, ","))
                        .append("]")
                        .toString());
            }
        }

        return idFilters;
    }

    @Nullable
    public static <T> T call(@NonNull Call<T> call) {
        Response<T> response = null;
        ApiException apiException = null;

        try {
            response = call.execute();
        } catch (IOException ioException) {
            apiException = ApiException.networkError(null, ioException);
        }

        if (apiException != null) {
            throw apiException;
        }

        if (!(response.code() >= 200 && response.code() < 300)) {
            throw ApiException.httpError(response.raw().request().url().toString(),
                    ResponseMapper.fromOkResponse(response.raw()));
        }

        return response.body();
    }

    @NonNull
    public static <T> List<T> unwrap(@Nullable Map<String, List<T>> response, @NonNull String key) {
        if (response != null && response.containsKey(key) && response.get(key) != null) {
            return response.get(key);
        } else {
            return new ArrayList<>();
        }
    }
}<|MERGE_RESOLUTION|>--- conflicted
+++ resolved
@@ -55,18 +55,14 @@
     @NonNull
     public static <T> List<T> getCollection(
             @NonNull ApiResource<T> apiResource, @NonNull Fields fields,
-<<<<<<< HEAD
             @Nullable DateTime lastUpdated, @Nullable Set<String> uids) {
         return getCollection(apiResource, "id", fields, lastUpdated, uids);
     }
 
     @NonNull
     public static <T> List<T> getCollection(
-            @NonNull ApiResource<T> apiResource, @NonNull String idProperty,
+            @NonNull ApiResource<T> apiResource, @NonNull String uidProperty,
             @NonNull Fields fields, @Nullable DateTime lastUpdated, @Nullable Set<String> uids) {
-=======
-            @Nullable DateTime lastUpdated, @Nullable String... uids) {
->>>>>>> 4509f04d
 
         Map<String, String> queryMap = new HashMap<>();
         List<String> filters = new ArrayList<>();
@@ -91,10 +87,10 @@
         }
 
         List<T> allPrograms = new ArrayList<>();
-        if (uids != null && uids.size() > 0) {
+        if (uids != null && !uids.isEmpty()) {
 
             // splitting up request into chunks
-            List<String> idFilters = buildIdFilter(idProperty, uids);
+            List<String> idFilters = buildIdFilter(uidProperty, uids);
             for (String idFilter : idFilters) {
                 List<String> combinedFilters = new ArrayList<>(filters);
                 combinedFilters.add(idFilter);
@@ -112,14 +108,16 @@
         return allPrograms;
     }
 
-    private static List<String> buildIdFilter(String idProperty, Set<String> ids) {
+    private static List<String> buildIdFilter(String uidProperty, Set<String> ids) {
         List<String> idFilters = new ArrayList<>();
 
-        if (ids != null && ids.size() > 0) {
+        if (ids != null && !ids.isEmpty()) {
             List<List<String>> splittedIds = CollectionUtils.slice(new ArrayList<>(ids), 64);
             for (List<String> listOfIds : splittedIds) {
                 StringBuilder builder = new StringBuilder();
-                idFilters.add(builder.append(idProperty).append(":in:[")
+                idFilters.add(builder
+                        .append(uidProperty)
+                        .append(":in:[")
                         .append(CollectionUtils.join(listOfIds, ","))
                         .append("]")
                         .toString());
