--- conflicted
+++ resolved
@@ -33,10 +33,7 @@
 import org.hisp.dhis.client.sdk.android.api.persistence.flow.ProgramStageDataElementFlow;
 import org.hisp.dhis.client.sdk.android.api.persistence.flow.ProgramStageDataElementFlow_Table;
 import org.hisp.dhis.client.sdk.android.common.AbsIdentifiableObjectStore;
-<<<<<<< HEAD
-=======
 import org.hisp.dhis.client.sdk.core.common.persistence.ITransactionManager;
->>>>>>> 4509f04d
 import org.hisp.dhis.client.sdk.core.program.IProgramStageDataElementStore;
 import org.hisp.dhis.client.sdk.models.dataelement.DataElement;
 import org.hisp.dhis.client.sdk.models.program.ProgramStage;
@@ -45,18 +42,13 @@
 
 import java.util.List;
 
-public final class ProgramStageDataElementStore extends
-        AbsIdentifiableObjectStore<ProgramStageDataElement,
+public final class ProgramStageDataElementStore extends AbsIdentifiableObjectStore<ProgramStageDataElement,
         ProgramStageDataElementFlow> implements IProgramStageDataElementStore {
-<<<<<<< HEAD
-
-    public ProgramStageDataElementStore() {
-=======
     private final ITransactionManager transactionManager;
 
     public ProgramStageDataElementStore(ITransactionManager transactionManager) {
->>>>>>> 4509f04d
         super(ProgramStageDataElementFlow.MAPPER);
+        this.transactionManager = transactionManager;
     }
 
     @Override
@@ -64,8 +56,7 @@
         List<ProgramStageDataElementFlow> programStageDataElementFlows = new Select()
                 .from(ProgramStageDataElementFlow.class)
                 .where(ProgramStageDataElementFlow_Table
-                        .programstage.is(programStage.getUId()))
-                .queryList();
+                        .programstage.is(programStage.getUId())).queryList();
         return getMapper().mapToModels(programStageDataElementFlows);
     }
 
@@ -74,26 +65,18 @@
         List<ProgramStageDataElementFlow> programStageDataElementFlows = new Select()
                 .from(ProgramStageDataElementFlow.class)
                 .where(ProgramStageDataElementFlow_Table
-                        .programstagesection.is(programStageSection.getUId()))
-                .queryList();
-
+                        .programstagesection.is(programStageSection.getUId())).queryList();
         return getMapper().mapToModels(programStageDataElementFlows);
     }
 
     @Override
     public ProgramStageDataElement query(ProgramStage programStage, DataElement dataElement) {
-        List<ProgramStageDataElementFlow> programStageDataElementFlow = new Select()
+        ProgramStageDataElementFlow programStageDataElementFlow = new Select()
                 .from(ProgramStageDataElementFlow.class)
                 .where(ProgramStageDataElementFlow_Table
                         .programstage.is(programStage.getUId()))
                 .and(ProgramStageDataElementFlow_Table
-                        .dataelement.is(dataElement.getUId()))
-                .queryList();
-
-        if (programStageDataElementFlow != null && !programStageDataElementFlow.isEmpty()) {
-            return getMapper().mapToModel(programStageDataElementFlow.get(0));
-        }
-
-        return null;
+                        .dataelement.is(dataElement.getUId())).querySingle();
+        return getMapper().mapToModel(programStageDataElementFlow);
     }
-}
+}