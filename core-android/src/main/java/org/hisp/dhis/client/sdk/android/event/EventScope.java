--- conflicted
+++ resolved
@@ -96,40 +96,18 @@
     }
 
     @Override
-<<<<<<< HEAD
-    public Observable<Event> create(final String organisationUnitId, final String programId,
-                                    final String programStageId, final String status) {
-        return Observable.create(new Observable.OnSubscribe<Event>() {
-            @Override
-            public void call(Subscriber<? super Event> subscriber) {
-                try {
-                    Event event = mEventService.create(organisationUnitId, programId,
-                            programStageId, status);
-                    subscriber.onNext(event);
-                } catch (Throwable throwable) {
-                    subscriber.onError(throwable);
-                }
-
-                subscriber.onCompleted();
-=======
     public Observable<Boolean> save(final Event event) {
         return Observable.create(new DefaultOnSubscribe<Boolean>() {
             @Override
             public Boolean call() {
                 return eventService.save(event);
->>>>>>> 4509f04d
             }
         });
     }
 
     @Override
-<<<<<<< HEAD
-    public Observable<List<Event>> list() {
-        return Observable.create(new Observable.OnSubscribe<List<Event>>() {
-=======
     public Observable<Boolean> remove(final Event event) {
         return Observable.create(new DefaultOnSubscribe<Boolean>() {
->>>>>>> 4509f04d
             @Override
             public Boolean call() {
                 return eventService.remove(event);
@@ -138,14 +116,8 @@
     }
 
     @Override
-<<<<<<< HEAD
-    public Observable<List<Event>> list(final OrganisationUnit organisationUnit, final Program
-            program) {
-        return Observable.create(new Observable.OnSubscribe<List<Event>>() {
-=======
     public Observable<Event> get(final long id) {
         return Observable.create(new DefaultOnSubscribe<Event>() {
->>>>>>> 4509f04d
             @Override
             public Event call() {
                 return eventService.get(id);
@@ -164,14 +136,8 @@
     }
 
     @Override
-<<<<<<< HEAD
-    public Observable<Void> update(final OrganisationUnit organisationUnit, final Program
-            program, final int limit) {
-        return Observable.create(new Observable.OnSubscribe<Void>() {
-=======
     public Observable<List<Event>> list() {
         return Observable.create(new DefaultOnSubscribe<List<Event>>() {
->>>>>>> 4509f04d
             @Override
             public List<Event> call() {
                 return eventService.list();
