/*
 * Copyright (c) 2016, University of Oslo
 *
 * All rights reserved.
 * Redistribution and use in source and binary forms, with or without
 * modification, are permitted provided that the following conditions are met:
 * Redistributions of source code must retain the above copyright notice, this
 * list of conditions and the following disclaimer.
 *
 * Redistributions in binary form must reproduce the above copyright notice,
 * this list of conditions and the following disclaimer in the documentation
 * and/or other materials provided with the distribution.
 * Neither the name of the HISP project nor the names of its contributors may
 * be used to endorse or promote products derived from this software without
 * specific prior written permission.
 *
 * THIS SOFTWARE IS PROVIDED BY THE COPYRIGHT HOLDERS AND CONTRIBUTORS "AS IS" AND
 * ANY EXPRESS OR IMPLIED WARRANTIES, INCLUDING, BUT NOT LIMITED TO, THE IMPLIED
 * WARRANTIES OF MERCHANTABILITY AND FITNESS FOR A PARTICULAR PURPOSE ARE
 * DISCLAIMED. IN NO EVENT SHALL THE COPYRIGHT OWNER OR CONTRIBUTORS BE LIABLE FOR
 * ANY DIRECT, INDIRECT, INCIDENTAL, SPECIAL, EXEMPLARY, OR CONSEQUENTIAL DAMAGES
 * (INCLUDING, BUT NOT LIMITED TO, PROCUREMENT OF SUBSTITUTE GOODS OR SERVICES;
 * LOSS OF USE, DATA, OR PROFITS; OR BUSINESS INTERRUPTION) HOWEVER CAUSED AND ON
 * ANY THEORY OF LIABILITY, WHETHER IN CONTRACT, STRICT LIABILITY, OR TORT
 * (INCLUDING NEGLIGENCE OR OTHERWISE) ARISING IN ANY WAY OUT OF THE USE OF THIS
 * SOFTWARE, EVEN IF ADVISED OF THE POSSIBILITY OF SUCH DAMAGE.
 */

package org.hisp.dhis.client.sdk.android.api;

import android.content.Context;
import android.support.annotation.NonNull;

import org.hisp.dhis.client.sdk.android.api.network.NetworkModule;
import org.hisp.dhis.client.sdk.android.api.persistence.PersistenceModule;
import org.hisp.dhis.client.sdk.android.api.preferences.PreferencesModule;
import org.hisp.dhis.client.sdk.android.organisationunit.IOrganisationUnitScope;
import org.hisp.dhis.client.sdk.android.organisationunit.IUserOrganisationUnitScope;
import org.hisp.dhis.client.sdk.android.organisationunit.OrganisationUnitScope;
import org.hisp.dhis.client.sdk.android.organisationunit.UserOrganisationUnitScope;
<<<<<<< HEAD
import org.hisp.dhis.client.sdk.android.program.IProgramIndicatorScope;
import org.hisp.dhis.client.sdk.android.program.IProgramRuleScope;
=======
>>>>>>> 82a56a33
import org.hisp.dhis.client.sdk.android.program.IProgramScope;
import org.hisp.dhis.client.sdk.android.program.IUserProgramScope;
<<<<<<< HEAD
import org.hisp.dhis.client.sdk.android.program.ProgramIndicatorScope;
import org.hisp.dhis.client.sdk.android.program.ProgramRuleScope;
=======
>>>>>>> 82a56a33
import org.hisp.dhis.client.sdk.android.program.ProgramScope;
import org.hisp.dhis.client.sdk.android.program.UserProgramScope;
import org.hisp.dhis.client.sdk.android.user.IUserAccountScope;
import org.hisp.dhis.client.sdk.android.user.UserAccountScope;
import org.hisp.dhis.client.sdk.core.common.controllers.ControllersModule;
import org.hisp.dhis.client.sdk.core.common.controllers.IControllersModule;
import org.hisp.dhis.client.sdk.core.common.network.Configuration;
import org.hisp.dhis.client.sdk.core.common.network.INetworkModule;
import org.hisp.dhis.client.sdk.core.common.persistence.IPersistenceModule;
import org.hisp.dhis.client.sdk.core.common.preferences.IPreferencesModule;
import org.hisp.dhis.client.sdk.core.common.services.IServicesModule;
import org.hisp.dhis.client.sdk.core.common.services.ServicesModule;

import rx.Observable;
import rx.Subscriber;

import static org.apache.commons.lang3.StringUtils.isEmpty;
import static org.hisp.dhis.client.sdk.models.utils.Preconditions.isNull;


public class D2 {
    private static D2 d2;

    private final Context applicationContext;
    private final boolean isD2Configured;

<<<<<<< HEAD
    private final IOrganisationUnitScope mOrganisationUnitScope;
    private final IEventScope mEventScope;
    private final IConstantScope mConstantScope;
    private final IDataElementScope mDataElementScope;
    private final IEnrollmentScope mEnrollmentScope;
    private final IOptionSetScope mOptionSetScope;
    private final IProgramStageScope mProgramStageScope;
    private final IProgramRuleScope mProgramRuleScope;
    private final IProgramIndicatorScope mProgramIndicatorScope;
    private final IProgramTrackedEntityAttributeScope mProgramTrackedEntityAttributeScope;
    private final IProgramStageDataElementScope mProgramStageDataElementScope;
    private final IProgramStageSectionScope mProgramStageSectionScope;
    private final IRelationshipScope mRelationshipScope;
    private final IRelationshipTypeScope mRelationshipTypeScope;
    private final ITrackedEntityAttributeScope mTrackedEntityAttributeScope;
    private final ITrackedEntityAttributeValueScope mTrackedEntityAttributeValueScope;
    private final ITrackedEntityDataValueScope mTrackedEntityDataValueScope;
    private final ITrackedEntityScope mTrackedEntityScope;
=======
    private final IPersistenceModule persistenceModule;
    private final IPreferencesModule preferencesModule;
>>>>>>> 82a56a33

    private final IUserAccountScope userAccountScope;
    private final IOrganisationUnitScope organisationUnitScope;
    private final IProgramScope programScope;

    private D2(Context context) {
        applicationContext = context;

        // Modules which preserve state
        persistenceModule = new PersistenceModule(context);
        preferencesModule = new PreferencesModule(context);

        isD2Configured = !isEmpty(preferencesModule
                .getConfigurationPreferences().get().getServerUrl());

        if (!isD2Configured) {
            userAccountScope = null;
            organisationUnitScope = null;
            programScope = null;
            return;
        }

        IServicesModule servicesModule = new ServicesModule(persistenceModule);
        INetworkModule networkModule = new NetworkModule(preferencesModule);
        IControllersModule controllersModule = new ControllersModule(
                networkModule, persistenceModule, preferencesModule);

        IUserProgramScope userProgramScope = new UserProgramScope(
                servicesModule.getProgramService(),
                controllersModule.getAssignedProgramsController());

        IUserOrganisationUnitScope userOrganisationUnitScope = new UserOrganisationUnitScope(
                servicesModule.getOrganisationUnitService(),
                controllersModule.getAssignedOrganisationUnitsController());

        programScope = new ProgramScope(
                servicesModule.getProgramService(),
                controllersModule.getProgramController());

        organisationUnitScope = new OrganisationUnitScope(
                servicesModule.getOrganisationUnitService(),
                controllersModule.getOrganisationUnitController());

        userAccountScope = new UserAccountScope(
                preferencesModule.getUserPreferences(),
                servicesModule.getUserAccountService(),
                controllersModule.getUserAccountController(),
                userProgramScope, userOrganisationUnitScope);
<<<<<<< HEAD

        ///////////////////////////
        // Legacy
        ///////////////////////////

        mProgramTrackedEntityAttributeScope = new ProgramTrackedEntityAttributeScope(
                servicesModule.getProgramTrackedEntityAttributeService());

        mProgramIndicatorScope = new ProgramIndicatorScope(servicesModule
                .getProgramIndicatorService());

        mOrganisationUnitScope = new OrganisationUnitScope(servicesModule
                .getOrganisationUnitService(), controllersModule.getOrganisationUnitController());

        mEventScope = new EventScope(servicesModule.getEventService(), controllersModule
                .getEventController());

        mConstantScope = new ConstantScope(servicesModule.getConstantService());

        mDataElementScope = new DataElementScope(servicesModule.getDataElementService());

        mEnrollmentScope = new EnrollmentScope(
                servicesModule.getEnrollmentService(),
                controllersModule.getEnrollmentController());

        mOptionSetScope = new OptionSetScope(servicesModule.getOptionSetService());

        mProgramStageScope = new ProgramStageScope(servicesModule.getProgramStageService());

        mProgramRuleScope = new ProgramRuleScope(servicesModule.getProgramRuleService());

        mProgramStageDataElementScope = new ProgramStageDataElementScope(servicesModule
                .getProgramStageDataElementService());

        mProgramStageSectionScope = new ProgramStageSectionScope(servicesModule
                .getProgramStageSectionService());

        mRelationshipScope = new RelationshipScope(servicesModule.getRelationshipService());

        mRelationshipTypeScope = new RelationshipTypeScope(servicesModule
                .getRelationshipTypeService());

        mTrackedEntityAttributeScope = new TrackedEntityAttributeScope(
                servicesModule.getTrackedEntityAttributeService(),
                controllersModule.getTrackedEntityAttributeController());

        mTrackedEntityAttributeValueScope = new TrackedEntityAttributeValueScope(servicesModule
                .getTrackedEntityAttributeValueService());

        mTrackedEntityDataValueScope = new TrackedEntityDataValueScope(
                servicesModule.getTrackedEntityDataValueService(),
                controllersModule.getEventController());

        mTrackedEntityScope = new TrackedEntityScope(servicesModule.getTrackedEntities());

=======
>>>>>>> 82a56a33
    }

    // utility method which performs check if D2 is initialised
    @NonNull
    private static D2 instance() {
        isNull(d2, "You have to call init first");

        return d2;
    }

    @NonNull
    private static D2 configuredInstance() {
        isNull(d2, "You have to call init first");

        if (!isConfigured()) {
            throw new UnsupportedOperationException("D2 is not configured as should. " +
                    "You have to call D2.configure(configuration) first");
        }

        return d2;
    }

    /**
     * Initialises D2.
     * <p>
     * Warning! Use only application context to init D2, otherwise you
     * will certainly create a memory leak of activity or other
     * android component.
     *
     * @param context Application context.
     */
    public static void init(@NonNull Context context) {
        isNull(context, "Context object must not be null");

        d2 = new D2(context);
    }

    /**
     * Sets configuration object to D2 preferences.
     *
     * @param configuration new configuration
     */
    public static Observable<Void> configure(@NonNull final Configuration configuration) {
        isNull(configuration, "Configuration must not be null");

        return Observable.create(new Observable.OnSubscribe<Void>() {

            @Override
            public void call(Subscriber<? super Void> subscriber) {
                try {
                    // erase all existing content
                    instance().preferencesModule.clearAllPreferences();
                    instance().persistenceModule.deleteAllTables();

                    // save new configuration object
                    instance().preferencesModule.getConfigurationPreferences()
                            .save(configuration);

                    // re-initialising the whole object graph
                    init(instance().applicationContext);
                    subscriber.onNext(null);
                } catch (Throwable throwable) {
                    subscriber.onError(throwable);
                }

                subscriber.onCompleted();
            }
        });
    }

    /**
     * @return true if D2 was configured
     */
    public static boolean isConfigured() {
        return instance().isD2Configured;
    }

    /**
     * Provides current user aware APIs.
     *
     * @return IUserAccountScope instance.
     */
    public static IUserAccountScope me() {
        return configuredInstance().userAccountScope;
    }

    public static IProgramScope programs() {
        return configuredInstance().programScope;
    }

    public static IOrganisationUnitScope organisationUnits() {
        return configuredInstance().organisationUnitScope;
    }

    public static ITrackedEntityDataValueScope trackedEntityDataValues() {
        return getInstance().mTrackedEntityDataValueScope;
    }

    public static IRelationshipScope relationships() {
        return getInstance().mRelationshipScope;
    }

    public static IRelationshipTypeScope relationshipTypes() {
        return getInstance().mRelationshipTypeScope;
    }

    public static ITrackedEntityAttributeScope trackedEntityAttributes() {
        return getInstance().mTrackedEntityAttributeScope;
    }

    public static ITrackedEntityAttributeValueScope trackedEntityAttributeValues() {
        return getInstance().mTrackedEntityAttributeValueScope;
    }

    public static IProgramRuleScope programRules() {
        return getInstance().mProgramRuleScope;
    }
}<|MERGE_RESOLUTION|>--- conflicted
+++ resolved
@@ -38,18 +38,10 @@
 import org.hisp.dhis.client.sdk.android.organisationunit.IUserOrganisationUnitScope;
 import org.hisp.dhis.client.sdk.android.organisationunit.OrganisationUnitScope;
 import org.hisp.dhis.client.sdk.android.organisationunit.UserOrganisationUnitScope;
-<<<<<<< HEAD
-import org.hisp.dhis.client.sdk.android.program.IProgramIndicatorScope;
-import org.hisp.dhis.client.sdk.android.program.IProgramRuleScope;
-=======
->>>>>>> 82a56a33
+
 import org.hisp.dhis.client.sdk.android.program.IProgramScope;
 import org.hisp.dhis.client.sdk.android.program.IUserProgramScope;
-<<<<<<< HEAD
-import org.hisp.dhis.client.sdk.android.program.ProgramIndicatorScope;
-import org.hisp.dhis.client.sdk.android.program.ProgramRuleScope;
-=======
->>>>>>> 82a56a33
+
 import org.hisp.dhis.client.sdk.android.program.ProgramScope;
 import org.hisp.dhis.client.sdk.android.program.UserProgramScope;
 import org.hisp.dhis.client.sdk.android.user.IUserAccountScope;
@@ -76,29 +68,10 @@
     private final Context applicationContext;
     private final boolean isD2Configured;
 
-<<<<<<< HEAD
-    private final IOrganisationUnitScope mOrganisationUnitScope;
-    private final IEventScope mEventScope;
-    private final IConstantScope mConstantScope;
-    private final IDataElementScope mDataElementScope;
-    private final IEnrollmentScope mEnrollmentScope;
-    private final IOptionSetScope mOptionSetScope;
-    private final IProgramStageScope mProgramStageScope;
-    private final IProgramRuleScope mProgramRuleScope;
-    private final IProgramIndicatorScope mProgramIndicatorScope;
-    private final IProgramTrackedEntityAttributeScope mProgramTrackedEntityAttributeScope;
-    private final IProgramStageDataElementScope mProgramStageDataElementScope;
-    private final IProgramStageSectionScope mProgramStageSectionScope;
-    private final IRelationshipScope mRelationshipScope;
-    private final IRelationshipTypeScope mRelationshipTypeScope;
-    private final ITrackedEntityAttributeScope mTrackedEntityAttributeScope;
-    private final ITrackedEntityAttributeValueScope mTrackedEntityAttributeValueScope;
-    private final ITrackedEntityDataValueScope mTrackedEntityDataValueScope;
-    private final ITrackedEntityScope mTrackedEntityScope;
-=======
+
     private final IPersistenceModule persistenceModule;
     private final IPreferencesModule preferencesModule;
->>>>>>> 82a56a33
+
 
     private final IUserAccountScope userAccountScope;
     private final IOrganisationUnitScope organisationUnitScope;
@@ -147,64 +120,7 @@
                 servicesModule.getUserAccountService(),
                 controllersModule.getUserAccountController(),
                 userProgramScope, userOrganisationUnitScope);
-<<<<<<< HEAD
-
-        ///////////////////////////
-        // Legacy
-        ///////////////////////////
-
-        mProgramTrackedEntityAttributeScope = new ProgramTrackedEntityAttributeScope(
-                servicesModule.getProgramTrackedEntityAttributeService());
-
-        mProgramIndicatorScope = new ProgramIndicatorScope(servicesModule
-                .getProgramIndicatorService());
-
-        mOrganisationUnitScope = new OrganisationUnitScope(servicesModule
-                .getOrganisationUnitService(), controllersModule.getOrganisationUnitController());
-
-        mEventScope = new EventScope(servicesModule.getEventService(), controllersModule
-                .getEventController());
-
-        mConstantScope = new ConstantScope(servicesModule.getConstantService());
-
-        mDataElementScope = new DataElementScope(servicesModule.getDataElementService());
-
-        mEnrollmentScope = new EnrollmentScope(
-                servicesModule.getEnrollmentService(),
-                controllersModule.getEnrollmentController());
-
-        mOptionSetScope = new OptionSetScope(servicesModule.getOptionSetService());
-
-        mProgramStageScope = new ProgramStageScope(servicesModule.getProgramStageService());
-
-        mProgramRuleScope = new ProgramRuleScope(servicesModule.getProgramRuleService());
-
-        mProgramStageDataElementScope = new ProgramStageDataElementScope(servicesModule
-                .getProgramStageDataElementService());
-
-        mProgramStageSectionScope = new ProgramStageSectionScope(servicesModule
-                .getProgramStageSectionService());
-
-        mRelationshipScope = new RelationshipScope(servicesModule.getRelationshipService());
-
-        mRelationshipTypeScope = new RelationshipTypeScope(servicesModule
-                .getRelationshipTypeService());
-
-        mTrackedEntityAttributeScope = new TrackedEntityAttributeScope(
-                servicesModule.getTrackedEntityAttributeService(),
-                controllersModule.getTrackedEntityAttributeController());
-
-        mTrackedEntityAttributeValueScope = new TrackedEntityAttributeValueScope(servicesModule
-                .getTrackedEntityAttributeValueService());
-
-        mTrackedEntityDataValueScope = new TrackedEntityDataValueScope(
-                servicesModule.getTrackedEntityDataValueService(),
-                controllersModule.getEventController());
-
-        mTrackedEntityScope = new TrackedEntityScope(servicesModule.getTrackedEntities());
-
-=======
->>>>>>> 82a56a33
+
     }
 
     // utility method which performs check if D2 is initialised
@@ -298,28 +214,4 @@
     public static IOrganisationUnitScope organisationUnits() {
         return configuredInstance().organisationUnitScope;
     }
-
-    public static ITrackedEntityDataValueScope trackedEntityDataValues() {
-        return getInstance().mTrackedEntityDataValueScope;
-    }
-
-    public static IRelationshipScope relationships() {
-        return getInstance().mRelationshipScope;
-    }
-
-    public static IRelationshipTypeScope relationshipTypes() {
-        return getInstance().mRelationshipTypeScope;
-    }
-
-    public static ITrackedEntityAttributeScope trackedEntityAttributes() {
-        return getInstance().mTrackedEntityAttributeScope;
-    }
-
-    public static ITrackedEntityAttributeValueScope trackedEntityAttributeValues() {
-        return getInstance().mTrackedEntityAttributeValueScope;
-    }
-
-    public static IProgramRuleScope programRules() {
-        return getInstance().mProgramRuleScope;
-    }
 }