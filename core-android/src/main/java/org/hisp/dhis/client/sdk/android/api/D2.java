--- conflicted
+++ resolved
@@ -76,11 +76,8 @@
     private final IUserAccountScope userAccountScope;
     private final IOrganisationUnitScope organisationUnitScope;
     private final IProgramScope programScope;
-<<<<<<< HEAD
     private final IProgramStageScope programStageScope;
-=======
     private final IEventScope eventScope;
->>>>>>> 0b1ffcef
 
     private D2(Context context) {
         applicationContext = context;
@@ -96,11 +93,8 @@
             userAccountScope = null;
             organisationUnitScope = null;
             programScope = null;
-<<<<<<< HEAD
             programStageScope = null;
-=======
             eventScope = null;
->>>>>>> 0b1ffcef
             return;
         }
 
@@ -132,7 +126,6 @@
         eventScope = new EventScope(
                 servicesModule.getEventService(),
                 controllersModule.getEventController());
-
 
         userAccountScope = new UserAccountScope(
                 preferencesModule.getUserPreferences(),
