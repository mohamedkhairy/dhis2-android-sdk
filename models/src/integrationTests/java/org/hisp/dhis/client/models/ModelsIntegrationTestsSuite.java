/*
 * Copyright (c) 2016, University of Oslo
 *
 * All rights reserved.
 * Redistribution and use in source and binary forms, with or without
 * modification, are permitted provided that the following conditions are met:
 * Redistributions of source code must retain the above copyright notice, this
 * list of conditions and the following disclaimer.
 *
 * Redistributions in binary form must reproduce the above copyright notice,
 * this list of conditions and the following disclaimer in the documentation
 * and/or other materials provided with the distribution.
 * Neither the name of the HISP project nor the names of its contributors may
 * be used to endorse or promote products derived from this software without
 * specific prior written permission.
 *
 * THIS SOFTWARE IS PROVIDED BY THE COPYRIGHT HOLDERS AND CONTRIBUTORS "AS IS" AND
 * ANY EXPRESS OR IMPLIED WARRANTIES, INCLUDING, BUT NOT LIMITED TO, THE IMPLIED
 * WARRANTIES OF MERCHANTABILITY AND FITNESS FOR A PARTICULAR PURPOSE ARE
 * DISCLAIMED. IN NO EVENT SHALL THE COPYRIGHT OWNER OR CONTRIBUTORS BE LIABLE FOR
 * ANY DIRECT, INDIRECT, INCIDENTAL, SPECIAL, EXEMPLARY, OR CONSEQUENTIAL DAMAGES
 * (INCLUDING, BUT NOT LIMITED TO, PROCUREMENT OF SUBSTITUTE GOODS OR SERVICES;
 * LOSS OF USE, DATA, OR PROFITS; OR BUSINESS INTERRUPTION) HOWEVER CAUSED AND ON
 * ANY THEORY OF LIABILITY, WHETHER IN CONTRACT, STRICT LIABILITY, OR TORT
 * (INCLUDING NEGLIGENCE OR OTHERWISE) ARISING IN ANY WAY OUT OF THE USE OF THIS
 * SOFTWARE, EVEN IF ADVISED OF THE POSSIBILITY OF SUCH DAMAGE.
 */

package org.hisp.dhis.client.models;

import org.hisp.dhis.client.models.constant.ConstantIntegrationTests;
import org.hisp.dhis.client.models.dataelement.CategoryComboIntegrationTests;
import org.hisp.dhis.client.models.dataelement.CategoryIntegrationTests;
import org.hisp.dhis.client.models.dataelement.CategoryOptionComboIntegrationTests;
import org.hisp.dhis.client.models.dataelement.CategoryOptionIntegrationTests;
import org.hisp.dhis.client.models.dataelement.DataElementIntegrationTests;
import org.hisp.dhis.client.models.event.EventIntegrationTest;
import org.hisp.dhis.client.models.option.OptionIntegrationTests;
import org.hisp.dhis.client.models.option.OptionSetIntegrationTests;
import org.hisp.dhis.client.models.organisationunit.OrganisationUnitIntegrationTests;
import org.hisp.dhis.client.models.program.ProgramIntegrationTest;
import org.hisp.dhis.client.models.program.ProgramRuleActionIntegrationTest;
import org.hisp.dhis.client.models.program.ProgramRuleIntegrationTest;
import org.hisp.dhis.client.models.program.ProgramRuleVariableIntegrationTest;
import org.hisp.dhis.client.models.program.ProgramStageDataElementIntegrationTest;
import org.hisp.dhis.client.models.program.ProgramStageIntegrationTest;
import org.hisp.dhis.client.models.program.ProgramStageSectionIntegrationTest;
import org.hisp.dhis.client.models.trackedentity.TrackedEntityAttributeIntegrationTest;
import org.hisp.dhis.client.models.trackedentity.TrackedEntityIntegrationTest;
import org.hisp.dhis.client.models.user.UserCredentialIntegrationTest;
import org.hisp.dhis.client.models.user.UserIntegrationTest;
import org.hisp.dhis.client.models.user.UserRoleIntegrationTest;
import org.junit.runner.RunWith;
import org.junit.runners.Suite;

@RunWith(Suite.class)
@Suite.SuiteClasses({
        ConstantIntegrationTests.class,
        CategoryOptionIntegrationTests.class,
        UserIntegrationTest.class,
        UserCredentialIntegrationTest.class,
        UserRoleIntegrationTest.class,
        CategoryIntegrationTests.class,
        CategoryOptionIntegrationTests.class,
        CategoryComboIntegrationTests.class,
        CategoryOptionComboIntegrationTests.class,
        DataElementIntegrationTests.class,
        EventIntegrationTest.class,
        OptionSetIntegrationTests.class,
        OptionIntegrationTests.class,
        OrganisationUnitIntegrationTests.class,
        TrackedEntityIntegrationTest.class,
        TrackedEntityAttributeIntegrationTest.class,
        ProgramStageDataElementIntegrationTest.class,
        ProgramRuleActionIntegrationTest.class,
        ProgramStageSectionIntegrationTest.class,
        ProgramStageIntegrationTest.class,
<<<<<<< HEAD
        ProgramRuleIntegrationTest.class,
        ProgramRuleVariableIntegrationTest.class
=======
        ProgramIntegrationTest.class,
        ProgramRuleIntegrationTest.class
>>>>>>> 9c4ae955
})
public class ModelsIntegrationTestsSuite {
}<|MERGE_RESOLUTION|>--- conflicted
+++ resolved
@@ -75,13 +75,10 @@
         ProgramRuleActionIntegrationTest.class,
         ProgramStageSectionIntegrationTest.class,
         ProgramStageIntegrationTest.class,
-<<<<<<< HEAD
         ProgramRuleIntegrationTest.class,
-        ProgramRuleVariableIntegrationTest.class
-=======
+        ProgramRuleVariableIntegrationTest.class,
         ProgramIntegrationTest.class,
         ProgramRuleIntegrationTest.class
->>>>>>> 9c4ae955
 })
 public class ModelsIntegrationTestsSuite {
 }