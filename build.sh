--- conflicted
+++ resolved
@@ -6,10 +6,4 @@
 PROJECT_DIR=$DIR/
 
 # This will: compile the project, run lint, run tests under JVM, package apk, check the code quality and run tests on the device/emulator.
-<<<<<<< HEAD
-"$PROJECT_DIR"/gradlew --no-daemon clean build -Dscan connectedAndroidTest
-=======
-"$PROJECT_DIR"/gradlew --no-daemon clean
-"$PROJECT_DIR"/gradlew --no-daemon build -Dscan
-"$PROJECT_DIR"/gradlew --no-daemon test
->>>>>>> 5b00fce1
+"$PROJECT_DIR"/gradlew --no-daemon clean build -Dscan connectedAndroidTest