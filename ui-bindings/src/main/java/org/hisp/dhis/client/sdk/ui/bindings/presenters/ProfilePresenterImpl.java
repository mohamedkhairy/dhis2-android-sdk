--- conflicted
+++ resolved
@@ -413,15 +413,8 @@
                 try {
                     List<User> users = new ArrayList<>();
                     users.add(user);
-<<<<<<< HEAD
-                    currentUserAccountInteractor.store().insert(users);
-                    subscriber.onNext(true);
-                } catch (Exception e) {
-                    subscriber.onNext(false);
-=======
                     subscriber.onNext(currentUserAccountInteractor.store().insert(users));
                 } catch (Exception e) {
->>>>>>> 4b1bd19c
                     subscriber.onError(e);
                 }
                 subscriber.onCompleted();
