/*
 * Copyright (c) 2016, University of Oslo
 *
 * All rights reserved.
 * Redistribution and use in source and binary forms, with or without
 * modification, are permitted provided that the following conditions are met:
 * Redistributions of source code must retain the above copyright notice, this
 * list of conditions and the following disclaimer.
 *
 * Redistributions in binary form must reproduce the above copyright notice,
 * this list of conditions and the following disclaimer in the documentation
 * and/or other materials provided with the distribution.
 * Neither the name of the HISP project nor the names of its contributors may
 * be used to endorse or promote products derived from this software without
 * specific prior written permission.
 *
 * THIS SOFTWARE IS PROVIDED BY THE COPYRIGHT HOLDERS AND CONTRIBUTORS "AS IS" AND
 * ANY EXPRESS OR IMPLIED WARRANTIES, INCLUDING, BUT NOT LIMITED TO, THE IMPLIED
 * WARRANTIES OF MERCHANTABILITY AND FITNESS FOR A PARTICULAR PURPOSE ARE
 * DISCLAIMED. IN NO EVENT SHALL THE COPYRIGHT OWNER OR CONTRIBUTORS BE LIABLE FOR
 * ANY DIRECT, INDIRECT, INCIDENTAL, SPECIAL, EXEMPLARY, OR CONSEQUENTIAL DAMAGES
 * (INCLUDING, BUT NOT LIMITED TO, PROCUREMENT OF SUBSTITUTE GOODS OR SERVICES;
 * LOSS OF USE, DATA, OR PROFITS; OR BUSINESS INTERRUPTION) HOWEVER CAUSED AND ON
 * ANY THEORY OF LIABILITY, WHETHER IN CONTRACT, STRICT LIABILITY, OR TORT
 * (INCLUDING NEGLIGENCE OR OTHERWISE) ARISING IN ANY WAY OUT OF THE USE OF THIS
 * SOFTWARE, EVEN IF ADVISED OF THE POSSIBILITY OF SUCH DAMAGE.
 */

package org.hisp.dhis.client.sdk.ui.bindings.presenters;

import org.hisp.dhis.client.sdk.core.UserInteractor;
import org.hisp.dhis.client.sdk.models.user.User;
import org.hisp.dhis.client.sdk.ui.bindings.commons.SyncDateWrapper;
import org.hisp.dhis.client.sdk.ui.bindings.views.HomeView;
import org.hisp.dhis.client.sdk.ui.bindings.views.View;
import org.hisp.dhis.client.sdk.utils.Logger;

<<<<<<< HEAD
import rx.Observable;
import rx.Subscriber;
=======
import rx.Single;
import rx.SingleSubscriber;
>>>>>>> 4b1bd19c
import rx.Subscription;
import rx.android.schedulers.AndroidSchedulers;
import rx.functions.Action1;
import rx.schedulers.Schedulers;

import static org.hisp.dhis.client.sdk.utils.Preconditions.isNull;

public class HomePresenterImpl implements HomePresenter {
    private final UserInteractor userAccountInteractor;
    private final SyncDateWrapper syncDateWrapper;
    private final Logger logger;

    private Subscription subscription;
    private HomeView homeView;

    public HomePresenterImpl(UserInteractor userAccountInteractor,
                             SyncDateWrapper syncDateWrapper,
                             Logger logger) {
//        this.userAccountInteractor = isNull(userAccountInteractor,
//                "UserAccountInteractor must not be null");
        this.userAccountInteractor = userAccountInteractor;
        this.syncDateWrapper = syncDateWrapper;
        this.logger = isNull(logger, "Logger must not be null");
    }


    @Override
    public void attachView(View view) {
        isNull(view, "HomeView must not be null");
        homeView = (HomeView) view;

<<<<<<< HEAD
        subscription = Observable.create(new Observable.OnSubscribe<User>() {
            @Override
            public void call(Subscriber<? super User> subscriber) {
                userAccountInteractor.store().list();
=======
        subscription = Single.create(new Single.OnSubscribe<User>() {
            @Override
            public void call(SingleSubscriber<? super User> singleSubscriber) {
                try {
                    singleSubscriber.onSuccess(userAccountInteractor.store().list());
                } catch (Throwable throwable) {
                    singleSubscriber.onError(throwable);
                }
>>>>>>> 4b1bd19c
            }
        }).subscribeOn(Schedulers.io()).observeOn(AndroidSchedulers.mainThread())
                .subscribe(new Action1<User>() {
                    @Override
                    public void call(User user) {
                        homeView.setUsername(user.getDisplayName());
                        homeView.setUserInfo(user.getEmail());
                        homeView.setUserInitials(user.getInitials());
                    }
                }, new Action1<Throwable>() {
                    @Override
                    public void call(Throwable throwable) {
                        logger.e(HomePresenterImpl.class.getSimpleName(),
                                "Something went wrong", throwable);

                    }
                });


    }

    @Override
    public void detachView() {
        homeView = null;

        if (subscription != null && !subscription.isUnsubscribed()) {
            subscription.unsubscribe();
        }
    }

    @Override
    public void calculateLastSyncedPeriod() {
        String lastSynced = syncDateWrapper.getLastSyncedString();
        homeView.showLastSyncedMessage(lastSynced);
    }
}<|MERGE_RESOLUTION|>--- conflicted
+++ resolved
@@ -35,13 +35,9 @@
 import org.hisp.dhis.client.sdk.ui.bindings.views.View;
 import org.hisp.dhis.client.sdk.utils.Logger;
 
-<<<<<<< HEAD
-import rx.Observable;
-import rx.Subscriber;
-=======
+
 import rx.Single;
 import rx.SingleSubscriber;
->>>>>>> 4b1bd19c
 import rx.Subscription;
 import rx.android.schedulers.AndroidSchedulers;
 import rx.functions.Action1;
@@ -73,12 +69,7 @@
         isNull(view, "HomeView must not be null");
         homeView = (HomeView) view;
 
-<<<<<<< HEAD
-        subscription = Observable.create(new Observable.OnSubscribe<User>() {
-            @Override
-            public void call(Subscriber<? super User> subscriber) {
-                userAccountInteractor.store().list();
-=======
+
         subscription = Single.create(new Single.OnSubscribe<User>() {
             @Override
             public void call(SingleSubscriber<? super User> singleSubscriber) {
@@ -87,7 +78,6 @@
                 } catch (Throwable throwable) {
                     singleSubscriber.onError(throwable);
                 }
->>>>>>> 4b1bd19c
             }
         }).subscribeOn(Schedulers.io()).observeOn(AndroidSchedulers.mainThread())
                 .subscribe(new Action1<User>() {
