<!--
  ~ * Copyright (c) 2015, University of Oslo
  ~  * All rights reserved.
  ~  *
  ~  * Redistribution and use in source and binary forms, with or without
  ~  * modification, are permitted provided that the following conditions are met:
  ~  * Redistributions of source code must retain the above copyright notice, this
  ~  * list of conditions and the following disclaimer.
  ~  *
  ~  * Redistributions in binary form must reproduce the above copyright notice,
  ~  * this list of conditions and the following disclaimer in the documentation
  ~  * and/or other materials provided with the distribution.
  ~  * Neither the name of the HISP project nor the names of its contributors may
  ~  * be used to endorse or promote products derived from this software without
  ~  * specific prior written permission.
  ~  *
  ~  * THIS SOFTWARE IS PROVIDED BY THE COPYRIGHT HOLDERS AND CONTRIBUTORS "AS IS" AND
  ~  * ANY EXPRESS OR IMPLIED WARRANTIES, INCLUDING, BUT NOT LIMITED TO, THE IMPLIED
  ~  * WARRANTIES OF MERCHANTABILITY AND FITNESS FOR A PARTICULAR PURPOSE ARE
  ~  * DISCLAIMED. IN NO EVENT SHALL THE COPYRIGHT OWNER OR CONTRIBUTORS BE LIABLE FOR
  ~  * ANY DIRECT, INDIRECT, INCIDENTAL, SPECIAL, EXEMPLARY, OR CONSEQUENTIAL DAMAGES
  ~  * (INCLUDING, BUT NOT LIMITED TO, PROCUREMENT OF SUBSTITUTE GOODS OR SERVICES;
  ~  * LOSS OF USE, DATA, OR PROFITS; OR BUSINESS INTERRUPTION) HOWEVER CAUSED AND ON
  ~  * ANY THEORY OF LIABILITY, WHETHER IN CONTRACT, STRICT LIABILITY, OR TORT
  ~  * (INCLUDING NEGLIGENCE OR OTHERWISE) ARISING IN ANY WAY OUT OF THE USE OF THIS
  ~  * SOFTWARE, EVEN IF ADVISED OF THE POSSIBILITY OF SUCH DAMAGE.
  ~  */
  -->

<resources>
    <!-- Default screen margins, per the Android Design guidelines. -->
    <dimen name="activity_horizontal_margin">8dp</dimen>
    <dimen name="activity_vertical_margin">4dp</dimen>
    <dimen name="drawer_size">250dp</dimen>

    <dimen name="card_text_view_margin">8dp</dimen>

<<<<<<< HEAD
    <dimen name="floating_action_button_size">56dp</dimen>
    <dimen name="floating_action_button_size_mini">40dp</dimen>
    <dimen name="floating_action_button_shadow_size">12dp</dimen>
=======
    <dimen name="xsmall_text_size">14sp</dimen>
    <dimen name="small_text_size">18sp</dimen>
    <dimen name="medium_text_size">22sp</dimen>
    <dimen name="large_text_size">24sp</dimen>
    <dimen name="xlarge_text_size">26sp</dimen>

    <dimen name="dropdownListPreferredItemHeight">40dp</dimen>
>>>>>>> 32c216b9
</resources><|MERGE_RESOLUTION|>--- conflicted
+++ resolved
@@ -35,11 +35,9 @@
 
     <dimen name="card_text_view_margin">8dp</dimen>
 
-<<<<<<< HEAD
     <dimen name="floating_action_button_size">56dp</dimen>
     <dimen name="floating_action_button_size_mini">40dp</dimen>
     <dimen name="floating_action_button_shadow_size">12dp</dimen>
-=======
     <dimen name="xsmall_text_size">14sp</dimen>
     <dimen name="small_text_size">18sp</dimen>
     <dimen name="medium_text_size">22sp</dimen>
@@ -47,5 +45,4 @@
     <dimen name="xlarge_text_size">26sp</dimen>
 
     <dimen name="dropdownListPreferredItemHeight">40dp</dimen>
->>>>>>> 32c216b9
 </resources>