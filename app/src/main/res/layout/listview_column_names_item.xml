--- conflicted
+++ resolved
@@ -35,12 +35,8 @@
     android:weightSum="1"
     android:background="@color/navy_blue">
 
-<<<<<<< HEAD
-    <org.hisp.dhis.android.sdk.utils.ui.views.FontTextView
+    <org.hisp.dhis.android.sdk.ui.views.FontTextView
         android:id="@+id/tracked_entity_title"
-=======
-    <org.hisp.dhis.android.sdk.ui.views.FontTextView
->>>>>>> 20ddcdec
         android:layout_width="match_parent"
         android:layout_height="56dp"
         android:textSize="@dimen/medium_text_size"
