/*
 *  Copyright (c) 2015, University of Oslo
 *  * All rights reserved.
 *  *
 *  * Redistribution and use in source and binary forms, with or without
 *  * modification, are permitted provided that the following conditions are met:
 *  * Redistributions of source code must retain the above copyright notice, this
 *  * list of conditions and the following disclaimer.
 *  *
 *  * Redistributions in binary form must reproduce the above copyright notice,
 *  * this list of conditions and the following disclaimer in the documentation
 *  * and/or other materials provided with the distribution.
 *  * Neither the name of the HISP project nor the names of its contributors may
 *  * be used to endorse or promote products derived from this software without
 *  * specific prior written permission.
 *  *
 *  * THIS SOFTWARE IS PROVIDED BY THE COPYRIGHT HOLDERS AND CONTRIBUTORS "AS IS" AND
 *  * ANY EXPRESS OR IMPLIED WARRANTIES, INCLUDING, BUT NOT LIMITED TO, THE IMPLIED
 *  * WARRANTIES OF MERCHANTABILITY AND FITNESS FOR A PARTICULAR PURPOSE ARE
 *  * DISCLAIMED. IN NO EVENT SHALL THE COPYRIGHT OWNER OR CONTRIBUTORS BE LIABLE FOR
 *  * ANY DIRECT, INDIRECT, INCIDENTAL, SPECIAL, EXEMPLARY, OR CONSEQUENTIAL DAMAGES
 *  * (INCLUDING, BUT NOT LIMITED TO, PROCUREMENT OF SUBSTITUTE GOODS OR SERVICES;
 *  * LOSS OF USE, DATA, OR PROFITS; OR BUSINESS INTERRUPTION) HOWEVER CAUSED AND ON
 *  * ANY THEORY OF LIABILITY, WHETHER IN CONTRACT, STRICT LIABILITY, OR TORT
 *  * (INCLUDING NEGLIGENCE OR OTHERWISE) ARISING IN ANY WAY OUT OF THE USE OF THIS
 *  * SOFTWARE, EVEN IF ADVISED OF THE POSSIBILITY OF SUCH DAMAGE.
 *
 */

package org.hisp.dhis2.android.sdk.persistence.models;

import android.util.Log;

import com.fasterxml.jackson.annotation.JsonAnySetter;
import com.fasterxml.jackson.annotation.JsonIgnore;
import com.fasterxml.jackson.annotation.JsonInclude;
import com.fasterxml.jackson.annotation.JsonProperty;
import com.fasterxml.jackson.databind.annotation.JsonSerialize;
import com.raizlabs.android.dbflow.annotation.Column;
import com.raizlabs.android.dbflow.annotation.ForeignKeyAction;
import com.raizlabs.android.dbflow.annotation.Table;
<<<<<<< HEAD
import com.raizlabs.android.dbflow.runtime.DBTransactionInfo;
import com.raizlabs.android.dbflow.runtime.FlowContentObserver;
import com.raizlabs.android.dbflow.runtime.TransactionManager;
import com.raizlabs.android.dbflow.runtime.transaction.BaseTransaction;
import com.raizlabs.android.dbflow.sql.Queriable;
=======
import com.raizlabs.android.dbflow.runtime.TransactionManager;
>>>>>>> 32c216b9
import com.raizlabs.android.dbflow.sql.builder.Condition;
import com.raizlabs.android.dbflow.sql.language.Select;
import com.raizlabs.android.dbflow.sql.language.Update;
import com.raizlabs.android.dbflow.structure.BaseModel;
import com.squareup.okhttp.internal.Util;

import org.hisp.dhis2.android.sdk.controllers.Dhis2;
import org.hisp.dhis2.android.sdk.controllers.datavalues.DataValueController;
import org.hisp.dhis2.android.sdk.utils.Utils;

import java.util.ArrayList;
import java.util.HashMap;
import java.util.List;
import java.util.Map;
import java.util.UUID;

/**
 * @author Simen Skogly Russnes on 23.02.15.
 */
@JsonInclude(JsonInclude.Include.NON_NULL)
@Table
public class Event extends BaseSerializableModel {

    private static final String CLASS_TAG = "Event";

    public static final String STATUS_ACTIVE = "ACTIVE";
    public static final String STATUS_COMPLETED = "COMPLETED";
    public static final String STATUS_VISITED = "VISITED";
    public static final String STATUS_FUTURE_VISIT = "SCHEDULE";
    public static final String STATUS_LATE_VISIT = "OVERDUE";
    public static final String STATUS_SKIPPED = "SKIPPED";

    @JsonAnySetter
    public void handleUnknown(String key, Object value) {}

    public Event(String organisationUnitId, String status, String programId, String programStageId,
                 String trackedEntityInstanceId, String enrollmentId) {
        this.event = Dhis2.QUEUED + UUID.randomUUID().toString();
        this.fromServer = false;
        this.dueDate = Utils.getCurrentDate();
        this.eventDate = Utils.getCurrentDate();
        this.organisationUnitId = organisationUnitId;
        this.programId = programId;
        this.programStageId = programStageId;
        this.status = status;
        this.lastUpdated = Utils.getCurrentDate();
        this.trackedEntityInstance = trackedEntityInstanceId;
        this.enrollment = enrollmentId;
        dataValues = new ArrayList<DataValue>();
    }

    public Event() {}

    /**
     * used to tell whether or not an event has been updated locally and needs to be sent to server.
     */
    @JsonIgnore
    @Column
    public boolean fromServer = true;

    @JsonIgnore
    @Column(columnType = Column.PRIMARY_KEY_AUTO_INCREMENT)
    public long localId = -1;

    @JsonIgnore
    @Column(unique = true)
    public String event;

    @JsonProperty("event")
    public void setEvent(String event) {
        this.event = event;
    }

    /**
     * Should only be used by Jackson so that event is included only if its non-local generated
     * Use Event.event instead to access it.
     */
    @JsonProperty("event")
    public String getEvent() {
        if(Utils.isLocal(event))
        return null;
        else return event;
    }

    @JsonProperty("lastUpdated")
    @Column
    public String lastUpdated;

    @JsonProperty("created")
    @Column
    public String created;

    @JsonProperty("status")
    @Column

    public String status;

    @JsonIgnore
    @Column
    public Double latitude;

    @JsonIgnore
    @Column
    public Double longitude;

    @JsonProperty("trackedEntityInstance")
    @JsonSerialize(include = JsonSerialize.Inclusion.NON_NULL)
    @Column
    public String trackedEntityInstance;

    @JsonIgnore
    @Column
    public long localEnrollmentId;

    @JsonProperty("enrollment")
    @JsonSerialize(include = JsonSerialize.Inclusion.NON_NULL)
    @Column
    public String enrollment;

    public String getEnrollment() {
        if(Utils.isLocal(enrollment))
            return null;
        else return enrollment;
    }

    @JsonProperty("program")
    @Column
    public String programId;

    @JsonProperty("programStage")
    @Column
    public String programStageId;

    @JsonProperty("orgUnit")
    @JsonSerialize(include = JsonSerialize.Inclusion.NON_NULL)
    @Column
    public String organisationUnitId;

    @JsonProperty("eventDate")
    @Column
    public String eventDate;

    @JsonProperty("dueDate")
    @Column
    public String dueDate;

    @JsonProperty("dataValues")
    public List<DataValue> dataValues;

    @Override
    public void delete(boolean async) {
        if (dataValues != null) {
            for (DataValue dataValue : dataValues)
                dataValue.delete(async);
        }
        super.delete(async);
    }

    @Override
    public void save(boolean async) {
        /* check if there is an existing event with the same UID to avoid duplicates */
        Event existingEvent = DataValueController.getEventByUid(event);
        boolean exists = false;
        if(existingEvent != null) {
            exists = true;
            localId = existingEvent.localId;
        }
<<<<<<< HEAD
        if(getEvent() == null && DataValueController.getEvent(localId) != null) { //means that the event is local
            //then we don't want to update the event reference in fear of overwriting
            //an updated reference from server while the item has been loaded in memory
            //unfortunately a bit of hard coding I suppose but it's important to verify data integrity
            updateManually(async);
        } else {
            if(!exists) super.save(false); //ensuring a localId is created to give foreign key to datavalues
            else super.save(async);
        }
        if(dataValues!=null) {
            for(DataValue dataValue: dataValues)
            {
=======
        super.save(async);
        boolean wait = true;
        if(localId<0) { //workaround to wait for primary autoincrement key to be assigned with async=true
            while(wait) {

                Event tempEvent = DataValueController.getEventByUid(event);
                if(tempEvent==null) continue;
                else {
                    localId = tempEvent.localId;
                    wait = false;
                }
                Thread.yield();
            }
        }
        if (dataValues != null) {
            for (DataValue dataValue : dataValues) {
>>>>>>> 32c216b9
                dataValue.event = event;
                dataValue.localEventId = localId;
                dataValue.save(async);
            }
        }
    }

    /**
     * Updates manually without touching UIDs the fields that are modifiable by user.
     * This will and should only be called if the event has a locally created temp event reference
     * and has previously been saved, so that it has a localId.
     */
    private void updateManually(boolean async) {
        Queriable q = new Update().table(Event.class).set(
                Condition.column(Event$Table.LONGITUDE).is(longitude),
                Condition.column(Event$Table.LATITUDE).is(latitude),
                Condition.column(Event$Table.STATUS).is(status),
                Condition.column(Event$Table.FROMSERVER).is(fromServer))
                .where(Condition.column(Enrollment$Table.LOCALID).is(localId));
        if(async)
            TransactionManager.getInstance().transactQuery(DBTransactionInfo.create(BaseTransaction.PRIORITY_HIGH), q);
        else
            q.queryClose();
    }

    @Override
    public void update(boolean async) {
        save(async);
    }

    @JsonProperty("coordinate")
    public void setCoordinate(Map<String, Object> coordinate) {
        this.latitude = (double) coordinate.get("latitude");
        this.longitude = (double) coordinate.get("longitude");
    }

    @JsonProperty("coordinate")
    public Map<String, Object> getCoordinate() {
        Map<String, Object> coordinate = new HashMap<>();
        coordinate.put("latitude", latitude);
        coordinate.put("longitude", longitude);
        return coordinate;
    }

    public List<DataValue> getDataValues() {
        if (dataValues == null) dataValues = Select.all(DataValue.class,
                Condition.column(DataValue$Table.LOCALEVENTID).is(localId));
        return dataValues;
    }

    public boolean isFromServer() {
        return fromServer;
    }

    public void setFromServer(boolean fromServer) {
        this.fromServer = fromServer;
    }

    public long getLocalId() {
        return localId;
    }

    public void setLocalId(long localId) {
        this.localId = localId;
    }

    public String getLastUpdated() {
        return lastUpdated;
    }

    public void setLastUpdated(String lastUpdated) {
        this.lastUpdated = lastUpdated;
    }

    public String getCreated() {
        return created;
    }

    public void setCreated(String created) {
        this.created = created;
    }

    public String getStatus() {
        return status;
    }

    public void setStatus(String status) {
        this.status = status;
    }

    public Double getLatitude() {
        return latitude;
    }

    public void setLatitude(Double latitude) {
        this.latitude = latitude;
    }

    public Double getLongitude() {
        return longitude;
    }

    public void setLongitude(Double longitude) {
        this.longitude = longitude;
    }

    public String getTrackedEntityInstance() {
        return trackedEntityInstance;
    }

    public void setTrackedEntityInstance(String trackedEntityInstance) {
        this.trackedEntityInstance = trackedEntityInstance;
    }

    public long getLocalEnrollmentId() {
        return localEnrollmentId;
    }

    public void setLocalEnrollmentId(long localEnrollmentId) {
        this.localEnrollmentId = localEnrollmentId;
    }

    public void setEnrollment(String enrollment) {
        this.enrollment = enrollment;
    }

    public String getProgramId() {
        return programId;
    }

    public void setProgramId(String programId) {
        this.programId = programId;
    }

    public String getProgramStageId() {
        return programStageId;
    }

    public void setProgramStageId(String programStageId) {
        this.programStageId = programStageId;
    }

    public String getOrganisationUnitId() {
        return organisationUnitId;
    }

    public void setOrganisationUnitId(String organisationUnitId) {
        this.organisationUnitId = organisationUnitId;
    }

    public String getEventDate() {
        return eventDate;
    }

    public void setEventDate(String eventDate) {
        this.eventDate = eventDate;
    }

    public String getDueDate() {
        return dueDate;
    }

    public void setDueDate(String dueDate) {
        this.dueDate = dueDate;
    }

    public void setDataValues(List<DataValue> dataValues) {
        this.dataValues = dataValues;
    }
}<|MERGE_RESOLUTION|>--- conflicted
+++ resolved
@@ -29,30 +29,20 @@
 
 package org.hisp.dhis2.android.sdk.persistence.models;
 
-import android.util.Log;
-
 import com.fasterxml.jackson.annotation.JsonAnySetter;
 import com.fasterxml.jackson.annotation.JsonIgnore;
 import com.fasterxml.jackson.annotation.JsonInclude;
 import com.fasterxml.jackson.annotation.JsonProperty;
 import com.fasterxml.jackson.databind.annotation.JsonSerialize;
 import com.raizlabs.android.dbflow.annotation.Column;
-import com.raizlabs.android.dbflow.annotation.ForeignKeyAction;
 import com.raizlabs.android.dbflow.annotation.Table;
-<<<<<<< HEAD
 import com.raizlabs.android.dbflow.runtime.DBTransactionInfo;
-import com.raizlabs.android.dbflow.runtime.FlowContentObserver;
 import com.raizlabs.android.dbflow.runtime.TransactionManager;
 import com.raizlabs.android.dbflow.runtime.transaction.BaseTransaction;
 import com.raizlabs.android.dbflow.sql.Queriable;
-=======
-import com.raizlabs.android.dbflow.runtime.TransactionManager;
->>>>>>> 32c216b9
 import com.raizlabs.android.dbflow.sql.builder.Condition;
 import com.raizlabs.android.dbflow.sql.language.Select;
 import com.raizlabs.android.dbflow.sql.language.Update;
-import com.raizlabs.android.dbflow.structure.BaseModel;
-import com.squareup.okhttp.internal.Util;
 
 import org.hisp.dhis2.android.sdk.controllers.Dhis2;
 import org.hisp.dhis2.android.sdk.controllers.datavalues.DataValueController;
@@ -210,42 +200,33 @@
     public void save(boolean async) {
         /* check if there is an existing event with the same UID to avoid duplicates */
         Event existingEvent = DataValueController.getEventByUid(event);
-        boolean exists = false;
         if(existingEvent != null) {
-            exists = true;
             localId = existingEvent.localId;
         }
-<<<<<<< HEAD
         if(getEvent() == null && DataValueController.getEvent(localId) != null) { //means that the event is local
             //then we don't want to update the event reference in fear of overwriting
             //an updated reference from server while the item has been loaded in memory
             //unfortunately a bit of hard coding I suppose but it's important to verify data integrity
             updateManually(async);
         } else {
-            if(!exists) super.save(false); //ensuring a localId is created to give foreign key to datavalues
-            else super.save(async);
-        }
-        if(dataValues!=null) {
-            for(DataValue dataValue: dataValues)
-            {
-=======
-        super.save(async);
-        boolean wait = true;
-        if(localId<0) { //workaround to wait for primary autoincrement key to be assigned with async=true
-            while(wait) {
-
-                Event tempEvent = DataValueController.getEventByUid(event);
-                if(tempEvent==null) continue;
-                else {
-                    localId = tempEvent.localId;
-                    wait = false;
+
+            super.save(async);
+            boolean wait = true;
+            if(localId<0) { //workaround to wait for primary autoincrement key to be assigned with async=true
+                while(wait) {
+                    Event tempEvent = DataValueController.getEventByUid(event);
+                    if(tempEvent==null) continue;
+                    else {
+                        localId = tempEvent.localId;
+                        wait = false;
+                    }
+                    Thread.yield();
                 }
-                Thread.yield();
             }
         }
+
         if (dataValues != null) {
             for (DataValue dataValue : dataValues) {
->>>>>>> 32c216b9
                 dataValue.event = event;
                 dataValue.localEventId = localId;
                 dataValue.save(async);
