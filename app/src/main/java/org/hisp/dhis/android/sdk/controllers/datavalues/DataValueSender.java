--- conflicted
+++ resolved
@@ -77,16 +77,6 @@
 
     boolean sending = false;
 
-<<<<<<< HEAD
-    static void sendLocalData(ApiRequestCallback callback) {
-        if (Dhis2.isLoading()) {
-            callback.onSuccess(null);
-            return;
-        }
-        getInstance().callback = callback;
-        if (!NetworkManager.isOnline()) {
-            onFinishSending(false);
-=======
     static void sendLocalData(final ApiRequestCallback callback) {
         if(Dhis2.isLoading()) {
             callback.onSuccess(null);
@@ -97,7 +87,6 @@
             holder.setApiException(APIException.networkError
                     (NetworkManager.CONNECTION_TEST_URL, null));
             callback.onFailure(null);
->>>>>>> e42c927a
             return;
         }
         getInstance().sending = true;
@@ -156,16 +145,6 @@
 
     private static class OnFinishSendingCallback implements ApiRequestCallback {
 
-<<<<<<< HEAD
-        InvalidateEvent event = new InvalidateEvent(InvalidateEvent.EventType.dataValuesSent);
-        Dhis2Application.getEventBus().post(event);
-        Dhis2.hasUnSynchronizedDatavalues = false;
-        getInstance().sending = false;
-        if (success) {
-            getInstance().callback.onSuccess(null);
-        } else {
-            getInstance().callback.onFailure(null);
-=======
         private final ApiRequestCallback callback;
 
         private OnFinishSendingCallback(ApiRequestCallback callback) {
@@ -192,7 +171,6 @@
             Dhis2.hasUnSynchronizedDatavalues = false;
             getInstance().sending = false;
             callback.onFailure(null);
->>>>>>> e42c927a
         }
     }
 
@@ -566,10 +544,6 @@
         failedItem.setItemId(id);
         failedItem.setItemType(type);
         failedItem.setHttpStatusCode(code);
-<<<<<<< HEAD
-        failedItem.async().save();
-        Log.d(CLASS_TAG, "saved item: " + failedItem.getItemId() + ":" + failedItem.getItemType());
-=======
         failedItem.save();
         if( failedItem.getImportSummary() != null && failedItem.getImportSummary().getConflicts() != null ) {
             for(Conflict conflict: failedItem.getImportSummary().getConflicts() ) {
@@ -578,6 +552,5 @@
             }
         }
         Log.d(CLASS_TAG, "saved item: " + failedItem.getItemId()+ ":" + failedItem.getItemType());
->>>>>>> e42c927a
     }
 }