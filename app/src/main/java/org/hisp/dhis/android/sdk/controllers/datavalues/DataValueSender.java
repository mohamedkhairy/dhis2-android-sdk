--- conflicted
+++ resolved
@@ -76,15 +76,16 @@
     private ApiRequestCallback callback;
 
     static void sendLocalData(ApiRequestCallback callback) {
-        if(Dhis2.isLoading()) return;
-<<<<<<< HEAD
-        if(!NetworkManager.isOnline()) onFinishSending(false);
-        this.callback = callback;
-        sending = true;
-=======
+        if(Dhis2.isLoading()) {
+            callback.onSuccess(null);
+            return;
+        }
         getInstance().callback = callback;
-        getInstance().sending = true;
->>>>>>> 86fad2ac
+        if(!NetworkManager.isOnline()) {
+            onFinishSending(false);
+            return;
+        }
+        getInstance().sending = true;
         new Thread() {
             public void run() {
                 final ApiRequestCallback finalSendCallback = new ApiRequestCallback() {
