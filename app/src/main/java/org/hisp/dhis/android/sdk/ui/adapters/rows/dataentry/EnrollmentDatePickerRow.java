/*
 * Copyright (c) 2015, University of Oslo
 *
 * All rights reserved.
 * Redistribution and use in source and binary forms, with or without
 * modification, are permitted provided that the following conditions are met:
 * Redistributions of source code must retain the above copyright notice, this
 * list of conditions and the following disclaimer.
 *
 * Redistributions in binary form must reproduce the above copyright notice,
 * this list of conditions and the following disclaimer in the documentation
 * and/or other materials provided with the distribution.
 * Neither the name of the HISP project nor the names of its contributors may
 * be used to endorse or promote products derived from this software without
 * specific prior written permission.
 *
 * THIS SOFTWARE IS PROVIDED BY THE COPYRIGHT HOLDERS AND CONTRIBUTORS "AS IS" AND
 * ANY EXPRESS OR IMPLIED WARRANTIES, INCLUDING, BUT NOT LIMITED TO, THE IMPLIED
 * WARRANTIES OF MERCHANTABILITY AND FITNESS FOR A PARTICULAR PURPOSE ARE
 * DISCLAIMED. IN NO EVENT SHALL THE COPYRIGHT OWNER OR CONTRIBUTORS BE LIABLE FOR
 * ANY DIRECT, INDIRECT, INCIDENTAL, SPECIAL, EXEMPLARY, OR CONSEQUENTIAL DAMAGES
 * (INCLUDING, BUT NOT LIMITED TO, PROCUREMENT OF SUBSTITUTE GOODS OR SERVICES;
 * LOSS OF USE, DATA, OR PROFITS; OR BUSINESS INTERRUPTION) HOWEVER CAUSED AND ON
 * ANY THEORY OF LIABILITY, WHETHER IN CONTRACT, STRICT LIABILITY, OR TORT
 * (INCLUDING NEGLIGENCE OR OTHERWISE) ARISING IN ANY WAY OUT OF THE USE OF THIS
 * SOFTWARE, EVEN IF ADVISED OF THE POSSIBILITY OF SUCH DAMAGE.
 */
package org.hisp.dhis.android.sdk.ui.adapters.rows.dataentry;

import android.app.DatePickerDialog;
import android.content.Context;
import android.support.v4.app.FragmentManager;
import android.view.LayoutInflater;
import android.view.View;
import android.view.ViewGroup;
import android.widget.DatePicker;
import android.widget.ImageButton;
import android.widget.TextView;

import org.hisp.dhis.android.sdk.R;
import org.hisp.dhis.android.sdk.persistence.Dhis2Application;
import org.hisp.dhis.android.sdk.persistence.models.DataValue;
import org.hisp.dhis.android.sdk.persistence.models.Enrollment;
import org.hisp.dhis.android.sdk.ui.adapters.rows.events.OnDetailedInfoButtonClick;
import org.hisp.dhis.android.sdk.ui.fragments.dataentry.RowValueChangedEvent;
import org.joda.time.DateTime;
import org.joda.time.LocalDate;

import static android.text.TextUtils.isEmpty;

<<<<<<< HEAD
public class EnrollmentDatePickerRow extends Row
{
    private static final String EMPTY_FIELD = "";
    private static final String DATE_FORMAT = "YYYY-MM-dd";
    private final Enrollment mEnrollment;
    private final String mEnrollmentDate;
    private final String mIncidentDate;

    public EnrollmentDatePickerRow(String label, Enrollment enrollment, String enrollmentDate, String incidentDate) {
        if(enrollmentDate == null && incidentDate == null)
            throw new IllegalArgumentException("Enrollment date or incident date needs to be supplied for this row");
        else if(enrollmentDate != null && incidentDate != null)
            throw new IllegalArgumentException("You should only supply either enrollment date or incident date");

        mLabel = label;
        mEnrollment = enrollment;
        this.mEnrollmentDate = enrollment.getEnrollmentDate();
        this.mIncidentDate = enrollment.getIncidentDate();

        checkNeedsForDescriptionButton();
=======

public class EnrollmentDatePickerRow extends AbsEnrollmentDatePickerRow {

    private Enrollment mEnrollment;
    private String mLabel;
    private String mEnrollmentDate;
    public EnrollmentDatePickerRow(String label, Enrollment enrollment, String enrollmentDate) {
        super(label, enrollment, enrollmentDate);

        this.mEnrollment = enrollment;
        this.mLabel = label;
        this.mEnrollmentDate = enrollmentDate;
>>>>>>> 57122dd0
    }


    @Override
    public View getView(FragmentManager fragmentManager, LayoutInflater inflater, View convertView, ViewGroup container) {
        View view;
        DatePickerRowHolder holder;

        if (convertView != null && convertView.getTag() instanceof DatePickerRowHolder) {
            view = convertView;
            holder = (DatePickerRowHolder) view.getTag();
        } else {
            View root = inflater.inflate(
                    R.layout.listview_row_event_datepicker, container, false);
            detailedInfoButton = root.findViewById(R.id.detailed_info_button_layout); // need to keep reference
            holder = new DatePickerRowHolder(root, inflater.getContext(), detailedInfoButton);

            root.setTag(holder);
            view = root;
        }

        if (!isEditable()) {
            holder.clearButton.setEnabled(false);
            holder.textLabel.setEnabled(false); //change color
            holder.pickerInvoker.setEnabled(false);
        } else {
            holder.clearButton.setEnabled(true);
            holder.textLabel.setEnabled(true);
            holder.pickerInvoker.setEnabled(true);
        }
        holder.detailedInfoButton.setOnClickListener(new OnDetailedInfoButtonClick(this));
        holder.updateViews(mLabel, mEnrollment, mEnrollmentDate);

        if (isDetailedInfoButtonHidden())
            holder.detailedInfoButton.setVisibility(View.INVISIBLE);

        return view;
    }

    private class DatePickerRowHolder {
        final TextView textLabel;
        final TextView pickerInvoker;
        final ImageButton clearButton;
        final View detailedInfoButton;
        final DateSetListener dateSetListener;
        final OnEditTextClickListener invokerListener;
        final ClearButtonListener clearButtonListener;

        public DatePickerRowHolder(View root, Context context, View detailedInfoButton) {
            textLabel = (TextView) root.findViewById(R.id.text_label);
            pickerInvoker = (TextView) root.findViewById(R.id.date_picker_text_view);
            clearButton = (ImageButton) root.findViewById(R.id.clear_text_view);
            this.detailedInfoButton = detailedInfoButton;

            dateSetListener = new DateSetListener(pickerInvoker);
            invokerListener = new OnEditTextClickListener(context, dateSetListener);
            clearButtonListener = new ClearButtonListener(pickerInvoker);

            clearButton.setOnClickListener(clearButtonListener);
            pickerInvoker.setOnClickListener(invokerListener);

        }

        public void updateViews(String label, Enrollment enrollment, String enrollmentDate ) {
            dateSetListener.setEnrollment(enrollment);
            clearButtonListener.setEnrollment(enrollment);

            String eventDate = null;


            if(enrollment != null && enrollmentDate != null && !isEmpty(enrollmentDate))
            {
<<<<<<< HEAD
                dateSetListener.setEnrollmentDate(enrollment.getEnrollmentDate());
                clearButtonListener.setEnrollmentDate(enrollment.getEnrollmentDate());
                DateTime enrollmentDateTime = DateTime.parse(enrollment.getEnrollmentDate());
                eventDate = enrollmentDateTime.toString(DATE_FORMAT);
            }
            else if(enrollment != null && incidentDate != null && !isEmpty(incidentDate))
            {
                dateSetListener.setIncidentDate(enrollment.getIncidentDate());
                clearButtonListener.setIncidentDate(enrollment.getIncidentDate());
                DateTime incidentDateTime= DateTime.parse(enrollment.getIncidentDate());
=======
                dateSetListener.setEnrollmentDate(enrollment.getDateOfEnrollment());
                clearButtonListener.setEnrollmentDate(enrollment.getDateOfEnrollment());
                DateTime incidentDateTime = DateTime.parse(enrollment.getDateOfEnrollment());
>>>>>>> 57122dd0
                eventDate = incidentDateTime.toString(DATE_FORMAT);
            }

            textLabel.setText(label);
            pickerInvoker.setText(eventDate);
        }


    }

    private static class OnEditTextClickListener implements View.OnClickListener {
        private final Context context;
        private final DateSetListener listener;

        public OnEditTextClickListener(Context context,
                                       DateSetListener listener) {
            this.context = context;
            this.listener = listener;
        }

        @Override
        public void onClick(View view) {
            LocalDate currentDate = new LocalDate();
            DatePickerDialog picker = new DatePickerDialog(context, listener,
                    currentDate.getYear(), currentDate.getMonthOfYear() - 1, currentDate.getDayOfMonth());
            picker.getDatePicker().setMaxDate(DateTime.now().getMillis());
            picker.show();
        }
    }
    private static class ClearButtonListener implements View.OnClickListener {
        private final TextView textView;
        private Enrollment enrollment;
        private String enrollmentDate;

        public ClearButtonListener(TextView textView) {
            this.textView = textView;
        }

        public void setEnrollment(Enrollment enrollment) {
            this.enrollment = enrollment;
        }

        public void setEnrollmentDate(String enrollmentDate) {
            this.enrollmentDate = enrollmentDate;
        }


        @Override
        public void onClick(View view) {
            textView.setText(EMPTY_FIELD);
<<<<<<< HEAD
            if(enrollmentDate != null)
                enrollment.setEnrollmentDate(EMPTY_FIELD);
            else if(incidentDate != null)
                enrollment.setIncidentDate(EMPTY_FIELD);
=======

            if (enrollmentDate != null){
                enrollment.setDateOfEnrollment(EMPTY_FIELD);
            }
>>>>>>> 57122dd0
        }
    }

    private class DateSetListener implements DatePickerDialog.OnDateSetListener {
        private static final String DATE_FORMAT = "YYYY-MM-dd";
        private final TextView textView;
        private Enrollment enrollment;
        private DataValue value;
        private String enrollmentDate;

        public DateSetListener(TextView textView) {
            this.textView = textView;
        }

        public void setEnrollment(Enrollment enrollment) {
            this.enrollment = enrollment;
        }

        public void setEnrollmentDate(String enrollmentDate) {
            this.enrollmentDate = enrollmentDate;
        }

        @Override
        public void onDateSet(DatePicker view, int year,
                              int monthOfYear, int dayOfMonth) {
            LocalDate date = new LocalDate(year, monthOfYear + 1, dayOfMonth);
            if (value == null) value = new DataValue();


            if (enrollmentDate != null)
                value.setValue(enrollmentDate);

            String newValue = date.toString(DATE_FORMAT);
            textView.setText(newValue);

            if (!newValue.equals(value.getValue())) {
                value.setValue(newValue);

<<<<<<< HEAD
                if(enrollmentDate != null)
                    enrollment.setEnrollmentDate(value.getValue());
                else if(incidentDate != null)
                    enrollment.setIncidentDate(value.getValue());
=======
                if (enrollmentDate != null)
                    enrollment.setDateOfEnrollment(value.getValue());
>>>>>>> 57122dd0

                Dhis2Application.getEventBus().post(new RowValueChangedEvent(value, DataEntryRowTypes.ENROLLMENT_DATE.toString()));
            }

        }
    }

}<|MERGE_RESOLUTION|>--- conflicted
+++ resolved
@@ -48,41 +48,19 @@
 
 import static android.text.TextUtils.isEmpty;
 
-<<<<<<< HEAD
-public class EnrollmentDatePickerRow extends Row
-{
-    private static final String EMPTY_FIELD = "";
-    private static final String DATE_FORMAT = "YYYY-MM-dd";
-    private final Enrollment mEnrollment;
-    private final String mEnrollmentDate;
-    private final String mIncidentDate;
-
-    public EnrollmentDatePickerRow(String label, Enrollment enrollment, String enrollmentDate, String incidentDate) {
-        if(enrollmentDate == null && incidentDate == null)
-            throw new IllegalArgumentException("Enrollment date or incident date needs to be supplied for this row");
-        else if(enrollmentDate != null && incidentDate != null)
-            throw new IllegalArgumentException("You should only supply either enrollment date or incident date");
-
-        mLabel = label;
-        mEnrollment = enrollment;
-        this.mEnrollmentDate = enrollment.getEnrollmentDate();
-        this.mIncidentDate = enrollment.getIncidentDate();
-
-        checkNeedsForDescriptionButton();
-=======
 
 public class EnrollmentDatePickerRow extends AbsEnrollmentDatePickerRow {
 
     private Enrollment mEnrollment;
     private String mLabel;
     private String mEnrollmentDate;
+
     public EnrollmentDatePickerRow(String label, Enrollment enrollment, String enrollmentDate) {
         super(label, enrollment, enrollmentDate);
 
         this.mEnrollment = enrollment;
         this.mLabel = label;
         this.mEnrollmentDate = enrollmentDate;
->>>>>>> 57122dd0
     }
 
 
@@ -155,30 +133,17 @@
 
             if(enrollment != null && enrollmentDate != null && !isEmpty(enrollmentDate))
             {
-<<<<<<< HEAD
+
                 dateSetListener.setEnrollmentDate(enrollment.getEnrollmentDate());
                 clearButtonListener.setEnrollmentDate(enrollment.getEnrollmentDate());
-                DateTime enrollmentDateTime = DateTime.parse(enrollment.getEnrollmentDate());
-                eventDate = enrollmentDateTime.toString(DATE_FORMAT);
-            }
-            else if(enrollment != null && incidentDate != null && !isEmpty(incidentDate))
-            {
-                dateSetListener.setIncidentDate(enrollment.getIncidentDate());
-                clearButtonListener.setIncidentDate(enrollment.getIncidentDate());
-                DateTime incidentDateTime= DateTime.parse(enrollment.getIncidentDate());
-=======
-                dateSetListener.setEnrollmentDate(enrollment.getDateOfEnrollment());
-                clearButtonListener.setEnrollmentDate(enrollment.getDateOfEnrollment());
-                DateTime incidentDateTime = DateTime.parse(enrollment.getDateOfEnrollment());
->>>>>>> 57122dd0
+                DateTime incidentDateTime = DateTime.parse(enrollment.getEnrollmentDate());
                 eventDate = incidentDateTime.toString(DATE_FORMAT);
             }
 
             textLabel.setText(label);
             pickerInvoker.setText(eventDate);
         }
-
-
+        
     }
 
     private static class OnEditTextClickListener implements View.OnClickListener {
@@ -221,17 +186,10 @@
         @Override
         public void onClick(View view) {
             textView.setText(EMPTY_FIELD);
-<<<<<<< HEAD
-            if(enrollmentDate != null)
+
+            if (enrollmentDate != null){
                 enrollment.setEnrollmentDate(EMPTY_FIELD);
-            else if(incidentDate != null)
-                enrollment.setIncidentDate(EMPTY_FIELD);
-=======
-
-            if (enrollmentDate != null){
-                enrollment.setDateOfEnrollment(EMPTY_FIELD);
             }
->>>>>>> 57122dd0
         }
     }
 
@@ -270,15 +228,9 @@
             if (!newValue.equals(value.getValue())) {
                 value.setValue(newValue);
 
-<<<<<<< HEAD
-                if(enrollmentDate != null)
+
+                if (enrollmentDate != null)
                     enrollment.setEnrollmentDate(value.getValue());
-                else if(incidentDate != null)
-                    enrollment.setIncidentDate(value.getValue());
-=======
-                if (enrollmentDate != null)
-                    enrollment.setDateOfEnrollment(value.getValue());
->>>>>>> 57122dd0
 
                 Dhis2Application.getEventBus().post(new RowValueChangedEvent(value, DataEntryRowTypes.ENROLLMENT_DATE.toString()));
             }
