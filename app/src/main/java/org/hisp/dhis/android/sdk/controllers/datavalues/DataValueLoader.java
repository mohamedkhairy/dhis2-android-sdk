/*
 *  Copyright (c) 2015, University of Oslo
 *  * All rights reserved.
 *  *
 *  * Redistribution and use in source and binary forms, with or without
 *  * modification, are permitted provided that the following conditions are met:
 *  * Redistributions of source code must retain the above copyright notice, this
 *  * list of conditions and the following disclaimer.
 *  *
 *  * Redistributions in binary form must reproduce the above copyright notice,
 *  * this list of conditions and the following disclaimer in the documentation
 *  * and/or other materials provided with the distribution.
 *  * Neither the name of the HISP project nor the names of its contributors may
 *  * be used to endorse or promote products derived from this software without
 *  * specific prior written permission.
 *  *
 *  * THIS SOFTWARE IS PROVIDED BY THE COPYRIGHT HOLDERS AND CONTRIBUTORS "AS IS" AND
 *  * ANY EXPRESS OR IMPLIED WARRANTIES, INCLUDING, BUT NOT LIMITED TO, THE IMPLIED
 *  * WARRANTIES OF MERCHANTABILITY AND FITNESS FOR A PARTICULAR PURPOSE ARE
 *  * DISCLAIMED. IN NO EVENT SHALL THE COPYRIGHT OWNER OR CONTRIBUTORS BE LIABLE FOR
 *  * ANY DIRECT, INDIRECT, INCIDENTAL, SPECIAL, EXEMPLARY, OR CONSEQUENTIAL DAMAGES
 *  * (INCLUDING, BUT NOT LIMITED TO, PROCUREMENT OF SUBSTITUTE GOODS OR SERVICES;
 *  * LOSS OF USE, DATA, OR PROFITS; OR BUSINESS INTERRUPTION) HOWEVER CAUSED AND ON
 *  * ANY THEORY OF LIABILITY, WHETHER IN CONTRACT, STRICT LIABILITY, OR TORT
 *  * (INCLUDING NEGLIGENCE OR OTHERWISE) ARISING IN ANY WAY OUT OF THE USE OF THIS
 *  * SOFTWARE, EVEN IF ADVISED OF THE POSSIBILITY OF SUCH DAMAGE.
 *
 */

package org.hisp.dhis.android.sdk.controllers.datavalues;

import android.content.Context;
import android.content.SharedPreferences;
import android.util.Log;

import com.fasterxml.jackson.core.type.TypeReference;
import com.fasterxml.jackson.databind.JsonNode;

import org.hisp.dhis.android.sdk.R;
import org.hisp.dhis.android.sdk.controllers.Dhis2;
import org.hisp.dhis.android.sdk.controllers.ResponseHolder;
import org.hisp.dhis.android.sdk.controllers.metadata.MetaDataController;
import org.hisp.dhis.android.sdk.controllers.tasks.LoadEventsTask;
import org.hisp.dhis.android.sdk.controllers.tasks.LoadSystemInfoTask;
import org.hisp.dhis.android.sdk.controllers.tasks.LoadTrackedEntityInstancesTask;
import org.hisp.dhis.android.sdk.controllers.tasks.QueryTrackedEntityInstancesTask;
import org.hisp.dhis.android.sdk.events.BaseEvent;
import org.hisp.dhis.android.sdk.events.DataValueResponseEvent;
import org.hisp.dhis.android.sdk.events.InvalidateEvent;
import org.hisp.dhis.android.sdk.network.http.ApiRequestCallback;
import org.hisp.dhis.android.sdk.network.managers.NetworkManager;
import org.hisp.dhis.android.sdk.persistence.Dhis2Application;
import org.hisp.dhis.android.sdk.persistence.models.Enrollment;
import org.hisp.dhis.android.sdk.persistence.models.Event;
import org.hisp.dhis.android.sdk.persistence.models.OrganisationUnit;
import org.hisp.dhis.android.sdk.persistence.models.Program;
import org.hisp.dhis.android.sdk.persistence.models.Relationship;
import org.hisp.dhis.android.sdk.persistence.models.SystemInfo;
import org.hisp.dhis.android.sdk.persistence.models.TrackedEntityAttributeValue;
import org.hisp.dhis.android.sdk.persistence.models.TrackedEntityInstance;
import org.hisp.dhis.android.sdk.utils.APIException;
import org.hisp.dhis.android.sdk.utils.Utils;
import org.hisp.dhis.android.sdk.utils.support.DateUtils;
import org.joda.time.DateTime;
import org.joda.time.format.DateTimeFormat;

import java.io.IOException;
import java.util.ArrayList;
import java.util.Date;
import java.util.Hashtable;
import java.util.List;

import static org.hisp.dhis.android.sdk.controllers.LoadFlagContainer.LoadFlag;

/**
 * @author Simen Skogly Russnes on 04.03.15.
 */
public final class DataValueLoader {

    private static final String CLASS_TAG = "DataValueLoader";

    private final static DataValueLoader dataValueLoader;

    static {
        dataValueLoader = new DataValueLoader();
    }

    private DataValueLoader() {}

    public static DataValueLoader getInstance() {
        return dataValueLoader;
    }

    boolean loading = false;

    private SystemInfo systemInfo;

    /**
     * Loads data values from server. Set update to true if you only want to load new values.
     * False if you want it all.
     *
     * @param context
     * @param update
     */
    public static void loadDataValues(final Context context, final boolean update, ApiRequestCallback callback) {
        if (Dhis2.isLoading()) {
           callback.onSuccess(null);
           return;
        }
        getInstance().systemInfo = null;
        getInstance().loading = true;
        final OnFinishLoadingCallback onFinishLoadingCallback = new OnFinishLoadingCallback(callback, context);
        LoadSystemInfoCallback loadSystemInfoCallback = new LoadSystemInfoCallback(context, onFinishLoadingCallback, update);
        loadSystemInfo(loadSystemInfoCallback);
    }

    private static final class OnFinishLoadingCallback implements ApiRequestCallback {
        private final ApiRequestCallback callback;
        private final Context context;

        private OnFinishLoadingCallback(ApiRequestCallback callback, Context context) {
            this.callback = callback;
            this.context = context;
        }

        @Override
        public void onSuccess(ResponseHolder responseHolder) {
            Log.e(CLASS_TAG, "onfinishloadingsuccess");
            SharedPreferences prefs = context.getSharedPreferences(Dhis2.PREFS_NAME, Context.MODE_PRIVATE);
            SharedPreferences.Editor editor = prefs.edit();
            editor.putString(Dhis2.LAST_UPDATED_DATAVALUES, getInstance().systemInfo.getServerDate());
            editor.commit();

            InvalidateEvent event = new InvalidateEvent(InvalidateEvent.EventType.dataValuesLoaded);
            Dhis2Application.getEventBus().post(event);

            getInstance().loading = false;
            callback.onSuccess(responseHolder);
        }

        @Override
        public void onFailure(ResponseHolder responseHolder) {
            Log.e(CLASS_TAG, "onfinishloadingfailure");
            InvalidateEvent event = new InvalidateEvent(InvalidateEvent.EventType.dataValuesLoaded);
            Dhis2Application.getEventBus().post(event);

            getInstance().loading = false;
            callback.onFailure(responseHolder);
        }
    }

    private static void loadSystemInfo(final ApiRequestCallback<SystemInfo> parentCallback) {
        LoadSystemInfoTask task = new LoadSystemInfoTask(NetworkManager.getInstance(),
                new ApiRequestCallback<SystemInfo>() {
                    @Override
                    public void onSuccess(ResponseHolder<SystemInfo> holder) {

                        try {
                            SystemInfo systemInfo = Dhis2.getInstance().getObjectMapper().
                                    readValue(holder.getResponse().getBody(), SystemInfo.class);
                            holder.setItem(systemInfo);
                            parentCallback.onSuccess(holder);
                        } catch (IOException e) {
                            e.printStackTrace();
                            holder.setApiException(APIException.conversionError(holder.getResponse().getUrl(), holder.getResponse(), e));
                            parentCallback.onFailure(holder);
                        }
                    }

                    @Override
                    public void onFailure(ResponseHolder<SystemInfo> holder) {
                        parentCallback.onFailure(holder);
                    }
                });
        task.execute();
    }

    private static class LoadSystemInfoCallback implements ApiRequestCallback<SystemInfo> {

        private final Context context;
        private final ApiRequestCallback callback;
        private final boolean update;

        private LoadSystemInfoCallback(Context context, ApiRequestCallback callback, boolean update) {
            this.context = context;
            this.callback = callback;
            this.update = update;
        }

        @Override
        public void onSuccess(ResponseHolder<SystemInfo> responseHolder) {
            getInstance().systemInfo = responseHolder.getItem();
            Log.d(CLASS_TAG, "got system info " + getInstance().systemInfo.getServerDate());
            loadItem(context, update, callback);
        }

        @Override
        public void onFailure(ResponseHolder<SystemInfo> responseHolder) {
            if (responseHolder != null && responseHolder.getApiException() != null)
                responseHolder.getApiException().printStackTrace();
            callback.onFailure(responseHolder);
        }
    }

    /**
     * Queries the server for a list of TrackedEntityInstances, which is returned in the given callbacks Response.getItem as a List<TrackedEntityInstances>
     *
     * @param callback
     * @param orgUnit
     * @param program    can be null
     * @param parameters can be null
     */
    public static void queryTrackedEntityInstances(ApiRequestCallback callback, String orgUnit, String program, String queryString, TrackedEntityAttributeValue... parameters) {
        QueryTrackedEntityInstancesTask queryTask = new QueryTrackedEntityInstancesTask(NetworkManager.getInstance(), callback, orgUnit, program, queryString, parameters);
        queryTask.execute();
    }

    public static void loadTrackedEntityInstances(ApiRequestCallback<TrackedEntityInstancesResultHolder> callback, List<TrackedEntityInstance> trackedEntityInstances) {
        LoadTrackedEntityInstancesTask task = new LoadTrackedEntityInstancesTask(NetworkManager.getInstance(), callback, trackedEntityInstances);
        task.execute();
    }

    private static void loadItem(final Context context, final boolean synchronizing, final ApiRequestCallback callback) {

        List<OrganisationUnit> assignedOrganisationUnits = MetaDataController.getAssignedOrganisationUnits();
        Hashtable<String, List<Program>> programsForOrganisationUnits = new Hashtable<>();

        String currentLoadingDate = getInstance().systemInfo.getServerDate();
        DateTime currentDateTime = DateTimeFormat.forPattern(DateUtils.LONG_DATE_FORMAT.toPattern()).parseDateTime(currentLoadingDate);

        /**
         * Loading Single Events without registration
         */
        if (Dhis2.isLoadFlagEnabled(context, LoadFlag.EVENTS)) {

            for (OrganisationUnit organisationUnit : assignedOrganisationUnits) {
                if (organisationUnit.getId() == null || organisationUnit.getId().length() == Utils.randomUUID.length())
                    continue;

                List<Program> programsForOrgUnit = new ArrayList<>();
<<<<<<< HEAD
                if (Dhis2.isLoadFlagEnabled(context, Program.SINGLE_EVENT_WITHOUT_REGISTRATION) ||
                        Dhis2.isLoadFlagEnabled(context, Program.WITHOUT_REGISTRATION)) {
                    List<Program> programsForOrgUnitSEWoR = MetaDataController.getProgramsForOrganisationUnit
                            (organisationUnit.getId(),
                                    Program.SINGLE_EVENT_WITHOUT_REGISTRATION,
                                    Program.WITHOUT_REGISTRATION);
=======
                if (Dhis2.isLoadFlagEnabled(context, LoadFlag.SINGLE_EVENT_WITHOUT_REGISTRATION)) {
                    List<Program> programsForOrgUnitSEWoR = MetaDataController.getProgramsForOrganisationUnit
                            (organisationUnit.getId(),
                                    Program.ProgramType.SINGLE_EVENT_WITHOUT_REGISTRATION,
                                    Program.ProgramType.WITHOUT_REGISTRATION);
>>>>>>> 49bf8b78
                    if (programsForOrgUnitSEWoR != null)
                        programsForOrgUnit.addAll(programsForOrgUnitSEWoR);
                }
                programsForOrganisationUnits.put(organisationUnit.getId(), programsForOrgUnit);
            }

            for (final OrganisationUnit organisationUnit : assignedOrganisationUnits) {
                if (organisationUnit.getId() == null || organisationUnit.getId().length() == Utils.randomUUID.length())
                    continue;

                for (final Program program : programsForOrganisationUnits.get(organisationUnit.getId())) {
                    if (program.getId() == null || program.getId().length() == Utils.randomUUID.length())
                        continue;
                        
                    String lastUpdatedString = getLastUpdatedDateForDataValueItem(context,
                        LoadFlag.EVENTS, organisationUnit.getId(), program.getId());
                    DateTime updatedDateTime = null;
                    if( lastUpdatedString != null ) {
                        updatedDateTime = DateTimeFormat.forPattern(DateUtils.LONG_DATE_FORMAT.toPattern()).parseDateTime(lastUpdatedString);
                    }

                    if (!isDataValueItemLoaded(context, LoadFlag.EVENTS, organisationUnit.getId(), program.getId())
                            || ( synchronizing &&
                            ( lastUpdatedString == null || updatedDateTime.isBefore(currentDateTime) ) ) ) {
                        Dhis2.postProgressMessage(context.getString(R.string.loading_events) + ": "
                                + organisationUnit.getLabel() + ": " + program.getName());
                                
                        ApiRequestCallback loadEventsCallback = new ApiRequestCallback<List<Event>>() {
                            @Override
                            public void onSuccess(ResponseHolder<List<Event>> responseHolder) {
                                List<Event> events = responseHolder.getItem();
                                saveEvents(events, synchronizing);

                                flagDataValueItemUpdated(context, getInstance().systemInfo.getServerDate(), LoadFlag.EVENTS, organisationUnit.getId(), program.getId());
                                flagDataValueItemLoaded(context, true, LoadFlag.EVENTS, organisationUnit.getId(), program.getId());
                                loadItem(context, synchronizing, callback);
                            }

                            @Override
                            public void onFailure(ResponseHolder<List<Event>> responseHolder) {
                                callback.onFailure(responseHolder);
                                //todo this may completely stop loading unnecessarily if it fails for one orgunit+program, implement a way to "continue"
                                //todo loading probably using an iterator for the orgunits
                            }
                        };
                        loadEvents(loadEventsCallback, organisationUnit.getId(), program.getId(), synchronizing);
                        return;
                    }
                }
            }
        }
        callback.onSuccess(null);
    }

    /**
     * Loads events for a given org unit and program
     *
     * @param organisationUnitId
     * @param programId
     */
    private static void loadEvents(final ApiRequestCallback callback, String organisationUnitId, String programId, boolean synchronizing) {
        final ResponseHolder<List<Event>> holder = new ResponseHolder<>();
        final DataValueResponseEvent<List<Event>> event = new
                DataValueResponseEvent<>(BaseEvent.EventType.loadEvents);
        event.setResponseHolder(holder);
        LoadEventsTask task = new LoadEventsTask(NetworkManager.getInstance(),
                new LoadEventsCallback(callback), organisationUnitId, programId, synchronizing);
        task.execute();
    }

    private static class LoadEventsCallback implements ApiRequestCallback<List<Event>> {

        private final ApiRequestCallback<List<Event>> parentCallback;

        public LoadEventsCallback(ApiRequestCallback<List<Event>> parentCallback) {
            this.parentCallback = parentCallback;
        }

        @Override
        public void onSuccess(ResponseHolder<List<Event>> holder) {
            Log.d(CLASS_TAG, "onsuccess loadEvents");
            List<Event> events;
            try {
                JsonNode node = Dhis2.getInstance().getObjectMapper().
                        readTree(holder.getResponse().getBody());
                node = node.get("events");
                if (node == null) { /* in case there are no enrollments */
                    events = new ArrayList<>();
                } else {
                    TypeReference<List<Event>> typeRef =
                            new TypeReference<List<Event>>() {
                            };
                    events = Dhis2.getInstance().getObjectMapper().
                            readValue(node.traverse(), typeRef);
                    holder.setItem(events);
                }

            } catch (IOException e) {
                e.printStackTrace();
                if (holder.getApiException() == null) {
                    holder.setApiException(APIException.conversionError(holder.getResponse().getUrl(), holder.getResponse(), e));
                }
                events = new ArrayList<>();
            }
            holder.setItem(events);
            parentCallback.onSuccess(holder);
        }

        @Override
        public void onFailure(ResponseHolder<List<Event>> holder) {
            parentCallback.onSuccess(holder);
        }
    }

    /**
     * Saves a given list of Events to the on-device database
     *
     * @param events
     */
    public static void saveEvents(List<Event> events, boolean synchronizing) {
        for (Event event : events) {
            if (synchronizing) {
                //todo: implement different handling if synchronizing than if doing 1st load
            }

            //check if there have been changes made locally since last update.
            //if there are local updates, don't overwrite with data from server.
            Event localEvent = DataValueController.getEventByUid(event.getEvent());
            if (localEvent != null) {
                event.setLocalId(localEvent.getLocalId());
                event.setLocalEnrollmentId(localEvent.getLocalEnrollmentId());
                if (localEvent.isFromServer() == true) {
                    event.update();
                }
            } else {
                //check if there is an enrollment for this event stored on the device
                //and store the localId of the enrollment
                //(there will not be enrollment if its a single event without registration)
                Enrollment enrollment = DataValueController.getEnrollment(event.getEnrollment());

                if (enrollment != null) {
                    event.setLocalEnrollmentId(enrollment.getLocalId());
                } else {//could be single event without registration
                }
                event.save();
            }
        }
    }

    /**
     * Saves a list of TrackedEntityInstances, along with Enrollments and Events to the on-device database
     *
     * @param trackedEntityInstances
     * @param enrollments
     * @param events
     * @param synchronizing
     * @param currentOrganisationUnit
     */
    public static void saveTrackedEntityInstances(List<TrackedEntityInstance> trackedEntityInstances, List<Enrollment> enrollments, List<Event> events, boolean synchronizing, String currentOrganisationUnit) {
        Log.d(CLASS_TAG, "saving teis: " + trackedEntityInstances.size());
        Log.d(CLASS_TAG, "saving enrollments: " + enrollments.size());
        Log.d(CLASS_TAG, "saving events: " + events.size());
        if (trackedEntityInstances != null) {
            if (synchronizing) {
                //todo: implement different handling if synchronizing than if doing 1st load
            }

            for (TrackedEntityInstance tei : trackedEntityInstances) {
                tei.save();
                if (tei.getAttributes() != null) {
                    for (TrackedEntityAttributeValue value : tei.getAttributes()) {
                        if (value != null) {
                            value.setTrackedEntityInstanceId(tei.getTrackedEntityInstance());
                            value.setLocalTrackedEntityInstanceId(tei.getLocalId());
                        }
                        value.async().save();
                    }
                }
                if (tei.getRelationships() != null) {
                    for (Relationship relationship : tei.getRelationships()) {
                        if (relationship != null) {
                            relationship.async().save();
                        }
                    }
                }
            }
        }
        for (Enrollment enrollment : enrollments) {
            if (synchronizing) {
                //todo: implement different handling if synchronizing than if doing 1st load
            }
            enrollment.setOrgUnit(currentOrganisationUnit);
            TrackedEntityInstance tei = DataValueController
                    .getTrackedEntityInstance(enrollment.getTrackedEntityInstance());
            if (tei != null) {
                enrollment.setLocalTrackedEntityInstanceId(tei.getLocalId());
            }
            enrollment.save();
        }

        saveEvents(events, synchronizing);
    }

    /**
     * Flags a DataValue item like Events or Enrollments to indicate whether or not it has been loaded.
     * Can also be set for a UID for example for an individual Program.
     *
     * @param context
     * @param loaded
     * @param item
     */
    private static void flagDataValueItemLoaded(Context context, boolean loaded, String item) {
        SharedPreferences prefs = context.getSharedPreferences(Dhis2.PREFS_NAME, Context.MODE_PRIVATE);
        SharedPreferences.Editor editor = prefs.edit();
        editor.putBoolean(Dhis2.LOADED + item, loaded);
        editor.commit();
    }

    /**
     *
     * @param context
     * @param loaded
     * @param item used as identifier for the flag
     * @param extraIdentifiers are added to the flag
     */
    private static void flagDataValueItemLoaded(Context context, boolean loaded, LoadFlag item, String... extraIdentifiers) {
        String identifier = createIdentifier(item, extraIdentifiers);
        flagDataValueItemLoaded(context, loaded, identifier);
    }

    /**
     * Returns a boolean indicating whether or not a DataValue item has been loaded successfully.
     *
     * @param item
     * @return
     */
    private static boolean isDataValueItemLoaded(Context context, String item) {
        if (context == null) return false;
        SharedPreferences prefs = context.getSharedPreferences(Dhis2.PREFS_NAME, Context.MODE_PRIVATE);
        return prefs.getBoolean(Dhis2.LOADED + item, false);
    }

    /**
     * Returns a boolean indicating whether or not a DataValue item has been loaded successfully.
     *
     * @param item
     * @return
     */
    private static boolean isDataValueItemLoaded(Context context, LoadFlag item, String... extraIdentifiers) {
        String identifier = createIdentifier(item, extraIdentifiers);
        return isDataValueItemLoaded(context, identifier);
    }

    private static void flagDataValueItemUpdated(Context context, String dateTime, String item) {
        if (context == null) return;
        SharedPreferences prefs = context.getSharedPreferences(Dhis2.PREFS_NAME, Context.MODE_PRIVATE);
        SharedPreferences.Editor editor = prefs.edit();
        editor.putString(Dhis2.UPDATED + item, dateTime);
        editor.commit();
    }

    private static void flagDataValueItemUpdated(Context context, String dateTime, LoadFlag item, String... extraIdentifiers) {
        String identifier = createIdentifier(item, extraIdentifiers);
        flagDataValueItemUpdated(context, dateTime, identifier);
    }

    /**
     * returns the date in a string for the last time an item was updated
     *
     * @param context
     * @param item
     * @return
     */
    private static String getLastUpdatedDateForDataValueItem(Context context, String item) {
        if (context == null) return null;
        SharedPreferences prefs = context.getSharedPreferences(Dhis2.PREFS_NAME, Context.MODE_PRIVATE);
        Date date = DateUtils.parseDate(prefs.getString(Dhis2.UPDATED + item, null));
        return DateUtils.getLongDateString(date);
    }

    /**
     * returns the date in a string for the last time an item was updated
     *
     * @param context
     * @param item
     * @return
     */
    private static String getLastUpdatedDateForDataValueItem(Context context, LoadFlag item, String... extraIdentifiers) {
        String identifier = createIdentifier(item, extraIdentifiers);
        return getLastUpdatedDateForDataValueItem(context, identifier);
    }

    /**
     * Goes through all assigned programs and checks if they are loaded if loading is enabled.
     * Returns false if some programs have not been loaded, but have been flagged to load.
     *
     * @param context
     * @return
     */
    public static boolean isEventsLoaded(Context context) {
        List<OrganisationUnit> assignedOrganisationUnits = MetaDataController.getAssignedOrganisationUnits();
        for ( OrganisationUnit organisationUnit : assignedOrganisationUnits ) {
            if ( organisationUnit.getId() == null )
                break;

            List<Program> programsForOrgUnit = new ArrayList<>();
<<<<<<< HEAD
            if (Dhis2.isLoadFlagEnabled( context, Program.SINGLE_EVENT_WITHOUT_REGISTRATION ) ||
                    Dhis2.isLoadFlagEnabled( context, Program.WITHOUT_REGISTRATION ) ) {
                List<Program> programsForOrgUnitSEWoR = MetaDataController.getProgramsForOrganisationUnit
                        (organisationUnit.getId(),
                                Program.SINGLE_EVENT_WITHOUT_REGISTRATION,
                                Program.WITHOUT_REGISTRATION);
                if ( programsForOrgUnitSEWoR != null )
=======
            if (Dhis2.isLoadFlagEnabled(context, LoadFlag.SINGLE_EVENT_WITHOUT_REGISTRATION)) {
                List<Program> programsForOrgUnitSEWoR = MetaDataController.getProgramsForOrganisationUnit
                        (organisationUnit.getId(),
                                Program.ProgramType.SINGLE_EVENT_WITHOUT_REGISTRATION,
                                Program.ProgramType.WITHOUT_REGISTRATION);
                if (programsForOrgUnitSEWoR != null)
>>>>>>> 49bf8b78
                    programsForOrgUnit.addAll(programsForOrgUnitSEWoR);
            }

            for ( Program program : programsForOrgUnit ) {
                if (program.getId() == null)
                    break;

                if (!isDataValueItemLoaded(context, LoadFlag.EVENTS, organisationUnit.getId(), program.getId())) {
                    return false;
                }
            }
        }

        return true;
    }

    /**
     * Sets all flags for all loaded data values to false, and all updated dates to null
     *
     * @param context
     */
    static void clearDataValueLoadedFlags(Context context) {
        List<OrganisationUnit> assignedOrganisationUnits = MetaDataController.getAssignedOrganisationUnits();
        for (OrganisationUnit organisationUnit : assignedOrganisationUnits) {
            if (organisationUnit.getId() == null)
                break;

            String assignedOrganisationUnit = organisationUnit.getId();
            List<Program> programsForOrgUnit = new ArrayList<>();
<<<<<<< HEAD
            if (Dhis2.isLoadFlagEnabled(context, Program.SINGLE_EVENT_WITHOUT_REGISTRATION) ||
                    Dhis2.isLoadFlagEnabled(context, Program.WITHOUT_REGISTRATION)) {
                List<Program> programsForOrgUnitSEWoR = MetaDataController.getProgramsForOrganisationUnit
                        (organisationUnit.getId(),
                                Program.SINGLE_EVENT_WITHOUT_REGISTRATION,
                                Program.WITHOUT_REGISTRATION);
=======
            if (Dhis2.isLoadFlagEnabled(context, LoadFlag.SINGLE_EVENT_WITHOUT_REGISTRATION)) {
                List<Program> programsForOrgUnitSEWoR = MetaDataController.getProgramsForOrganisationUnit
                        (organisationUnit.getId(),
                                Program.ProgramType.SINGLE_EVENT_WITHOUT_REGISTRATION,
                                Program.ProgramType.WITHOUT_REGISTRATION);
>>>>>>> 49bf8b78
                if (programsForOrgUnitSEWoR != null)
                    programsForOrgUnit.addAll(programsForOrgUnitSEWoR);
            }

            for (Program program : programsForOrgUnit) {
                if (program.getId() == null)
                    break;

                flagDataValueItemLoaded(context, false, LoadFlag.EVENTS, assignedOrganisationUnit, program.getId());
                flagDataValueItemUpdated(context, null, LoadFlag.EVENTS, assignedOrganisationUnit, program.getId());
            }
        }
    }

    private static String createIdentifier(LoadFlag item, String... extraIdentifiers) {
        String identifier = item.name();
        if( extraIdentifiers!= null ) {
            for( String s: extraIdentifiers ) {
                identifier += s;
            }
        }
        return identifier;
    }
}<|MERGE_RESOLUTION|>--- conflicted
+++ resolved
@@ -238,20 +238,11 @@
                     continue;
 
                 List<Program> programsForOrgUnit = new ArrayList<>();
-<<<<<<< HEAD
-                if (Dhis2.isLoadFlagEnabled(context, Program.SINGLE_EVENT_WITHOUT_REGISTRATION) ||
-                        Dhis2.isLoadFlagEnabled(context, Program.WITHOUT_REGISTRATION)) {
-                    List<Program> programsForOrgUnitSEWoR = MetaDataController.getProgramsForOrganisationUnit
-                            (organisationUnit.getId(),
-                                    Program.SINGLE_EVENT_WITHOUT_REGISTRATION,
-                                    Program.WITHOUT_REGISTRATION);
-=======
                 if (Dhis2.isLoadFlagEnabled(context, LoadFlag.SINGLE_EVENT_WITHOUT_REGISTRATION)) {
                     List<Program> programsForOrgUnitSEWoR = MetaDataController.getProgramsForOrganisationUnit
                             (organisationUnit.getId(),
                                     Program.ProgramType.SINGLE_EVENT_WITHOUT_REGISTRATION,
                                     Program.ProgramType.WITHOUT_REGISTRATION);
->>>>>>> 49bf8b78
                     if (programsForOrgUnitSEWoR != null)
                         programsForOrgUnit.addAll(programsForOrgUnitSEWoR);
                 }
@@ -558,22 +549,12 @@
                 break;
 
             List<Program> programsForOrgUnit = new ArrayList<>();
-<<<<<<< HEAD
-            if (Dhis2.isLoadFlagEnabled( context, Program.SINGLE_EVENT_WITHOUT_REGISTRATION ) ||
-                    Dhis2.isLoadFlagEnabled( context, Program.WITHOUT_REGISTRATION ) ) {
-                List<Program> programsForOrgUnitSEWoR = MetaDataController.getProgramsForOrganisationUnit
-                        (organisationUnit.getId(),
-                                Program.SINGLE_EVENT_WITHOUT_REGISTRATION,
-                                Program.WITHOUT_REGISTRATION);
-                if ( programsForOrgUnitSEWoR != null )
-=======
             if (Dhis2.isLoadFlagEnabled(context, LoadFlag.SINGLE_EVENT_WITHOUT_REGISTRATION)) {
                 List<Program> programsForOrgUnitSEWoR = MetaDataController.getProgramsForOrganisationUnit
                         (organisationUnit.getId(),
                                 Program.ProgramType.SINGLE_EVENT_WITHOUT_REGISTRATION,
                                 Program.ProgramType.WITHOUT_REGISTRATION);
                 if (programsForOrgUnitSEWoR != null)
->>>>>>> 49bf8b78
                     programsForOrgUnit.addAll(programsForOrgUnitSEWoR);
             }
 
@@ -603,20 +584,11 @@
 
             String assignedOrganisationUnit = organisationUnit.getId();
             List<Program> programsForOrgUnit = new ArrayList<>();
-<<<<<<< HEAD
-            if (Dhis2.isLoadFlagEnabled(context, Program.SINGLE_EVENT_WITHOUT_REGISTRATION) ||
-                    Dhis2.isLoadFlagEnabled(context, Program.WITHOUT_REGISTRATION)) {
-                List<Program> programsForOrgUnitSEWoR = MetaDataController.getProgramsForOrganisationUnit
-                        (organisationUnit.getId(),
-                                Program.SINGLE_EVENT_WITHOUT_REGISTRATION,
-                                Program.WITHOUT_REGISTRATION);
-=======
             if (Dhis2.isLoadFlagEnabled(context, LoadFlag.SINGLE_EVENT_WITHOUT_REGISTRATION)) {
                 List<Program> programsForOrgUnitSEWoR = MetaDataController.getProgramsForOrganisationUnit
                         (organisationUnit.getId(),
                                 Program.ProgramType.SINGLE_EVENT_WITHOUT_REGISTRATION,
                                 Program.ProgramType.WITHOUT_REGISTRATION);
->>>>>>> 49bf8b78
                 if (programsForOrgUnitSEWoR != null)
                     programsForOrgUnit.addAll(programsForOrgUnitSEWoR);
             }
