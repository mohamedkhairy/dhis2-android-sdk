/*
 * Copyright (c) 2017, University of Oslo
 *
 * All rights reserved.
 * Redistribution and use in source and binary forms, with or without
 * modification, are permitted provided that the following conditions are met:
 * Redistributions of source code must retain the above copyright notice, this
 * list of conditions and the following disclaimer.
 *
 * Redistributions in binary form must reproduce the above copyright notice,
 * this list of conditions and the following disclaimer in the documentation
 * and/or other materials provided with the distribution.
 * Neither the name of the HISP project nor the names of its contributors may
 * be used to endorse or promote products derived from this software without
 * specific prior written permission.
 *
 * THIS SOFTWARE IS PROVIDED BY THE COPYRIGHT HOLDERS AND CONTRIBUTORS "AS IS" AND
 * ANY EXPRESS OR IMPLIED WARRANTIES, INCLUDING, BUT NOT LIMITED TO, THE IMPLIED
 * WARRANTIES OF MERCHANTABILITY AND FITNESS FOR A PARTICULAR PURPOSE ARE
 * DISCLAIMED. IN NO EVENT SHALL THE COPYRIGHT OWNER OR CONTRIBUTORS BE LIABLE FOR
 * ANY DIRECT, INDIRECT, INCIDENTAL, SPECIAL, EXEMPLARY, OR CONSEQUENTIAL DAMAGES
 * (INCLUDING, BUT NOT LIMITED TO, PROCUREMENT OF SUBSTITUTE GOODS OR SERVICES;
 * LOSS OF USE, DATA, OR PROFITS; OR BUSINESS INTERRUPTION) HOWEVER CAUSED AND ON
 * ANY THEORY OF LIABILITY, WHETHER IN CONTRACT, STRICT LIABILITY, OR TORT
 * (INCLUDING NEGLIGENCE OR OTHERWISE) ARISING IN ANY WAY OUT OF THE USE OF THIS
 * SOFTWARE, EVEN IF ADVISED OF THE POSSIBILITY OF SUCH DAMAGE.
 */

package org.hisp.dhis.android.core.event;

import android.content.ContentValues;
import android.database.Cursor;
import android.database.sqlite.SQLiteConstraintException;
import android.support.test.runner.AndroidJUnit4;

import org.hisp.dhis.android.core.common.BaseIdentifiableObject;
import org.hisp.dhis.android.core.common.State;
import org.hisp.dhis.android.core.data.database.AbsStoreTestCase;
import org.hisp.dhis.android.core.dataelement.DataElementModel;
import org.hisp.dhis.android.core.enrollment.CreateEnrollmentUtils;
import org.hisp.dhis.android.core.enrollment.EnrollmentModel;
import org.hisp.dhis.android.core.event.EventModel.Columns;
import org.hisp.dhis.android.core.organisationunit.CreateOrganisationUnitUtils;
import org.hisp.dhis.android.core.organisationunit.OrganisationUnitModel;
import org.hisp.dhis.android.core.program.CreateProgramStageUtils;
import org.hisp.dhis.android.core.program.CreateProgramUtils;
import org.hisp.dhis.android.core.program.ProgramModel;
import org.hisp.dhis.android.core.program.ProgramStageModel;
import org.hisp.dhis.android.core.relationship.CreateRelationshipTypeUtils;
import org.hisp.dhis.android.core.relationship.RelationshipTypeModel;
import org.hisp.dhis.android.core.trackedentity.CreateTrackedEntityInstanceUtils;
import org.hisp.dhis.android.core.trackedentity.CreateTrackedEntityUtils;
import org.hisp.dhis.android.core.trackedentity.TrackedEntityDataValueModel;
import org.hisp.dhis.android.core.trackedentity.TrackedEntityInstanceModel;
import org.hisp.dhis.android.core.trackedentity.TrackedEntityModel;
import org.junit.Before;
import org.junit.Test;
import org.junit.runner.RunWith;

import java.io.IOException;
import java.text.ParseException;
import java.util.Date;
import java.util.List;
import java.util.Map;

import static com.google.common.truth.Truth.assertThat;
import static org.hisp.dhis.android.core.data.database.CursorAssert.assertThatCursor;

@RunWith(AndroidJUnit4.class)
public class EventStoreTests extends AbsStoreTestCase {
    private static final String[] EVENT_PROJECTION = {
            Columns.UID,
            Columns.ENROLLMENT_UID,
            Columns.CREATED, // created
            Columns.LAST_UPDATED, // lastUpdated
            Columns.CREATED_AT_CLIENT,
            Columns.LAST_UPDATED_AT_CLIENT,
            Columns.STATUS,
            Columns.LATITUDE,
            Columns.LONGITUDE,
            Columns.PROGRAM,
            Columns.PROGRAM_STAGE,
            Columns.ORGANISATION_UNIT,
            Columns.EVENT_DATE, // eventDate
            Columns.COMPLETE_DATE, // completedDate
            Columns.DUE_DATE, // dueDate
            Columns.STATE
    };
    private static final String EVENT_UID = "test_uid";
    private static final String ENROLLMENT_UID = "test_enrollment";
    private static final EventStatus STATUS = EventStatus.ACTIVE;
    private static final String LATITUDE = "10.832152";
    private static final String LONGITUDE = "59.345231";
    private static final String PROGRAM = "test_program";
    private static final String PROGRAM_STAGE = "test_programStage";
    private static final String ORGANISATION_UNIT = "test_orgUnit";
    private static final State STATE = State.TO_POST;
    private static final String CREATED_AT_CLIENT = "2016-04-28T23:44:28.126";
    private static final String LAST_UPDATED_AT_CLIENT = "2016-04-28T23:44:28.126";

    //foreign keys to program:
    private static final long TRACKED_ENTITY_ID = 1L;
    private static final String TRACKED_ENTITY_UID = "trackedEntityUid";
    private static final long RELATIONSHIP_TYPE_ID = 3L;
    private static final String RELATIONSHIP_TYPE_UID = "relationshipTypeUid";
    private final Date date;

    private final String dateString;
    private final String WRONG_UID = "wrong";

    private EventStore store;

    public EventStoreTests() throws ParseException {
        this.date = new Date();
        this.dateString = BaseIdentifiableObject.DATE_FORMAT.format(date);
    }

    @Override
    @Before
    public void setUp() throws IOException {
        super.setUp();
        this.store = new EventStoreImpl(databaseAdapter());
        //Create Program & insert a row in the table.
        ContentValues trackedEntity = CreateTrackedEntityUtils.create(TRACKED_ENTITY_ID, TRACKED_ENTITY_UID);
        ContentValues relationshipType = CreateRelationshipTypeUtils.create(RELATIONSHIP_TYPE_ID,
                RELATIONSHIP_TYPE_UID);
        ContentValues program = CreateProgramUtils.create(1L, PROGRAM, RELATIONSHIP_TYPE_UID, null, TRACKED_ENTITY_UID);

        database().insert(TrackedEntityModel.TABLE, null, trackedEntity);
        database().insert(RelationshipTypeModel.TABLE, null, relationshipType);
        database().insert(ProgramModel.TABLE, null, program);

        ContentValues organisationUnit = CreateOrganisationUnitUtils.createOrgUnit(1L, ORGANISATION_UNIT);
        ContentValues programStage = CreateProgramStageUtils.create(1L, PROGRAM_STAGE, PROGRAM);
        String trackedEntityInstanceUid = "trackedEntityInstanceUid";
        ContentValues trackedEntityInstance = CreateTrackedEntityInstanceUtils.create(trackedEntityInstanceUid,
                ORGANISATION_UNIT, TRACKED_ENTITY_UID);
        ContentValues enrollment = CreateEnrollmentUtils.create(
                ENROLLMENT_UID, PROGRAM, ORGANISATION_UNIT, trackedEntityInstanceUid
        );


        database().insert(OrganisationUnitModel.TABLE, null, organisationUnit);
        database().insert(ProgramStageModel.TABLE, null, programStage);
        database().insert(TrackedEntityInstanceModel.TABLE, null, trackedEntityInstance);
        database().insert(EnrollmentModel.TABLE, null, enrollment);
    }

    @Test
    public void insert_shouldPersistEventInDatabase() {
        long rowId = store.insert(
                EVENT_UID,
                ENROLLMENT_UID,
                date, // created
                date, // lastUpdated
                CREATED_AT_CLIENT,
                LAST_UPDATED_AT_CLIENT,
                STATUS,
                LATITUDE,
                LONGITUDE,
                PROGRAM,
                PROGRAM_STAGE,
                ORGANISATION_UNIT,
                date, // eventDate
                date, // completedDate
                date, // dueDate
                STATE
        );
        Cursor cursor = database().query(EventModel.TABLE, EVENT_PROJECTION, null, null, null, null, null);

        assertThat(rowId).isEqualTo(1L);
        assertThatCursor(cursor).hasRow(
                EVENT_UID,
                ENROLLMENT_UID,
                dateString, // created
                dateString, // lastUpdated
                CREATED_AT_CLIENT,
                LAST_UPDATED_AT_CLIENT,
                STATUS,
                LATITUDE,
                LONGITUDE,
                PROGRAM,
                PROGRAM_STAGE,
                ORGANISATION_UNIT,
                dateString, // eventDate
                dateString, // completedDate
                dateString, // dueDate
                STATE
        ).isExhausted();
    }

    @Test
    public void insert_shouldPersistDeferrableEventInDatabase() {
        final String deferredProgram = "deferredProgram";
        final String deferredProgramStage = "deferredProgramStage";
        final String deferredOrganisationUnit = "deferredOrganisationUnit";

        database().beginTransaction();
        long rowId = store.insert(
                EVENT_UID,
                ENROLLMENT_UID,
                date, // created
                date, // lastUpdated
                CREATED_AT_CLIENT,
                LAST_UPDATED_AT_CLIENT,
                STATUS,
                LATITUDE,
                LONGITUDE,
                deferredProgram,
                deferredProgramStage,
                deferredOrganisationUnit,
                date, // eventDate
                date, // completedDate
                date, // dueDate
                STATE
        );

        ContentValues program = CreateProgramUtils.create(11L, deferredProgram,
                RELATIONSHIP_TYPE_UID, null, TRACKED_ENTITY_UID);
        ContentValues organisationUnit = CreateOrganisationUnitUtils.createOrgUnit(11L, deferredOrganisationUnit);
        ContentValues programStage = CreateProgramStageUtils.create(11L, deferredProgramStage, PROGRAM);

        database().insert(ProgramModel.TABLE, null, program);
        database().insert(OrganisationUnitModel.TABLE, null, organisationUnit);
        database().insert(ProgramStageModel.TABLE, null, programStage);
        database().setTransactionSuccessful();
        database().endTransaction();

        Cursor cursor = database().query(EventModel.TABLE, EVENT_PROJECTION, null, null, null, null, null);
        assertThat(rowId).isEqualTo(1L);
        assertThatCursor(cursor).hasRow(
                EVENT_UID,
                ENROLLMENT_UID,
                dateString, // created
                dateString, // lastUpdated
                CREATED_AT_CLIENT,
                LAST_UPDATED_AT_CLIENT,
                STATUS,
                LATITUDE,
                LONGITUDE,
                deferredProgram,
                deferredProgramStage,
                deferredOrganisationUnit,
                dateString, // eventDate
                dateString, // completedDate
                dateString, // dueDate
                STATE
        ).isExhausted();
    }

    @Test
    public void insert_shouldPersistEventNullableInDatabase() {
<<<<<<< HEAD
        long rowId = eventStore.insert(EVENT_UID, ENROLLMENT_UID, null, null, null, null, null, null, null, PROGRAM,
=======
        long rowId = store.insert(EVENT_UID, ENROLLMENT_UID, null, null, null, null, null, PROGRAM,
>>>>>>> 45d6ddc3
                PROGRAM_STAGE, ORGANISATION_UNIT, null, null, null, null);
        Cursor cursor = database().query(EventModel.TABLE, EVENT_PROJECTION, null, null, null, null, null);
        assertThat(rowId).isEqualTo(1L);
        assertThatCursor(cursor).hasRow(EVENT_UID, ENROLLMENT_UID, null, null, null, null, null, null, null, PROGRAM,
                PROGRAM_STAGE, ORGANISATION_UNIT, null, null, null, null).isExhausted();
    }

    @Test
    public void delete_shouldDeleteEventWhenDeletingProgramForeignKey() {
        store.insert(
                EVENT_UID,
                ENROLLMENT_UID,
                date,
                date,
                CREATED_AT_CLIENT,
                LAST_UPDATED_AT_CLIENT,
                STATUS,
                LATITUDE,
                LONGITUDE,
                PROGRAM,
                PROGRAM_STAGE,
                ORGANISATION_UNIT,
                date,
                date,
                date,
                STATE
        );

        database().delete(ProgramModel.TABLE, ProgramModel.Columns.UID + "=?", new String[]{PROGRAM});
        Cursor cursor = database().query(EventModel.TABLE, EVENT_PROJECTION, null, null, null, null, null);
        assertThatCursor(cursor).isExhausted();
    }

    @Test
    public void delete_shouldDeleteEventWhenDeletingProgramStageForeignKey() {
        store.insert(
                EVENT_UID,
                ENROLLMENT_UID,
                date,
                date,
                CREATED_AT_CLIENT,
                LAST_UPDATED_AT_CLIENT,
                STATUS,
                LATITUDE,
                LONGITUDE,
                PROGRAM,
                PROGRAM_STAGE,
                ORGANISATION_UNIT,
                date,
                date,
                date,
                STATE
        );

        database().delete(ProgramStageModel.TABLE, ProgramStageModel.Columns.UID + "=?", new String[]{PROGRAM_STAGE});
        Cursor cursor = database().query(EventModel.TABLE, EVENT_PROJECTION, null, null, null, null, null);
        assertThatCursor(cursor).isExhausted();
    }

    @Test
    public void delete_shouldDeleteEventWhenDeletingOrganisationUnitForeignKey() {
        store.insert(
                EVENT_UID,
                ENROLLMENT_UID,
                date,
                date,
                CREATED_AT_CLIENT,
                LAST_UPDATED_AT_CLIENT,
                STATUS,
                LATITUDE,
                LONGITUDE,
                PROGRAM,
                PROGRAM_STAGE,
                ORGANISATION_UNIT,
                date,
                date,
                date,
                STATE
        );

        database().delete(OrganisationUnitModel.TABLE,
                OrganisationUnitModel.Columns.UID + "=?", new String[]{ORGANISATION_UNIT});

        Cursor cursor = database().query(EventModel.TABLE, EVENT_PROJECTION, null, null, null, null, null);
        assertThatCursor(cursor).isExhausted();
    }

    @Test
    public void update_shouldUpdateEvent() throws Exception {
        ContentValues event = new ContentValues();
        event.put(Columns.UID, EVENT_UID);
        event.put(Columns.EVENT_DATE, dateString);
        event.put(Columns.PROGRAM, PROGRAM);
        event.put(Columns.PROGRAM_STAGE, PROGRAM_STAGE);
        event.put(Columns.ORGANISATION_UNIT, ORGANISATION_UNIT);
        database().insert(EventModel.TABLE, null, event);

        String[] projection = {Columns.UID, Columns.EVENT_DATE};
        Cursor cursor = database().query(EventModel.TABLE, projection, null, null, null, null, null);

        // check that event was successfully inserted into database
        assertThatCursor(cursor).hasRow(EVENT_UID, dateString).isExhausted();

        Date updatedDate = new Date();

        eventStore.update(EVENT_UID, null, null, null, null, null, null, null, null,
                PROGRAM, PROGRAM_STAGE, ORGANISATION_UNIT, updatedDate, null, null, null, EVENT_UID);

        cursor = database().query(EventModel.TABLE, projection, null, null, null, null, null);

        String updatedDateString = BaseIdentifiableObject.DATE_FORMAT.format(updatedDate);

        // check that event was updated with updatedDateString
        assertThatCursor(cursor).hasRow(EVENT_UID, updatedDateString).isExhausted();
    }

    @Test
    public void delete_shouldDeleteEvent() throws Exception {
        ContentValues event = new ContentValues();
        event.put(Columns.UID, EVENT_UID);
        event.put(Columns.PROGRAM, PROGRAM);
        event.put(Columns.PROGRAM_STAGE, PROGRAM_STAGE);
        event.put(Columns.ORGANISATION_UNIT, ORGANISATION_UNIT);
        database().insert(EventModel.TABLE, null, event);

        String[] projection = {Columns.UID, Columns.ORGANISATION_UNIT};
        Cursor cursor = database().query(EventModel.TABLE, projection, null, null, null, null, null);

        // check that event was successfully inserted into database
        assertThatCursor(cursor).hasRow(EVENT_UID, ORGANISATION_UNIT).isExhausted();

        eventStore.delete(EVENT_UID);

        cursor = database().query(EventModel.TABLE, projection, null, null, null, null, null);

        // check that event is deleted
        assertThatCursor(cursor).isExhausted();
    }

    @Test
    public void setState_shouldUpdateEventState() throws Exception {
        ContentValues event = new ContentValues();
        event.put(Columns.UID, EVENT_UID);
        event.put(Columns.PROGRAM, PROGRAM);
        event.put(Columns.PROGRAM_STAGE, PROGRAM_STAGE);
        event.put(Columns.ORGANISATION_UNIT, ORGANISATION_UNIT);
        event.put(Columns.STATE, STATE.name());
        database().insert(EventModel.TABLE, null, event);

        String[] projection = {Columns.UID, Columns.STATE};
        Cursor cursor = database().query(EventModel.TABLE, projection, null, null, null, null, null);

        // check that event was successfully inserted into database
        assertThatCursor(cursor).hasRow(EVENT_UID, STATE).isExhausted();
        State updatedState = State.ERROR;
        eventStore.setState(EVENT_UID, updatedState);

        cursor = database().query(EventModel.TABLE, projection, null, null, null, null, null);

        // check that state was updated
        assertThatCursor(cursor).hasRow(EVENT_UID, updatedState);

    }

    @Test
    public void query_shouldReturnListOfEvents() throws Exception {
        ContentValues eventContentValues = new ContentValues();
        eventContentValues.put(Columns.UID, EVENT_UID);
        eventContentValues.put(Columns.PROGRAM, PROGRAM);
        eventContentValues.put(Columns.PROGRAM_STAGE, PROGRAM_STAGE);
        eventContentValues.put(Columns.ORGANISATION_UNIT, ORGANISATION_UNIT);
        eventContentValues.put(Columns.ENROLLMENT_UID, ENROLLMENT_UID);
        eventContentValues.put(Columns.STATUS, STATUS.name());
        eventContentValues.put(Columns.EVENT_DATE, dateString);
        eventContentValues.put(Columns.COMPLETE_DATE, dateString);
        eventContentValues.put(Columns.LATITUDE, dateString);
        eventContentValues.put(Columns.STATE, STATE.name());
        database().insert(EventModel.TABLE, null, eventContentValues);

        String dataElementUid = "de_uid";
        ContentValues dataElement = new ContentValues();
        dataElement.put(DataElementModel.Columns.UID, dataElementUid);
        database().insert(DataElementModel.TABLE, null, dataElement);

        ContentValues dataValue = new ContentValues();
        dataValue.put(TrackedEntityDataValueModel.Columns.EVENT, EVENT_UID);
        dataValue.put(TrackedEntityDataValueModel.Columns.DATA_ELEMENT, dataElementUid);
        dataValue.put(TrackedEntityDataValueModel.Columns.VALUE, "some_value");
        database().insert(TrackedEntityDataValueModel.TABLE, null, dataValue);

        String[] dataValueProjection = {TrackedEntityDataValueModel.Columns.EVENT};
        Cursor dataValueCursor = database().query(TrackedEntityDataValueModel.TABLE, dataValueProjection,
                null, null, null, null, null);
        assertThatCursor(dataValueCursor).hasRow(EVENT_UID).isExhausted();

        String[] projection = {Columns.UID};
        Cursor cursor = database().query(EventModel.TABLE, projection, Columns.UID + " =?",
                new String[]{EVENT_UID}, null, null, null);
        // verify that eventContentValues was successfully inserted
        assertThatCursor(cursor).hasRow(EVENT_UID).isExhausted();


        // query for events
        Map<String, List<Event>> eventMap = eventStore.query();
        assertThat(eventMap.size()).isEqualTo(1);

        List<Event> events = eventMap.get(ENROLLMENT_UID);
        assertThat(events.size()).isEqualTo(1);

        Event event = events.get(0);
        // check that uid and data values is included
        assertThat(event.uid()).isEqualTo(EVENT_UID);
    }

    @Test
    public void query_shouldReturnEmptyListWithNoEventsPresent() throws Exception {
        Map<String, List<Event>> events = eventStore.query();

        assertThat(events.size()).isEqualTo(0);

    }

    @Test(expected = SQLiteConstraintException.class)
    public void exception_persistEventWithInvalidProgramForeignKey() {
        store.insert(
                EVENT_UID,
                ENROLLMENT_UID,
                date,
                date,
                CREATED_AT_CLIENT,
                LAST_UPDATED_AT_CLIENT,
                STATUS,
                LATITUDE,
                LONGITUDE,
                WRONG_UID, //supply wrong uid
                PROGRAM_STAGE,
                ORGANISATION_UNIT,
                date,
                date,
                date,
                STATE
        );
    }

    @Test(expected = SQLiteConstraintException.class)
    public void exception_persistEventWithInvalidProgramStageForeignKey() throws ParseException {
        store.insert(
                EVENT_UID,
                ENROLLMENT_UID,
                date,
                date,
                CREATED_AT_CLIENT,
                LAST_UPDATED_AT_CLIENT,
                STATUS,
                LATITUDE,
                LONGITUDE,
                PROGRAM,
                WRONG_UID, //supply wrong uid
                ORGANISATION_UNIT,
                date,
                date,
                date,
                STATE
        );
    }

    @Test(expected = SQLiteConstraintException.class)
    public void exception_persistEventWithInvalidOrganisationUnitForeignKey() {
        store.insert(
                EVENT_UID,
                ENROLLMENT_UID,
                date,
                date,
                CREATED_AT_CLIENT,
                LAST_UPDATED_AT_CLIENT,
                STATUS,
                LATITUDE,
                LONGITUDE,
                PROGRAM,
                PROGRAM_STAGE,
                WRONG_UID, //supply wrong uid
                date,
                date,
                date,
                STATE
        );
    }

<<<<<<< HEAD
    @Test(expected = SQLiteConstraintException.class)
    public void exception_persistEventWithInvalidEnrollmentForeignKey() {
        eventStore.insert(
                EVENT_UID,
                WRONG_UID, // supply wrong uid
                date,
                date,
                CREATED_AT_CLIENT,
                LAST_UPDATED_AT_CLIENT,
                STATUS,
                LATITUDE,
                LONGITUDE,
                PROGRAM,
                PROGRAM_STAGE,
                ORGANISATION_UNIT,
                date,
                date,
                date,
                STATE
        );
    }

=======
    @Test
    public void close_shouldNotCloseDatabase() {
        store.close();
        assertThat(database().isOpen()).isTrue();
    }

    @Test(expected = IllegalArgumentException.class)
    public void insert_null_uid() {
        store.insert(null, ENROLLMENT_UID, date, date, STATUS, LATITUDE, LONGITUDE, PROGRAM, PROGRAM_STAGE,
                ORGANISATION_UNIT, date, date, date, STATE);
    }

    @Test(expected = IllegalArgumentException.class)
    public void insert_null_program() {
        store.insert(EVENT_UID, ENROLLMENT_UID, date, date, STATUS, LATITUDE, LONGITUDE, null, PROGRAM_STAGE,
                ORGANISATION_UNIT, date, date, date, STATE);
    }

    @Test(expected = IllegalArgumentException.class)
    public void insert_null_programStage() {
        store.insert(EVENT_UID, ENROLLMENT_UID, date, date, STATUS, LATITUDE, LONGITUDE, PROGRAM, null,
                ORGANISATION_UNIT, date, date, date, STATE);
    }

    @Test(expected = IllegalArgumentException.class)
    public void insert_null_organisationUnit() {
        store.insert(EVENT_UID, ENROLLMENT_UID, date, date, STATUS, LATITUDE, LONGITUDE, PROGRAM, PROGRAM_STAGE,
                null, date, date, date, STATE);
    }
>>>>>>> 45d6ddc3
}<|MERGE_RESOLUTION|>--- conflicted
+++ resolved
@@ -108,7 +108,7 @@
     private final String dateString;
     private final String WRONG_UID = "wrong";
 
-    private EventStore store;
+    private EventStore eventStore;
 
     public EventStoreTests() throws ParseException {
         this.date = new Date();
@@ -119,7 +119,7 @@
     @Before
     public void setUp() throws IOException {
         super.setUp();
-        this.store = new EventStoreImpl(databaseAdapter());
+        this.eventStore = new EventStoreImpl(databaseAdapter());
         //Create Program & insert a row in the table.
         ContentValues trackedEntity = CreateTrackedEntityUtils.create(TRACKED_ENTITY_ID, TRACKED_ENTITY_UID);
         ContentValues relationshipType = CreateRelationshipTypeUtils.create(RELATIONSHIP_TYPE_ID,
@@ -148,7 +148,7 @@
 
     @Test
     public void insert_shouldPersistEventInDatabase() {
-        long rowId = store.insert(
+        long rowId = eventStore.insert(
                 EVENT_UID,
                 ENROLLMENT_UID,
                 date, // created
@@ -196,7 +196,7 @@
         final String deferredOrganisationUnit = "deferredOrganisationUnit";
 
         database().beginTransaction();
-        long rowId = store.insert(
+        long rowId = eventStore.insert(
                 EVENT_UID,
                 ENROLLMENT_UID,
                 date, // created
@@ -250,11 +250,8 @@
 
     @Test
     public void insert_shouldPersistEventNullableInDatabase() {
-<<<<<<< HEAD
+
         long rowId = eventStore.insert(EVENT_UID, ENROLLMENT_UID, null, null, null, null, null, null, null, PROGRAM,
-=======
-        long rowId = store.insert(EVENT_UID, ENROLLMENT_UID, null, null, null, null, null, PROGRAM,
->>>>>>> 45d6ddc3
                 PROGRAM_STAGE, ORGANISATION_UNIT, null, null, null, null);
         Cursor cursor = database().query(EventModel.TABLE, EVENT_PROJECTION, null, null, null, null, null);
         assertThat(rowId).isEqualTo(1L);
@@ -264,7 +261,7 @@
 
     @Test
     public void delete_shouldDeleteEventWhenDeletingProgramForeignKey() {
-        store.insert(
+        eventStore.insert(
                 EVENT_UID,
                 ENROLLMENT_UID,
                 date,
@@ -290,7 +287,7 @@
 
     @Test
     public void delete_shouldDeleteEventWhenDeletingProgramStageForeignKey() {
-        store.insert(
+        eventStore.insert(
                 EVENT_UID,
                 ENROLLMENT_UID,
                 date,
@@ -316,7 +313,7 @@
 
     @Test
     public void delete_shouldDeleteEventWhenDeletingOrganisationUnitForeignKey() {
-        store.insert(
+        eventStore.insert(
                 EVENT_UID,
                 ENROLLMENT_UID,
                 date,
@@ -479,7 +476,7 @@
 
     @Test(expected = SQLiteConstraintException.class)
     public void exception_persistEventWithInvalidProgramForeignKey() {
-        store.insert(
+        eventStore.insert(
                 EVENT_UID,
                 ENROLLMENT_UID,
                 date,
@@ -501,7 +498,7 @@
 
     @Test(expected = SQLiteConstraintException.class)
     public void exception_persistEventWithInvalidProgramStageForeignKey() throws ParseException {
-        store.insert(
+        eventStore.insert(
                 EVENT_UID,
                 ENROLLMENT_UID,
                 date,
@@ -523,7 +520,7 @@
 
     @Test(expected = SQLiteConstraintException.class)
     public void exception_persistEventWithInvalidOrganisationUnitForeignKey() {
-        store.insert(
+        eventStore.insert(
                 EVENT_UID,
                 ENROLLMENT_UID,
                 date,
@@ -543,7 +540,7 @@
         );
     }
 
-<<<<<<< HEAD
+
     @Test(expected = SQLiteConstraintException.class)
     public void exception_persistEventWithInvalidEnrollmentForeignKey() {
         eventStore.insert(
@@ -566,35 +563,5 @@
         );
     }
 
-=======
-    @Test
-    public void close_shouldNotCloseDatabase() {
-        store.close();
-        assertThat(database().isOpen()).isTrue();
-    }
-
-    @Test(expected = IllegalArgumentException.class)
-    public void insert_null_uid() {
-        store.insert(null, ENROLLMENT_UID, date, date, STATUS, LATITUDE, LONGITUDE, PROGRAM, PROGRAM_STAGE,
-                ORGANISATION_UNIT, date, date, date, STATE);
-    }
-
-    @Test(expected = IllegalArgumentException.class)
-    public void insert_null_program() {
-        store.insert(EVENT_UID, ENROLLMENT_UID, date, date, STATUS, LATITUDE, LONGITUDE, null, PROGRAM_STAGE,
-                ORGANISATION_UNIT, date, date, date, STATE);
-    }
-
-    @Test(expected = IllegalArgumentException.class)
-    public void insert_null_programStage() {
-        store.insert(EVENT_UID, ENROLLMENT_UID, date, date, STATUS, LATITUDE, LONGITUDE, PROGRAM, null,
-                ORGANISATION_UNIT, date, date, date, STATE);
-    }
-
-    @Test(expected = IllegalArgumentException.class)
-    public void insert_null_organisationUnit() {
-        store.insert(EVENT_UID, ENROLLMENT_UID, date, date, STATUS, LATITUDE, LONGITUDE, PROGRAM, PROGRAM_STAGE,
-                null, date, date, date, STATE);
-    }
->>>>>>> 45d6ddc3
+
 }