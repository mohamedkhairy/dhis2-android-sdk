/*
 * Copyright (c) 2004-2019, University of Oslo
 * All rights reserved.
 *
 * Redistribution and use in source and binary forms, with or without
 * modification, are permitted provided that the following conditions are met:
 * Redistributions of source code must retain the above copyright notice, this
 * list of conditions and the following disclaimer.
 *
 * Redistributions in binary form must reproduce the above copyright notice,
 * this list of conditions and the following disclaimer in the documentation
 * and/or other materials provided with the distribution.
 * Neither the name of the HISP project nor the names of its contributors may
 * be used to endorse or promote products derived from this software without
 * specific prior written permission.
 *
 * THIS SOFTWARE IS PROVIDED BY THE COPYRIGHT HOLDERS AND CONTRIBUTORS "AS IS" AND
 * ANY EXPRESS OR IMPLIED WARRANTIES, INCLUDING, BUT NOT LIMITED TO, THE IMPLIED
 * WARRANTIES OF MERCHANTABILITY AND FITNESS FOR A PARTICULAR PURPOSE ARE
 * DISCLAIMED. IN NO EVENT SHALL THE COPYRIGHT OWNER OR CONTRIBUTORS BE LIABLE FOR
 * ANY DIRECT, INDIRECT, INCIDENTAL, SPECIAL, EXEMPLARY, OR CONSEQUENTIAL DAMAGES
 * (INCLUDING, BUT NOT LIMITED TO, PROCUREMENT OF SUBSTITUTE GOODS OR SERVICES;
 * LOSS OF USE, DATA, OR PROFITS; OR BUSINESS INTERRUPTION) HOWEVER CAUSED AND ON
 * ANY THEORY OF LIABILITY, WHETHER IN CONTRACT, STRICT LIABILITY, OR TORT
 * (INCLUDING NEGLIGENCE OR OTHERWISE) ARISING IN ANY WAY OUT OF THE USE OF THIS
 * SOFTWARE, EVEN IF ADVISED OF THE POSSIBILITY OF SUCH DAMAGE.
 */

package org.hisp.dhis.android.core;

import android.content.Context;

import androidx.test.InstrumentationRegistry;

import com.facebook.stetho.okhttp3.StethoInterceptor;

<<<<<<< HEAD
import org.hisp.dhis.android.core.arch.db.access.DatabaseAdapter;
import org.hisp.dhis.android.core.arch.storage.internal.AndroidSecureStore;
import org.hisp.dhis.android.core.arch.storage.internal.Credentials;
import org.hisp.dhis.android.core.arch.storage.internal.CredentialsSecureStoreImpl;
import org.hisp.dhis.android.core.arch.storage.internal.InMemorySecureStore;
import org.hisp.dhis.android.core.arch.storage.internal.ObjectSecureStore;
import org.hisp.dhis.android.core.arch.storage.internal.SecureStore;
import org.hisp.dhis.android.core.maintenance.D2Error;
=======
import org.hisp.dhis.android.core.arch.storage.internal.AndroidInsecureStore;
import org.hisp.dhis.android.core.arch.storage.internal.AndroidSecureStore;
import org.hisp.dhis.android.core.arch.storage.internal.InMemorySecureStore;
import org.hisp.dhis.android.core.arch.storage.internal.InMemoryUnsecureStore;
import org.hisp.dhis.android.core.arch.storage.internal.InsecureStore;
import org.hisp.dhis.android.core.arch.storage.internal.SecureStore;
>>>>>>> daef7591

import java.util.Collections;

import okhttp3.logging.HttpLoggingInterceptor;

public class D2Factory {

    public static D2 forNewDatabase() {
<<<<<<< HEAD
        return forNewDatabaseInternal(new InMemorySecureStore());
=======
        return forNewDatabaseInternal(new InMemorySecureStore(), new InMemoryUnsecureStore());
>>>>>>> daef7591
    }

    public static D2 forNewDatabaseWithAndroidSecureStore() {
        Context context = InstrumentationRegistry.getTargetContext().getApplicationContext();
<<<<<<< HEAD
        return forNewDatabaseInternal(new AndroidSecureStore(context));
    }

    private static D2 forNewDatabaseInternal(SecureStore secureStore) {
=======
        return forNewDatabaseInternal(new AndroidSecureStore(context), new AndroidInsecureStore(context));
    }

    private static D2 forNewDatabaseInternal(SecureStore secureStore, InsecureStore insecureStore) {
>>>>>>> daef7591
        Context context = InstrumentationRegistry.getTargetContext().getApplicationContext();

        D2Configuration d2Configuration = d2Configuration(context);

        D2Manager.setTestMode(true);
        D2Manager.setTestingSecureStore(secureStore);
<<<<<<< HEAD
=======
        D2Manager.setTestingInsecureStore(insecureStore);
>>>>>>> daef7591
        D2 d2 = D2Manager.blockingInstantiateD2(d2Configuration);

        D2Manager.clear();

        return d2;
    }

<<<<<<< HEAD
    public static D2Configuration d2Configuration(Context context) {
=======
    private static D2Configuration d2Configuration(Context context) {
>>>>>>> daef7591
        HttpLoggingInterceptor loggingInterceptor = new HttpLoggingInterceptor();
        loggingInterceptor.setLevel(HttpLoggingInterceptor.Level.BASIC);
        return D2Configuration.builder()
                .appVersion("1.0.0")
                .readTimeoutInSeconds(30)
                .connectTimeoutInSeconds(30)
                .writeTimeoutInSeconds(30)
                .networkInterceptors(Collections.singletonList(new StethoInterceptor()))
                .interceptors(Collections.singletonList(loggingInterceptor))
                .context(context)
                .build();
    }
<<<<<<< HEAD

    public static D2 forDatabaseAdapter(DatabaseAdapter databaseAdapter) {
        Context context = InstrumentationRegistry.getTargetContext().getApplicationContext();
        NotClosedObjectsDetector.enableNotClosedObjectsDetection();
        SecureStore secureStore = new InMemorySecureStore();
        ObjectSecureStore<Credentials> credentialsSecureStore = new CredentialsSecureStoreImpl(secureStore);
        try {
            return new D2(
                    RetrofitFactory.retrofit(
                            OkHttpClientFactory.okHttpClient(d2Configuration(context), credentialsSecureStore)),
                    databaseAdapter,
                    context,
                    secureStore,
                    credentialsSecureStore);
        } catch (D2Error d2Error) {
            d2Error.printStackTrace();
            return null;
        }
    }
=======
>>>>>>> daef7591
}<|MERGE_RESOLUTION|>--- conflicted
+++ resolved
@@ -34,23 +34,12 @@
 
 import com.facebook.stetho.okhttp3.StethoInterceptor;
 
-<<<<<<< HEAD
-import org.hisp.dhis.android.core.arch.db.access.DatabaseAdapter;
-import org.hisp.dhis.android.core.arch.storage.internal.AndroidSecureStore;
-import org.hisp.dhis.android.core.arch.storage.internal.Credentials;
-import org.hisp.dhis.android.core.arch.storage.internal.CredentialsSecureStoreImpl;
-import org.hisp.dhis.android.core.arch.storage.internal.InMemorySecureStore;
-import org.hisp.dhis.android.core.arch.storage.internal.ObjectSecureStore;
-import org.hisp.dhis.android.core.arch.storage.internal.SecureStore;
-import org.hisp.dhis.android.core.maintenance.D2Error;
-=======
 import org.hisp.dhis.android.core.arch.storage.internal.AndroidInsecureStore;
 import org.hisp.dhis.android.core.arch.storage.internal.AndroidSecureStore;
 import org.hisp.dhis.android.core.arch.storage.internal.InMemorySecureStore;
 import org.hisp.dhis.android.core.arch.storage.internal.InMemoryUnsecureStore;
 import org.hisp.dhis.android.core.arch.storage.internal.InsecureStore;
 import org.hisp.dhis.android.core.arch.storage.internal.SecureStore;
->>>>>>> daef7591
 
 import java.util.Collections;
 
@@ -59,36 +48,22 @@
 public class D2Factory {
 
     public static D2 forNewDatabase() {
-<<<<<<< HEAD
-        return forNewDatabaseInternal(new InMemorySecureStore());
-=======
         return forNewDatabaseInternal(new InMemorySecureStore(), new InMemoryUnsecureStore());
->>>>>>> daef7591
     }
 
     public static D2 forNewDatabaseWithAndroidSecureStore() {
         Context context = InstrumentationRegistry.getTargetContext().getApplicationContext();
-<<<<<<< HEAD
-        return forNewDatabaseInternal(new AndroidSecureStore(context));
-    }
-
-    private static D2 forNewDatabaseInternal(SecureStore secureStore) {
-=======
         return forNewDatabaseInternal(new AndroidSecureStore(context), new AndroidInsecureStore(context));
     }
 
     private static D2 forNewDatabaseInternal(SecureStore secureStore, InsecureStore insecureStore) {
->>>>>>> daef7591
         Context context = InstrumentationRegistry.getTargetContext().getApplicationContext();
 
         D2Configuration d2Configuration = d2Configuration(context);
 
         D2Manager.setTestMode(true);
         D2Manager.setTestingSecureStore(secureStore);
-<<<<<<< HEAD
-=======
         D2Manager.setTestingInsecureStore(insecureStore);
->>>>>>> daef7591
         D2 d2 = D2Manager.blockingInstantiateD2(d2Configuration);
 
         D2Manager.clear();
@@ -96,11 +71,7 @@
         return d2;
     }
 
-<<<<<<< HEAD
-    public static D2Configuration d2Configuration(Context context) {
-=======
     private static D2Configuration d2Configuration(Context context) {
->>>>>>> daef7591
         HttpLoggingInterceptor loggingInterceptor = new HttpLoggingInterceptor();
         loggingInterceptor.setLevel(HttpLoggingInterceptor.Level.BASIC);
         return D2Configuration.builder()
@@ -113,26 +84,4 @@
                 .context(context)
                 .build();
     }
-<<<<<<< HEAD
-
-    public static D2 forDatabaseAdapter(DatabaseAdapter databaseAdapter) {
-        Context context = InstrumentationRegistry.getTargetContext().getApplicationContext();
-        NotClosedObjectsDetector.enableNotClosedObjectsDetection();
-        SecureStore secureStore = new InMemorySecureStore();
-        ObjectSecureStore<Credentials> credentialsSecureStore = new CredentialsSecureStoreImpl(secureStore);
-        try {
-            return new D2(
-                    RetrofitFactory.retrofit(
-                            OkHttpClientFactory.okHttpClient(d2Configuration(context), credentialsSecureStore)),
-                    databaseAdapter,
-                    context,
-                    secureStore,
-                    credentialsSecureStore);
-        } catch (D2Error d2Error) {
-            d2Error.printStackTrace();
-            return null;
-        }
-    }
-=======
->>>>>>> daef7591
 }