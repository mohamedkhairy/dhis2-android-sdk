--- conflicted
+++ resolved
@@ -50,17 +50,20 @@
         dhis2MockServer.shutdown();
     }
 
-<<<<<<< HEAD
     private void givenALoginInDatabase() throws Exception {
-        dhis2MockServer.enqueueMockResponse("login.json");
-
-        d2.logIn("user", "password").call();
+        dhis2MockServer.enqueueMockResponse("login.json", new Date());
+
+        Response<User> response = d2.logIn("user", "password").call();
+
+        assertThat(response.isSuccessful(), is(true));
     }
 
     private void givenALoginWithSierraLeonaOUInDatabase() throws Exception {
-        dhis2MockServer.enqueueMockResponse("sierra_leona_login.json");
-
-        d2.logIn("user", "password").call();
+        dhis2MockServer.enqueueMockResponse("admin/login.json", new Date());
+
+        Response<User> response = d2.logIn("user", "password").call();
+
+        assertThat(response.isSuccessful(), is(true));
     }
 
     private void givenAMetadataInDatabase() throws Exception {
@@ -72,27 +75,40 @@
         dhis2MockServer.enqueueMockResponse("programs.json");
         dhis2MockServer.enqueueMockResponse("tracked_entities.json");
         dhis2MockServer.enqueueMockResponse("option_sets.json");
-        d2.syncMetaData().call();
+        Response response = d2.syncMetaData().call();
+
+        assertThat(response.isSuccessful(), is(true));
     }
 
     private void givenAMetadataWithDescendantsInDatabase() throws Exception {
         dhis2MockServer.enqueueMockResponse("system_info.json");
-        dhis2MockServer.enqueueMockResponse("sierra_leona_login.json");
-        dhis2MockServer.enqueueMockResponse("sierra_leona_organisationUnits.json");
-        dhis2MockServer.enqueueMockResponse("categories.json");
-        dhis2MockServer.enqueueMockResponse("categories_combo.json");
+        dhis2MockServer.enqueueMockResponse("admin/user.json");
+        dhis2MockServer.enqueueMockResponse("admin/organisation_units.json");
         dhis2MockServer.enqueueMockResponse("programs.json");
         dhis2MockServer.enqueueMockResponse("tracked_entities.json");
         dhis2MockServer.enqueueMockResponse("option_sets.json");
-        d2.syncMetaData().call();
-    }
-=======
+
+        Response response = d2.syncMetaData().call();
+
+        assertThat(response.isSuccessful(), is(true));
+    }
+
+    private void givenAEventInDatabase() throws Exception {
+        EventEndPointCall eventCall = EventCallFactory.create(
+                d2.retrofit(), databaseAdapter(), "DiszpKrYNg8", 0);
+
+        dhis2MockServer.enqueueMockResponse("events_1.json");
+
+        Response response = eventCall.call();
+
+        assertThat(response.isSuccessful(), is(true));
+    }
+
     @Test
     public void have_empty_database_when_wipe_db_after_sync_meta_data() throws Exception {
         givenALoginInDatabase();
 
         givenAMetadataInDatabase();
->>>>>>> 53312b65
 
         DatabaseAssert.assertThatDatabase(databaseAdapter()).isNotEmpty();
 
@@ -161,6 +177,19 @@
         verifyExistsAsignedOrgUnitAndDescendants();
     }
 
+    private void verifyExistsAsignedOrgUnitAndDescendants() {
+        //Sierra leona
+        DatabaseAssert.assertThatDatabase(databaseAdapter())
+                .ifValueExist(OrganisationUnitModel.TABLE,
+                        OrganisationUnitModel.Columns.UID,
+                        "ImspTQPwCqd");
+
+        //Sierra leona descendant
+        DatabaseAssert.assertThatDatabase(databaseAdapter())
+                .ifValueExist(OrganisationUnitModel.TABLE,
+                        OrganisationUnitModel.Columns.CODE,
+                        "OU_278371");
+    }
     @Test
     public void realize_login_and_sync_metadata_successfully_after_logout()
             throws Exception {
@@ -190,72 +219,4 @@
                 .isNotEmptyTable(ProgramModel.TABLE)
                 .isNotEmptyTable(ResourceModel.TABLE);
     }
-
-
-    private void givenALoginInDatabase() throws Exception {
-        dhis2MockServer.enqueueMockResponse("login.json", new Date());
-
-        Response<User> response = d2.logIn("user", "password").call();
-
-        assertThat(response.isSuccessful(), is(true));
-    }
-
-    private void givenALoginWithSierraLeonaOUInDatabase() throws Exception {
-        dhis2MockServer.enqueueMockResponse("admin/login.json", new Date());
-
-        Response<User> response = d2.logIn("user", "password").call();
-
-        assertThat(response.isSuccessful(), is(true));
-    }
-
-    private void givenAMetadataInDatabase() throws Exception {
-        dhis2MockServer.enqueueMockResponse("system_info.json");
-        dhis2MockServer.enqueueMockResponse("user.json");
-        dhis2MockServer.enqueueMockResponse("organisationUnits.json");
-        dhis2MockServer.enqueueMockResponse("programs.json");
-        dhis2MockServer.enqueueMockResponse("tracked_entities.json");
-        dhis2MockServer.enqueueMockResponse("option_sets.json");
-
-        Response response = d2.syncMetaData().call();
-
-        assertThat(response.isSuccessful(), is(true));
-    }
-
-    private void givenAMetadataWithDescendantsInDatabase() throws Exception {
-        dhis2MockServer.enqueueMockResponse("system_info.json");
-        dhis2MockServer.enqueueMockResponse("admin/user.json");
-        dhis2MockServer.enqueueMockResponse("admin/organisation_units.json");
-        dhis2MockServer.enqueueMockResponse("programs.json");
-        dhis2MockServer.enqueueMockResponse("tracked_entities.json");
-        dhis2MockServer.enqueueMockResponse("option_sets.json");
-
-        Response response = d2.syncMetaData().call();
-
-        assertThat(response.isSuccessful(), is(true));
-    }
-
-    private void givenAEventInDatabase() throws Exception {
-        EventEndPointCall eventCall = EventCallFactory.create(
-                d2.retrofit(), databaseAdapter(), "DiszpKrYNg8", 0);
-
-        dhis2MockServer.enqueueMockResponse("events_1.json");
-
-        Response response = eventCall.call();
-
-        assertThat(response.isSuccessful(), is(true));
-    }
-
-    private void verifyExistsAsignedOrgUnitAndDescendants() {
-        //Sierra leona
-        DatabaseAssert.assertThatDatabase(databaseAdapter())
-                .ifValueExist(OrganisationUnitModel.TABLE,
-                        OrganisationUnitModel.Columns.UID,
-                        "ImspTQPwCqd");
-
-        //Sierra leona descendant
-        DatabaseAssert.assertThatDatabase(databaseAdapter())
-                .ifValueExist(OrganisationUnitModel.TABLE,
-                        OrganisationUnitModel.Columns.CODE,
-                        "OU_278371");
-    }
 }