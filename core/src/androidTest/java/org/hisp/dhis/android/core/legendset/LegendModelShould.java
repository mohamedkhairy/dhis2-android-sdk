--- conflicted
+++ resolved
@@ -48,13 +48,7 @@
 public class LegendModelShould extends IdentifiableModelAbstractShould<LegendModel> {
 
     public LegendModelShould() {
-<<<<<<< HEAD
-            super(Columns.all(), 10);
-=======
-            super(new Columns().all(), 10, new LegendModelBuilder(LegendSet.create(
-                    "test_legend_set_uid", null, null, null,
-                    null, null, null, null, null)));
->>>>>>> b31b6f26
+            super(new Columns().all(), 10);
     }
 
     @Override
