--- conflicted
+++ resolved
@@ -36,11 +36,7 @@
 
 import org.hisp.dhis.android.core.common.BaseIdentifiableObject;
 import org.hisp.dhis.android.core.common.Call;
-<<<<<<< HEAD
 import org.hisp.dhis.android.core.utils.HeaderUtils;
-=======
-import org.hisp.dhis.android.core.common.HeaderUtils;
->>>>>>> 9302be77
 import org.hisp.dhis.android.core.data.api.FilterConverterFactory;
 import org.hisp.dhis.android.core.data.database.AbsStoreTestCase;
 import org.hisp.dhis.android.core.organisationunit.OrganisationUnit;
@@ -144,10 +140,6 @@
     private static String[] RESOURCE_PROJECTION = {
             ResourceModel.Columns.ID,
             ResourceModel.Columns.RESOURCE_TYPE,
-<<<<<<< HEAD
-=======
-            ResourceModel.Columns.RESOURCE_UID,
->>>>>>> 9302be77
             ResourceModel.Columns.LAST_SYNCED
     };
 
@@ -219,16 +211,6 @@
 
         UserService userService = retrofit.create(UserService.class);
 
-<<<<<<< HEAD
-        UserStore userStore = new UserStoreImpl(database());
-        UserCredentialsStore userCredentialsStore = new UserCredentialsStoreImpl(database());
-        OrganisationUnitStore organisationUnitStore = new OrganisationUnitStoreImpl(database());
-        AuthenticatedUserStore authenticatedUserStore = new AuthenticatedUserStoreImpl(database());
-        UserOrganisationUnitLinkStore userOrganisationUnitLinkStore = new UserOrganisationUnitLinkStoreImpl(database());
-        ResourceStore resourceStore = new ResourceStoreImpl(database());
-
-        authenticateUserCall = new UserAuthenticateCall(userService, database(), userStore,
-=======
         UserStore userStore = new UserStoreImpl(databaseAdapter());
         UserCredentialsStore userCredentialsStore = new UserCredentialsStoreImpl(databaseAdapter());
         OrganisationUnitStore organisationUnitStore = new OrganisationUnitStoreImpl(databaseAdapter());
@@ -237,7 +219,6 @@
         ResourceStore resourceStore = new ResourceStoreImpl(databaseAdapter());
 
         authenticateUserCall = new UserAuthenticateCall(userService, databaseAdapter(), userStore,
->>>>>>> 9302be77
                 userCredentialsStore, userOrganisationUnitLinkStore, resourceStore, authenticatedUserStore,
                 organisationUnitStore, "test_user", "test_password");
     }
@@ -344,10 +325,6 @@
                 .hasRow(
                         1L,
                         User.class.getSimpleName(),
-<<<<<<< HEAD
-=======
-                        "DXyJmlo9rge", // user uid
->>>>>>> 9302be77
                         dateString
                 );
 
@@ -355,10 +332,6 @@
                 .hasRow(
                         2L,
                         UserCredentials.class.getSimpleName(),
-<<<<<<< HEAD
-=======
-                        "M0fCOxtkURr", // user credentials uid
->>>>>>> 9302be77
                         dateString
                 );
 
@@ -366,10 +339,6 @@
                 .hasRow(
                         3L,
                         OrganisationUnit.class.getSimpleName(),
-<<<<<<< HEAD
-=======
-                        "DiszpKrYNg8", // organisation unit uid
->>>>>>> 9302be77
                         dateString
                 ).isExhausted();
 
