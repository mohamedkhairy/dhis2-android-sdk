--- conflicted
+++ resolved
@@ -164,11 +164,7 @@
     }
 
     @Test
-<<<<<<< HEAD
     public void update_shouldUpdateRowInDatabase() throws Exception {
-=======
-    public void insertAndReplace_shouldReplaceRowInDatabase() throws Exception {
->>>>>>> 9302be77
         ContentValues user = new ContentValues();
         user.put(UserModel.Columns.ID, ID);
         user.put(UserModel.Columns.UID, UID);
@@ -214,11 +210,9 @@
         cursor = database().query(UserModel.TABLE, projection, null, null, null, null, null);
 
         assertThatCursor(cursor).hasRow(ID, UID, CODE, newName, newDisplayName).isExhausted();
-
-    }
-
-    @Test
-<<<<<<< HEAD
+    }
+
+    @Test
     public void delete_shouldDeleteUserObject() throws Exception {
         ContentValues user = new ContentValues();
         user.put(UserModel.Columns.ID, ID);
@@ -248,8 +242,6 @@
     }
 
     @Test
-=======
->>>>>>> 9302be77
     public void delete_shouldDeleteAllRows() {
         ContentValues user = create(1L, "test_user_id");
         database().insert(UserModel.TABLE, null, user);
