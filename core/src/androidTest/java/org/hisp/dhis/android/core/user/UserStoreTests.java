--- conflicted
+++ resolved
@@ -215,15 +215,11 @@
 
         cursor = database().query(UserModel.TABLE, projection, null, null, null, null, null);
 
-<<<<<<< HEAD
         assertThatCursor(cursor).hasRow(ID, UID, CODE, newName, newDisplayName,
                 BaseIdentifiableObject.DATE_FORMAT.format(date),
                 BaseIdentifiableObject.DATE_FORMAT.format(date)
         ).isExhausted();
 
-=======
-        assertThatCursor(cursor).hasRow(ID, UID, CODE, newName, newDisplayName).isExhausted();
->>>>>>> 01bb568f
     }
 
     @Test
