/*
 * Copyright (c) 2004-2019, University of Oslo
 * All rights reserved.
 *
 * Redistribution and use in source and binary forms, with or without
 * modification, are permitted provided that the following conditions are met:
 * Redistributions of source code must retain the above copyright notice, this
 * list of conditions and the following disclaimer.
 *
 * Redistributions in binary form must reproduce the above copyright notice,
 * this list of conditions and the following disclaimer in the documentation
 * and/or other materials provided with the distribution.
 * Neither the name of the HISP project nor the names of its contributors may
 * be used to endorse or promote products derived from this software without
 * specific prior written permission.
 *
 * THIS SOFTWARE IS PROVIDED BY THE COPYRIGHT HOLDERS AND CONTRIBUTORS "AS IS" AND
 * ANY EXPRESS OR IMPLIED WARRANTIES, INCLUDING, BUT NOT LIMITED TO, THE IMPLIED
 * WARRANTIES OF MERCHANTABILITY AND FITNESS FOR A PARTICULAR PURPOSE ARE
 * DISCLAIMED. IN NO EVENT SHALL THE COPYRIGHT OWNER OR CONTRIBUTORS BE LIABLE FOR
 * ANY DIRECT, INDIRECT, INCIDENTAL, SPECIAL, EXEMPLARY, OR CONSEQUENTIAL DAMAGES
 * (INCLUDING, BUT NOT LIMITED TO, PROCUREMENT OF SUBSTITUTE GOODS OR SERVICES;
 * LOSS OF USE, DATA, OR PROFITS; OR BUSINESS INTERRUPTION) HOWEVER CAUSED AND ON
 * ANY THEORY OF LIABILITY, WHETHER IN CONTRACT, STRICT LIABILITY, OR TORT
 * (INCLUDING NEGLIGENCE OR OTHERWISE) ARISING IN ANY WAY OUT OF THE USE OF THIS
 * SOFTWARE, EVEN IF ADVISED OF THE POSSIBILITY OF SUCH DAMAGE.
 */

package org.hisp.dhis.android.core.period;

import org.hisp.dhis.android.core.common.BaseIdentifiableObject;
import org.hisp.dhis.android.core.utils.integration.mock.BaseMockIntegrationTestFullDispatcher;
import org.hisp.dhis.android.core.utils.runner.D2JunitRunner;
import org.junit.Test;
import org.junit.runner.RunWith;

import java.text.ParseException;

import static org.hamcrest.MatcherAssert.assertThat;
import static org.hamcrest.core.Is.is;

@RunWith(D2JunitRunner.class)
public class PeriodMockIntegrationShould extends BaseMockIntegrationTestFullDispatcher {

    @Test
    public void get_period_passing_period_type_and_a_date() throws ParseException {
        Period period = d2.periodModule().periodHelper().getPeriod(PeriodType.BiWeekly,
<<<<<<< HEAD
                BaseIdentifiableObject.DATE_FORMAT.parse("2019-12-24T12:24:25.319"));
        assertThat(period.periodId(), is("2019BiW26"));
=======
                BaseIdentifiableObject.DATE_FORMAT.parse("2019-07-08T12:24:25.319"));
        assertThat(period.periodId(), is("2019BiW14"));
>>>>>>> dba32833
    }

    @Test
    public void get_periods() {
        assertThat(d2.periodModule().periods().blockingCount(), is(193));
    }

    @Test
    public void ensure_future_periods_are_downloaded() {
        int MONTHLY_PERIODS = 11; // Copy from ParentPeriodGeneratorImpl to keep it private
        assertThat(d2.periodModule().periods().byPeriodType().eq(PeriodType.Monthly).blockingCount(),
                is(MONTHLY_PERIODS + 3));
    }
}<|MERGE_RESOLUTION|>--- conflicted
+++ resolved
@@ -45,13 +45,8 @@
     @Test
     public void get_period_passing_period_type_and_a_date() throws ParseException {
         Period period = d2.periodModule().periodHelper().getPeriod(PeriodType.BiWeekly,
-<<<<<<< HEAD
-                BaseIdentifiableObject.DATE_FORMAT.parse("2019-12-24T12:24:25.319"));
-        assertThat(period.periodId(), is("2019BiW26"));
-=======
                 BaseIdentifiableObject.DATE_FORMAT.parse("2019-07-08T12:24:25.319"));
         assertThat(period.periodId(), is("2019BiW14"));
->>>>>>> dba32833
     }
 
     @Test
