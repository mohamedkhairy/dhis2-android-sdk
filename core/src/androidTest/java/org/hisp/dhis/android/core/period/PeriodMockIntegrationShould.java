--- conflicted
+++ resolved
@@ -46,13 +46,8 @@
 
     @Test
     public void get_period_passing_period_type_and_a_date() throws ParseException {
-<<<<<<< HEAD
-        Period period = d2.periodModule().periodHelper().getPeriod(PeriodType.BiWeekly,
-                BaseIdentifiableObject.DATE_FORMAT.parse("2019-07-08T12:24:25.319"));
-=======
         Period period = d2.periodModule().periodHelper().blockingGetPeriodForPeriodTypeAndDate(
                 PeriodType.BiWeekly, BaseIdentifiableObject.DATE_FORMAT.parse("2019-07-08T12:24:25.319"));
->>>>>>> daef7591
         assertThat(period.periodId()).isEqualTo("2019BiW14");
     }
 
