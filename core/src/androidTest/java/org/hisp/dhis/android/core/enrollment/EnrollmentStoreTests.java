--- conflicted
+++ resolved
@@ -180,16 +180,13 @@
         final String deferredTrackedEntityInstance = "deferredTrackedEntityInstance";
 
         database().beginTransaction();
-<<<<<<< HEAD
-        long rowId = enrollmentStore.insert(
-                UID,
-                date,
-                date,
-                CREATED_AT_CLIENT,
-                LAST_UPDATED_AT_CLIENT,
-=======
-        long rowId = store.insert(UID, date, date,
->>>>>>> 45d6ddc3
+
+        long rowId = store.insert(
+                UID,
+                date,
+                date,
+                CREATED_AT_CLIENT,
+                LAST_UPDATED_AT_CLIENT,
                 deferredOrganisationUnit,
                 deferredProgram,
                 date,
@@ -235,13 +232,9 @@
 
     @Test
     public void insert_shouldPersistNullableInDatabase() {
-<<<<<<< HEAD
-        long rowId = enrollmentStore.insert(UID, null, null, null, null, ORGANISATION_UNIT, PROGRAM,
+        long rowId = store.insert(UID, null, null, null, null, ORGANISATION_UNIT, PROGRAM,
                 null, null, null, null, TRACKED_ENTITY_INSTANCE, null, null, null);
-=======
-        long rowId = store.insert(UID, null, null, ORGANISATION_UNIT, PROGRAM, null, null, null, null,
-                TRACKED_ENTITY_INSTANCE, null, null, null);
->>>>>>> 45d6ddc3
+
         Cursor cursor = database().query(TABLE, PROJECTION, null, null, null, null, null);
         assertThat(rowId).isEqualTo(1L);
         assertThatCursor(cursor).hasRow(UID, null, null, null, null, ORGANISATION_UNIT, PROGRAM,
@@ -265,7 +258,7 @@
         assertThatCursor(cursor).hasRow(UID, ENROLLMENT_STATUS.name()).isExhausted();
 
         EnrollmentStatus updatedStatus = EnrollmentStatus.CANCELLED;
-        enrollmentStore.update(UID, null, null, null, null,
+        store.update(UID, null, null, null, null,
                 ORGANISATION_UNIT,
                 PROGRAM,
                 null, null, null, updatedStatus,
@@ -294,7 +287,7 @@
         // check that enrollment was successfully inserted into database
         assertThatCursor(cursor).hasRow(UID).isExhausted();
 
-        enrollmentStore.delete(UID);
+        store.delete(UID);
 
         cursor = database().query(TABLE, projection, null, null, null, null, null);
 
@@ -403,7 +396,7 @@
         assertThatCursor(cursor).hasRow(UID, STATE).isExhausted();
 
         State updatedState = State.ERROR;
-        enrollmentStore.setState(UID, updatedState);
+        store.setState(UID, updatedState);
 
         cursor = database().query(EnrollmentModel.TABLE, projection, null, null, null, null, null);
 
@@ -429,7 +422,7 @@
         // check that enrollment was successfully inserted into database
         assertThatCursor(cursor).hasRow(UID).isExhausted();
 
-        Map<String, List<Enrollment>> map = enrollmentStore.query();
+        Map<String, List<Enrollment>> map = store.query();
         assertThat(map.size()).isEqualTo(1);
 
         List<Enrollment> enrollments = map.get(TRACKED_ENTITY_INSTANCE);
@@ -504,37 +497,4 @@
                 STATE
         );
     }
-<<<<<<< HEAD
-=======
-
-    @Test
-    public void close_shouldNotCloseDatabase() {
-        store.close();
-        assertThat(database().isOpen()).isTrue();
-    }
-
-    @Test(expected = IllegalArgumentException.class)
-    public void insert_null_uid() {
-        store.insert(null, date, date, ORGANISATION_UNIT, PROGRAM, date, date, FOLLOW_UP, ENROLLMENT_STATUS,
-                TRACKED_ENTITY_INSTANCE, LATITUDE, LONGITUDE, STATE);
-    }
-
-    @Test(expected = IllegalArgumentException.class)
-    public void insert_null_organisationUnit() {
-        store.insert(UID, date, date, null, PROGRAM, date, date, FOLLOW_UP, ENROLLMENT_STATUS,
-                TRACKED_ENTITY_INSTANCE, LATITUDE, LONGITUDE, STATE);
-    }
-
-    @Test(expected = IllegalArgumentException.class)
-    public void insert_null_program() {
-        store.insert(UID, date, date, ORGANISATION_UNIT, null, date, date, FOLLOW_UP, ENROLLMENT_STATUS,
-                TRACKED_ENTITY_INSTANCE, LATITUDE, LONGITUDE, STATE);
-    }
-
-    @Test(expected = IllegalArgumentException.class)
-    public void insert_null_trackedEntityInstance() {
-        store.insert(UID, date, date, ORGANISATION_UNIT, PROGRAM, date, date, FOLLOW_UP, ENROLLMENT_STATUS,
-                null, LATITUDE, LONGITUDE, STATE);
-    }
->>>>>>> 45d6ddc3
 }