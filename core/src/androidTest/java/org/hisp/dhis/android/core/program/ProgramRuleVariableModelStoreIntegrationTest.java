package org.hisp.dhis.android.core.program;

import android.content.ContentValues;
import android.database.Cursor;
import android.support.test.runner.AndroidJUnit4;

import org.hisp.dhis.android.core.common.BaseIdentifiableObject;
import org.hisp.dhis.android.core.data.database.AbsStoreTestCase;
import org.hisp.dhis.android.core.data.database.DbOpenHelper;
import org.hisp.dhis.android.core.data.database.DbOpenHelper.Tables;
<<<<<<< HEAD
import org.hisp.dhis.android.core.dataelement.DataElementModelIntegrationTest;
import org.hisp.dhis.android.core.relationship.CreateRelationshipTypeUtils;
import org.hisp.dhis.android.core.trackedentity.CreateTrackedEntityAttributeUtils;
import org.hisp.dhis.android.core.trackedentity.CreateTrackedEntityUtils;
=======
import org.hisp.dhis.android.core.dataelement.CreateDataElementUtils;
import org.hisp.dhis.android.core.dataelement.DataElementModel;
import org.hisp.dhis.android.core.program.ProgramRuleVariableModel.Columns;
import org.hisp.dhis.android.core.trackedentity.CreateTrackedEntityAttributeUtils;
import org.hisp.dhis.android.core.trackedentity.TrackedEntityAttributeModel;
>>>>>>> 7c54289d
import org.junit.Before;
import org.junit.Test;
import org.junit.runner.RunWith;

import java.io.IOException;
import java.util.Date;

import static com.google.common.truth.Truth.assertThat;
import static org.hisp.dhis.android.core.data.database.CursorAssert.assertThatCursor;

@RunWith(AndroidJUnit4.class)
public class ProgramRuleVariableModelStoreIntegrationTest extends AbsStoreTestCase {
    private static final long ID = 2L;

    private static final String UID = "test_uid";
    private static final String CODE = "test_code";
    private static final String NAME = "test_name";
    private static final String DISPLAY_NAME = "test_display_name";

    // timestamp
    private static final String DATE = "2017-01-09T14:48:00.000";

    private static final Boolean USE_CODE_FOR_OPTION_SET = Boolean.TRUE;
    private static final String PROGRAM = "test_program";
    private static final String PROGRAM_STAGE = "test_programStage";
    private static final String TRACKED_ENTITY_ATTRIBUTE = "test_trackedEntityAttribute";
    private static final String DATA_ELEMENT = "test_dataElement";

    //foreign keys to program:
    private static final long TRACKED_ENTITY_ID = 1L;
    private static final String TRACKED_ENTITY_UID = "trackedEntityUid";
    private static final long RELATIONSHIP_TYPE_ID = 3L;
    private static final String RELATIONSHIP_TYPE_UID = "relationshpTypeUid";

    private static final ProgramRuleVariableSourceType PROGRAM_RULE_VARIABLE_SOURCE_TYPE =
            ProgramRuleVariableSourceType.DATAELEMENT_NEWEST_EVENT_PROGRAM;

    private static final String[] PROGRAM_RULE_VARIABLE_PROJECTION = {
            Columns.UID,
            Columns.CODE,
            Columns.NAME,
            Columns.DISPLAY_NAME,
            Columns.CREATED,
            Columns.LAST_UPDATED,
            Columns.USE_CODE_FOR_OPTION_SET,
            Columns.PROGRAM,
            Columns.PROGRAM_STAGE,
            Columns.DATA_ELEMENT,
            Columns.TRACKED_ENTITY_ATTRIBUTE,
            Columns.PROGRAM_RULE_VARIABLE_SOURCE_TYPE
    };

    private ProgramRuleVariableModelStore programRuleVariableModelStore;

    @Override
    @Before
    public void setUp() throws IOException {
        super.setUp();
        programRuleVariableModelStore = new ProgramRuleVariableModelStoreImpl(database());
    }

    @Test
    public void insert_shouldPersistProgramRuleVariableInDatabase() throws Exception {

        //Create Program & insert a row in the table.
        ContentValues trackedEntity = CreateTrackedEntityUtils.create(TRACKED_ENTITY_ID, TRACKED_ENTITY_UID);
        ContentValues relationshipType = CreateRelationshipTypeUtils.create(RELATIONSHIP_TYPE_ID, RELATIONSHIP_TYPE_UID);
        ContentValues program = CreateProgramUtils.create(1L, PROGRAM, RELATIONSHIP_TYPE_UID, TRACKED_ENTITY_UID);

        database().insert(DbOpenHelper.Tables.TRACKED_ENTITY, null, trackedEntity);
        database().insert(DbOpenHelper.Tables.RELATIONSHIP_TYPE, null, relationshipType);
        database().insert(DbOpenHelper.Tables.PROGRAM, null, program);

        ContentValues programStage = ProgramStageModelIntegrationTest.create(ID, PROGRAM_STAGE, PROGRAM);
        database().insert(Tables.PROGRAM_STAGE, null, programStage);

        ContentValues dataElement = CreateDataElementUtils.create(ID, DATA_ELEMENT, null);
        database().insert(Tables.DATA_ELEMENT, null, dataElement);

        ContentValues trackedEntityAttribute =
                CreateTrackedEntityAttributeUtils.create(ID, TRACKED_ENTITY_ATTRIBUTE, null);

        database().insert(Tables.TRACKED_ENTITY_ATTRIBUTE, null, trackedEntityAttribute);

        Date timeStamp = BaseIdentifiableObject.DATE_FORMAT.parse(DATE);

        long rowId = programRuleVariableModelStore.insert(
                UID,
                CODE,
                NAME,
                DISPLAY_NAME,
                timeStamp,
                timeStamp,
                USE_CODE_FOR_OPTION_SET,
                PROGRAM,
                PROGRAM_STAGE,
                DATA_ELEMENT,
                TRACKED_ENTITY_ATTRIBUTE,
                PROGRAM_RULE_VARIABLE_SOURCE_TYPE
        );

        Cursor cursor = database().query(Tables.PROGRAM_RULE_VARIABLE, PROGRAM_RULE_VARIABLE_PROJECTION,
                null, null, null, null, null);

        // Checking if rowId == 1.
        // If it is 1, then it means it is first successful insert into db
        assertThat(rowId).isEqualTo(1L);

        assertThatCursor(cursor).hasRow(
                UID,
                CODE,
                NAME,
                DISPLAY_NAME,
                DATE,
                DATE,
                1, // USE_CODE_FOR_OPTION_SET = Boolean.TRUE
                PROGRAM,
                PROGRAM_STAGE,
                DATA_ELEMENT,
                TRACKED_ENTITY_ATTRIBUTE,
                PROGRAM_RULE_VARIABLE_SOURCE_TYPE
        ).isExhausted();

    }

    @Test
    public void insert_shouldPersistProgramRuleVariableInDatabaseWithProgramForeignKey() throws Exception {
        //Create Program & insert a row in the table.
        ContentValues trackedEntity = CreateTrackedEntityUtils.create(TRACKED_ENTITY_ID, TRACKED_ENTITY_UID);
        ContentValues relationshipType = CreateRelationshipTypeUtils.create(RELATIONSHIP_TYPE_ID,
                RELATIONSHIP_TYPE_UID);
        ContentValues program = CreateProgramUtils.create(1L, PROGRAM, RELATIONSHIP_TYPE_UID, TRACKED_ENTITY_UID);

        database().insert(DbOpenHelper.Tables.TRACKED_ENTITY, null, trackedEntity);
        database().insert(DbOpenHelper.Tables.RELATIONSHIP_TYPE, null, relationshipType);
        database().insert(DbOpenHelper.Tables.PROGRAM, null, program);

        Date timeStamp = BaseIdentifiableObject.DATE_FORMAT.parse(DATE);

        long rowId = programRuleVariableModelStore.insert(
                UID,
                CODE,
                NAME,
                DISPLAY_NAME,
                timeStamp,
                timeStamp,
                USE_CODE_FOR_OPTION_SET,
                PROGRAM,
                null,
                null,
                null,
                PROGRAM_RULE_VARIABLE_SOURCE_TYPE
        );

        Cursor cursor = database().query(Tables.PROGRAM_RULE_VARIABLE, PROGRAM_RULE_VARIABLE_PROJECTION,
                null, null, null, null, null);

        // Checking if rowId == 1.
        // If it is 1, then it means it is first successful insert into db
        assertThat(rowId).isEqualTo(1L);

        assertThatCursor(cursor).hasRow(
                UID,
                CODE,
                NAME,
                DISPLAY_NAME,
                DATE,
                DATE,
                1, // USE_CODE_FOR_OPTION_SET = Boolean.TRUE
                PROGRAM,
                null,
                null,
                null,
                PROGRAM_RULE_VARIABLE_SOURCE_TYPE
        ).isExhausted();

    }

    @Test
    public void delete_shouldDeleteProgramRuleVariableWhenDeletingProgram() throws Exception {
        ContentValues program = CreateProgramUtils.create(ID, PROGRAM);
        database().insert(Tables.PROGRAM, null, program);

        ContentValues programRuleVariable = new ContentValues();
        programRuleVariable.put(Columns.ID, ID);
        programRuleVariable.put(Columns.UID, UID);
        programRuleVariable.put(Columns.PROGRAM, PROGRAM);

        database().insert(Tables.PROGRAM_RULE_VARIABLE, null, programRuleVariable);

        String[] PROJECTION = {Columns.ID, Columns.UID, Columns.PROGRAM};

        Cursor cursor = database().query(Tables.PROGRAM_RULE_VARIABLE, PROJECTION, null, null, null, null, null);

        assertThatCursor(cursor).hasRow(ID, UID, PROGRAM);

        database().delete(Tables.PROGRAM, ProgramModel.Columns.UID + " =?", new String[]{PROGRAM});

        cursor.moveToFirst();
        assertThatCursor(cursor).isExhausted();

    }

    @Test
    public void delete_shouldNotDeleteProgramRuleVariableWhenDeletingProgramStage() throws Exception {
        ContentValues program = CreateProgramUtils.create(ID, PROGRAM);
        database().insert(Tables.PROGRAM, null, program);

        ContentValues programStage = CreateProgramStageUtils.create(ID, PROGRAM_STAGE, PROGRAM);
        database().insert(Tables.PROGRAM_STAGE, null, programStage);

        ContentValues programRuleVariable = new ContentValues();
        programRuleVariable.put(Columns.ID, ID);
        programRuleVariable.put(Columns.UID, UID);
        programRuleVariable.put(Columns.PROGRAM, PROGRAM);
        programRuleVariable.put(Columns.PROGRAM_STAGE, PROGRAM_STAGE);

        database().insert(Tables.PROGRAM_RULE_VARIABLE, null, programRuleVariable);


        String[] PROJECTION = {Columns.ID, Columns.UID, Columns.PROGRAM, Columns.PROGRAM_STAGE};

        Cursor cursor = database().query(Tables.PROGRAM_RULE_VARIABLE, PROJECTION, null, null, null, null, null);

        assertThatCursor(cursor).hasRow(ID, UID, PROGRAM, PROGRAM_STAGE);

        database().delete(Tables.PROGRAM_STAGE, ProgramStageModel.Columns.UID + " =?", new String[]{PROGRAM_STAGE});

        cursor = database().query(Tables.PROGRAM_RULE_VARIABLE, PROJECTION,
                null, null, null, null, null);

        assertThatCursor(cursor).hasRow(ID, UID, PROGRAM, null).isExhausted();
    }

    @Test
    public void delete_shouldNotDeleteProgramRuleVariableWhenDeletingDataElement() throws Exception {
        ContentValues program = CreateProgramUtils.create(ID, PROGRAM);
        database().insert(Tables.PROGRAM, null, program);

        ContentValues dataElement = CreateDataElementUtils.create(ID, DATA_ELEMENT, null);
        database().insert(Tables.DATA_ELEMENT, null, dataElement);

        ContentValues programRuleVariable = new ContentValues();
        programRuleVariable.put(Columns.ID, ID);
        programRuleVariable.put(Columns.UID, UID);
        programRuleVariable.put(Columns.PROGRAM, PROGRAM);
        programRuleVariable.put(Columns.DATA_ELEMENT, DATA_ELEMENT);

        database().insert(Tables.PROGRAM_RULE_VARIABLE, null, programRuleVariable);


        String[] PROJECTION = {Columns.ID, Columns.UID, Columns.PROGRAM, Columns.DATA_ELEMENT};

        Cursor cursor = database().query(Tables.PROGRAM_RULE_VARIABLE, PROJECTION, null, null, null, null, null);

        assertThatCursor(cursor).hasRow(ID, UID, PROGRAM, DATA_ELEMENT);

        database().delete(Tables.DATA_ELEMENT, DataElementModel.Columns.UID + " =?", new String[]{DATA_ELEMENT});

        cursor = database().query(Tables.PROGRAM_RULE_VARIABLE, PROJECTION,
                null, null, null, null, null);

        assertThatCursor(cursor).hasRow(ID, UID, PROGRAM, null).isExhausted();

    }

    @Test
    public void delete_shouldNotDeleteProgramRuleVariableWhenDeletingTrackedEntityAttribute() throws Exception {
        ContentValues program = CreateProgramUtils.create(ID, PROGRAM);
        database().insert(Tables.PROGRAM, null, program);

        ContentValues trackedEntityAttribute = CreateTrackedEntityAttributeUtils.create(ID, TRACKED_ENTITY_ATTRIBUTE, null);
        database().insert(Tables.TRACKED_ENTITY_ATTRIBUTE, null, trackedEntityAttribute);

        ContentValues programRuleVariable = new ContentValues();
        programRuleVariable.put(Columns.ID, ID);
        programRuleVariable.put(Columns.UID, UID);
        programRuleVariable.put(Columns.PROGRAM, PROGRAM);
        programRuleVariable.put(Columns.TRACKED_ENTITY_ATTRIBUTE, TRACKED_ENTITY_ATTRIBUTE);

        database().insert(Tables.PROGRAM_RULE_VARIABLE, null, programRuleVariable);


        String[] PROJECTION = {Columns.ID, Columns.UID, Columns.PROGRAM, Columns.TRACKED_ENTITY_ATTRIBUTE};

        Cursor cursor = database().query(Tables.PROGRAM_RULE_VARIABLE, PROJECTION, null, null, null, null, null);

        assertThatCursor(cursor).hasRow(ID, UID, PROGRAM, TRACKED_ENTITY_ATTRIBUTE);

        database().delete(Tables.TRACKED_ENTITY_ATTRIBUTE,
                TrackedEntityAttributeModel.Columns.UID + " =?", new String[]{TRACKED_ENTITY_ATTRIBUTE});

        cursor = database().query(Tables.PROGRAM_RULE_VARIABLE, PROJECTION,
                null, null, null, null, null);

        assertThatCursor(cursor).hasRow(ID, UID, PROGRAM, null).isExhausted();

    }

    @Test
    public void close_shouldNotCloseDatabase() throws Exception {
        programRuleVariableModelStore.close();

        assertThat(database().isOpen()).isTrue();
    }
}
<|MERGE_RESOLUTION|>--- conflicted
+++ resolved
@@ -8,18 +8,13 @@
 import org.hisp.dhis.android.core.data.database.AbsStoreTestCase;
 import org.hisp.dhis.android.core.data.database.DbOpenHelper;
 import org.hisp.dhis.android.core.data.database.DbOpenHelper.Tables;
-<<<<<<< HEAD
-import org.hisp.dhis.android.core.dataelement.DataElementModelIntegrationTest;
+import org.hisp.dhis.android.core.dataelement.CreateDataElementUtils;
+import org.hisp.dhis.android.core.dataelement.DataElementModel;
+import org.hisp.dhis.android.core.program.ProgramRuleVariableModel.Columns;
 import org.hisp.dhis.android.core.relationship.CreateRelationshipTypeUtils;
 import org.hisp.dhis.android.core.trackedentity.CreateTrackedEntityAttributeUtils;
 import org.hisp.dhis.android.core.trackedentity.CreateTrackedEntityUtils;
-=======
-import org.hisp.dhis.android.core.dataelement.CreateDataElementUtils;
-import org.hisp.dhis.android.core.dataelement.DataElementModel;
-import org.hisp.dhis.android.core.program.ProgramRuleVariableModel.Columns;
-import org.hisp.dhis.android.core.trackedentity.CreateTrackedEntityAttributeUtils;
 import org.hisp.dhis.android.core.trackedentity.TrackedEntityAttributeModel;
->>>>>>> 7c54289d
 import org.junit.Before;
 import org.junit.Test;
 import org.junit.runner.RunWith;
@@ -52,7 +47,8 @@
     private static final long TRACKED_ENTITY_ID = 1L;
     private static final String TRACKED_ENTITY_UID = "trackedEntityUid";
     private static final long RELATIONSHIP_TYPE_ID = 3L;
-    private static final String RELATIONSHIP_TYPE_UID = "relationshpTypeUid";
+    private static final String RELATIONSHIP_TYPE_UID = "relationshipTypeUid";
+
 
     private static final ProgramRuleVariableSourceType PROGRAM_RULE_VARIABLE_SOURCE_TYPE =
             ProgramRuleVariableSourceType.DATAELEMENT_NEWEST_EVENT_PROGRAM;
@@ -83,15 +79,7 @@
 
     @Test
     public void insert_shouldPersistProgramRuleVariableInDatabase() throws Exception {
-
-        //Create Program & insert a row in the table.
-        ContentValues trackedEntity = CreateTrackedEntityUtils.create(TRACKED_ENTITY_ID, TRACKED_ENTITY_UID);
-        ContentValues relationshipType = CreateRelationshipTypeUtils.create(RELATIONSHIP_TYPE_ID, RELATIONSHIP_TYPE_UID);
-        ContentValues program = CreateProgramUtils.create(1L, PROGRAM, RELATIONSHIP_TYPE_UID, TRACKED_ENTITY_UID);
-
-        database().insert(DbOpenHelper.Tables.TRACKED_ENTITY, null, trackedEntity);
-        database().insert(DbOpenHelper.Tables.RELATIONSHIP_TYPE, null, relationshipType);
-        database().insert(DbOpenHelper.Tables.PROGRAM, null, program);
+        insertProgramForeignKey();
 
         ContentValues programStage = ProgramStageModelIntegrationTest.create(ID, PROGRAM_STAGE, PROGRAM);
         database().insert(Tables.PROGRAM_STAGE, null, programStage);
@@ -147,15 +135,7 @@
 
     @Test
     public void insert_shouldPersistProgramRuleVariableInDatabaseWithProgramForeignKey() throws Exception {
-        //Create Program & insert a row in the table.
-        ContentValues trackedEntity = CreateTrackedEntityUtils.create(TRACKED_ENTITY_ID, TRACKED_ENTITY_UID);
-        ContentValues relationshipType = CreateRelationshipTypeUtils.create(RELATIONSHIP_TYPE_ID,
-                RELATIONSHIP_TYPE_UID);
-        ContentValues program = CreateProgramUtils.create(1L, PROGRAM, RELATIONSHIP_TYPE_UID, TRACKED_ENTITY_UID);
-
-        database().insert(DbOpenHelper.Tables.TRACKED_ENTITY, null, trackedEntity);
-        database().insert(DbOpenHelper.Tables.RELATIONSHIP_TYPE, null, relationshipType);
-        database().insert(DbOpenHelper.Tables.PROGRAM, null, program);
+        insertProgramForeignKey();
 
         Date timeStamp = BaseIdentifiableObject.DATE_FORMAT.parse(DATE);
 
@@ -200,8 +180,7 @@
 
     @Test
     public void delete_shouldDeleteProgramRuleVariableWhenDeletingProgram() throws Exception {
-        ContentValues program = CreateProgramUtils.create(ID, PROGRAM);
-        database().insert(Tables.PROGRAM, null, program);
+        insertProgramForeignKey();
 
         ContentValues programRuleVariable = new ContentValues();
         programRuleVariable.put(Columns.ID, ID);
@@ -220,13 +199,11 @@
 
         cursor.moveToFirst();
         assertThatCursor(cursor).isExhausted();
-
     }
 
     @Test
     public void delete_shouldNotDeleteProgramRuleVariableWhenDeletingProgramStage() throws Exception {
-        ContentValues program = CreateProgramUtils.create(ID, PROGRAM);
-        database().insert(Tables.PROGRAM, null, program);
+        insertProgramForeignKey();
 
         ContentValues programStage = CreateProgramStageUtils.create(ID, PROGRAM_STAGE, PROGRAM);
         database().insert(Tables.PROGRAM_STAGE, null, programStage);
@@ -239,7 +216,6 @@
 
         database().insert(Tables.PROGRAM_RULE_VARIABLE, null, programRuleVariable);
 
-
         String[] PROJECTION = {Columns.ID, Columns.UID, Columns.PROGRAM, Columns.PROGRAM_STAGE};
 
         Cursor cursor = database().query(Tables.PROGRAM_RULE_VARIABLE, PROJECTION, null, null, null, null, null);
@@ -256,8 +232,7 @@
 
     @Test
     public void delete_shouldNotDeleteProgramRuleVariableWhenDeletingDataElement() throws Exception {
-        ContentValues program = CreateProgramUtils.create(ID, PROGRAM);
-        database().insert(Tables.PROGRAM, null, program);
+        insertProgramForeignKey();
 
         ContentValues dataElement = CreateDataElementUtils.create(ID, DATA_ELEMENT, null);
         database().insert(Tables.DATA_ELEMENT, null, dataElement);
@@ -270,7 +245,6 @@
 
         database().insert(Tables.PROGRAM_RULE_VARIABLE, null, programRuleVariable);
 
-
         String[] PROJECTION = {Columns.ID, Columns.UID, Columns.PROGRAM, Columns.DATA_ELEMENT};
 
         Cursor cursor = database().query(Tables.PROGRAM_RULE_VARIABLE, PROJECTION, null, null, null, null, null);
@@ -283,13 +257,11 @@
                 null, null, null, null, null);
 
         assertThatCursor(cursor).hasRow(ID, UID, PROGRAM, null).isExhausted();
-
     }
 
     @Test
     public void delete_shouldNotDeleteProgramRuleVariableWhenDeletingTrackedEntityAttribute() throws Exception {
-        ContentValues program = CreateProgramUtils.create(ID, PROGRAM);
-        database().insert(Tables.PROGRAM, null, program);
+        insertProgramForeignKey();
 
         ContentValues trackedEntityAttribute = CreateTrackedEntityAttributeUtils.create(ID, TRACKED_ENTITY_ATTRIBUTE, null);
         database().insert(Tables.TRACKED_ENTITY_ATTRIBUTE, null, trackedEntityAttribute);
@@ -302,7 +274,6 @@
 
         database().insert(Tables.PROGRAM_RULE_VARIABLE, null, programRuleVariable);
 
-
         String[] PROJECTION = {Columns.ID, Columns.UID, Columns.PROGRAM, Columns.TRACKED_ENTITY_ATTRIBUTE};
 
         Cursor cursor = database().query(Tables.PROGRAM_RULE_VARIABLE, PROJECTION, null, null, null, null, null);
@@ -316,7 +287,6 @@
                 null, null, null, null, null);
 
         assertThatCursor(cursor).hasRow(ID, UID, PROGRAM, null).isExhausted();
-
     }
 
     @Test
@@ -325,4 +295,16 @@
 
         assertThat(database().isOpen()).isTrue();
     }
+
+    private void insertProgramForeignKey() {
+        //Create Program & insert a row in the table.
+        ContentValues trackedEntity = CreateTrackedEntityUtils.create(TRACKED_ENTITY_ID, TRACKED_ENTITY_UID);
+        ContentValues relationshipType = CreateRelationshipTypeUtils.create(RELATIONSHIP_TYPE_ID,
+                RELATIONSHIP_TYPE_UID);
+        ContentValues program = CreateProgramUtils.create(1L, PROGRAM, RELATIONSHIP_TYPE_UID, TRACKED_ENTITY_UID);
+
+        database().insert(DbOpenHelper.Tables.TRACKED_ENTITY, null, trackedEntity);
+        database().insert(DbOpenHelper.Tables.RELATIONSHIP_TYPE, null, relationshipType);
+        database().insert(DbOpenHelper.Tables.PROGRAM, null, program);
+    }
 }
