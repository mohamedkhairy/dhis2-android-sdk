--- conflicted
+++ resolved
@@ -50,11 +50,7 @@
 public class DataSetModelShould extends NameableModelAbstractShould<DataSetModel> {
 
     public DataSetModelShould() {
-<<<<<<< HEAD
-        super(DataSetModel.Columns.all(), 26);
-=======
-        super(new DataSetModel.Columns().all(), 26, new DataSetModelBuilder());
->>>>>>> b31b6f26
+        super(new DataSetModel.Columns().all(), 26);
     }
 
     @Override
