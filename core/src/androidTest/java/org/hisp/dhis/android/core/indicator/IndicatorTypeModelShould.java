/*
 * Copyright (c) 2017, University of Oslo
 *
 * All rights reserved.
 * Redistribution and use in source and binary forms, with or without
 * modification, are permitted provided that the following conditions are met:
 * Redistributions of source code must retain the above copyright notice, this
 * list of conditions and the following disclaimer.
 *
 * Redistributions in binary form must reproduce the above copyright notice,
 * this list of conditions and the following disclaimer in the documentation
 * and/or other materials provided with the distribution.
 * Neither the name of the HISP project nor the names of its contributors may
 * be used to endorse or promote products derived from this software without
 * specific prior written permission.
 *
 * THIS SOFTWARE IS PROVIDED BY THE COPYRIGHT HOLDERS AND CONTRIBUTORS "AS IS" AND
 * ANY EXPRESS OR IMPLIED WARRANTIES, INCLUDING, BUT NOT LIMITED TO, THE IMPLIED
 * WARRANTIES OF MERCHANTABILITY AND FITNESS FOR A PARTICULAR PURPOSE ARE
 * DISCLAIMED. IN NO EVENT SHALL THE COPYRIGHT OWNER OR CONTRIBUTORS BE LIABLE FOR
 * ANY DIRECT, INDIRECT, INCIDENTAL, SPECIAL, EXEMPLARY, OR CONSEQUENTIAL DAMAGES
 * (INCLUDING, BUT NOT LIMITED TO, PROCUREMENT OF SUBSTITUTE GOODS OR SERVICES;
 * LOSS OF USE, DATA, OR PROFITS; OR BUSINESS INTERRUPTION) HOWEVER CAUSED AND ON
 * ANY THEORY OF LIABILITY, WHETHER IN CONTRACT, STRICT LIABILITY, OR TORT
 * (INCLUDING NEGLIGENCE OR OTHERWISE) ARISING IN ANY WAY OUT OF THE USE OF THIS
 * SOFTWARE, EVEN IF ADVISED OF THE POSSIBILITY OF SUCH DAMAGE.
 */

package org.hisp.dhis.android.core.indicator;

import android.database.Cursor;
import android.support.test.runner.AndroidJUnit4;

import org.hisp.dhis.android.core.common.IdentifiableModelAbstractShould;
import org.hisp.dhis.android.core.indicator.IndicatorTypeModel.Columns;
import org.hisp.dhis.android.core.utils.ColumnsArrayUtils;
import org.hisp.dhis.android.core.utils.Utils;
import org.junit.Test;
import org.junit.runner.RunWith;

import java.util.Arrays;
import java.util.List;

import static com.google.common.truth.Truth.assertThat;
import static org.hisp.dhis.android.core.AndroidTestUtils.toInteger;
import static org.hisp.dhis.android.core.data.utils.FillPropertiesTestUtils.fillIdentifiableModelProperties;

@RunWith(AndroidJUnit4.class)
public class IndicatorTypeModelShould extends IdentifiableModelAbstractShould<IndicatorTypeModel> {

    public IndicatorTypeModelShould() {
<<<<<<< HEAD
            super(Columns.all(), 8);
=======
            super(new Columns().all(), 8, new IndicatorTypeModelBuilder());
>>>>>>> b31b6f26
    }

    @Override
    protected IndicatorTypeModel buildModel() {
        IndicatorTypeModel.Builder builder = IndicatorTypeModel.builder();
        fillIdentifiableModelProperties(builder);
        builder
                .number(false)
                .factor(100);
        return builder.build();
    }

    @Override
    protected IndicatorTypeModel cursorToModel(Cursor cursor) {
        return IndicatorTypeModel.create(cursor);
    }

    @Override
    protected Object[] getModelAsObjectArray() {
        return Utils.appendInNewArray(ColumnsArrayUtils.getIdentifiableModelAsObjectArray(model),
                toInteger(model.number()),
                model.factor());
    }

    @Test
    public void have_extra_indicator_model_columns() {
        List<String> columnsList = Arrays.asList(columns);

        assertThat(columnsList.contains(Columns.NUMBER)).isEqualTo(true);
        assertThat(columnsList.contains(Columns.FACTOR)).isEqualTo(true);
    }
}<|MERGE_RESOLUTION|>--- conflicted
+++ resolved
@@ -49,11 +49,7 @@
 public class IndicatorTypeModelShould extends IdentifiableModelAbstractShould<IndicatorTypeModel> {
 
     public IndicatorTypeModelShould() {
-<<<<<<< HEAD
-            super(Columns.all(), 8);
-=======
-            super(new Columns().all(), 8, new IndicatorTypeModelBuilder());
->>>>>>> b31b6f26
+            super(new Columns().all(), 8);
     }
 
     @Override
