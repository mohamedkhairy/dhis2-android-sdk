/*
 * Copyright (c) 2004-2019, University of Oslo
 * All rights reserved.
 *
 * Redistribution and use in source and binary forms, with or without
 * modification, are permitted provided that the following conditions are met:
 * Redistributions of source code must retain the above copyright notice, this
 * list of conditions and the following disclaimer.
 *
 * Redistributions in binary form must reproduce the above copyright notice,
 * this list of conditions and the following disclaimer in the documentation
 * and/or other materials provided with the distribution.
 * Neither the name of the HISP project nor the names of its contributors may
 * be used to endorse or promote products derived from this software without
 * specific prior written permission.
 *
 * THIS SOFTWARE IS PROVIDED BY THE COPYRIGHT HOLDERS AND CONTRIBUTORS "AS IS" AND
 * ANY EXPRESS OR IMPLIED WARRANTIES, INCLUDING, BUT NOT LIMITED TO, THE IMPLIED
 * WARRANTIES OF MERCHANTABILITY AND FITNESS FOR A PARTICULAR PURPOSE ARE
 * DISCLAIMED. IN NO EVENT SHALL THE COPYRIGHT OWNER OR CONTRIBUTORS BE LIABLE FOR
 * ANY DIRECT, INDIRECT, INCIDENTAL, SPECIAL, EXEMPLARY, OR CONSEQUENTIAL DAMAGES
 * (INCLUDING, BUT NOT LIMITED TO, PROCUREMENT OF SUBSTITUTE GOODS OR SERVICES;
 * LOSS OF USE, DATA, OR PROFITS; OR BUSINESS INTERRUPTION) HOWEVER CAUSED AND ON
 * ANY THEORY OF LIABILITY, WHETHER IN CONTRACT, STRICT LIABILITY, OR TORT
 * (INCLUDING NEGLIGENCE OR OTHERWISE) ARISING IN ANY WAY OUT OF THE USE OF THIS
 * SOFTWARE, EVEN IF ADVISED OF THE POSSIBILITY OF SUCH DAMAGE.
 */

package org.hisp.dhis.android.core.data.database.migrations;

import android.content.Context;

import androidx.test.InstrumentationRegistry;
import androidx.test.runner.AndroidJUnit4;

import org.hisp.dhis.android.core.arch.db.access.DatabaseAdapter;
import org.hisp.dhis.android.core.arch.db.access.internal.DatabaseAdapterFactory;
<<<<<<< HEAD
=======
import org.hisp.dhis.android.core.arch.storage.internal.InMemorySecureStore;
>>>>>>> daef7591
import org.hisp.dhis.android.core.trackedentity.TrackedEntityAttributeReservedValueTableInfo;
import org.hisp.dhis.android.core.user.UserTableInfo;
import org.junit.After;
import org.junit.Before;
import org.junit.Test;
import org.junit.runner.RunWith;

import static org.hamcrest.CoreMatchers.is;
import static org.hisp.dhis.android.core.arch.db.access.SqliteCheckerUtility.ifTableExist;
import static org.junit.Assert.assertThat;

@RunWith(AndroidJUnit4.class)
public class DataBaseMigrationShould {
    private DatabaseAdapter databaseAdapter;
    private String dbName = null;

    @Before
    public void deleteDB() {
        this.closeAndDeleteDatabase();
    }

    @After
    public void tearDown() {
        this.closeAndDeleteDatabase();
    }

    private void closeAndDeleteDatabase() {
        if (databaseAdapter != null) {
            databaseAdapter.close();
        }
        if (dbName != null) {
            InstrumentationRegistry.getContext().deleteDatabase(dbName);
        }
    }

    @Test
    public void have_user_table_after_migration_1() {
        initCoreDataBase(1);
        assertThat(ifTableExist(UserTableInfo.TABLE_INFO.name(), databaseAdapter), is(true));
    }

    @Test
    public void not_have_tracked_entity_attribute_reserved_value_table_after_migration_1() {
        initCoreDataBase(1);
        assertThat(ifTableExist(TrackedEntityAttributeReservedValueTableInfo.TABLE_INFO.name(), databaseAdapter), is(false));
    }

    @Test
    public void have_tracked_entity_attribute_reserved_value_table_after_first_migration_2() {
        initCoreDataBase(2);
        assertThat(ifTableExist(TrackedEntityAttributeReservedValueTableInfo.TABLE_INFO.name(), databaseAdapter), is(true));
    }

    public DatabaseAdapter initCoreDataBase(int databaseVersion) {
        Context context = InstrumentationRegistry.getTargetContext().getApplicationContext();
<<<<<<< HEAD
        databaseAdapter = DatabaseAdapterFactory.newParentDatabaseAdapter();
        DatabaseAdapterFactory.createOrOpenDatabase(databaseAdapter, dbName, context, false, databaseVersion);
=======
        DatabaseAdapterFactory databaseAdapterFactory = DatabaseAdapterFactory.create(context, new InMemorySecureStore());
        databaseAdapter = databaseAdapterFactory.newParentDatabaseAdapter();
        databaseAdapterFactory.createOrOpenDatabase(databaseAdapter, dbName, false, databaseVersion);
>>>>>>> daef7591
        return databaseAdapter;
    }
}<|MERGE_RESOLUTION|>--- conflicted
+++ resolved
@@ -35,10 +35,7 @@
 
 import org.hisp.dhis.android.core.arch.db.access.DatabaseAdapter;
 import org.hisp.dhis.android.core.arch.db.access.internal.DatabaseAdapterFactory;
-<<<<<<< HEAD
-=======
 import org.hisp.dhis.android.core.arch.storage.internal.InMemorySecureStore;
->>>>>>> daef7591
 import org.hisp.dhis.android.core.trackedentity.TrackedEntityAttributeReservedValueTableInfo;
 import org.hisp.dhis.android.core.user.UserTableInfo;
 import org.junit.After;
@@ -94,14 +91,9 @@
 
     public DatabaseAdapter initCoreDataBase(int databaseVersion) {
         Context context = InstrumentationRegistry.getTargetContext().getApplicationContext();
-<<<<<<< HEAD
-        databaseAdapter = DatabaseAdapterFactory.newParentDatabaseAdapter();
-        DatabaseAdapterFactory.createOrOpenDatabase(databaseAdapter, dbName, context, false, databaseVersion);
-=======
         DatabaseAdapterFactory databaseAdapterFactory = DatabaseAdapterFactory.create(context, new InMemorySecureStore());
         databaseAdapter = databaseAdapterFactory.newParentDatabaseAdapter();
         databaseAdapterFactory.createOrOpenDatabase(databaseAdapter, dbName, false, databaseVersion);
->>>>>>> daef7591
         return databaseAdapter;
     }
 }