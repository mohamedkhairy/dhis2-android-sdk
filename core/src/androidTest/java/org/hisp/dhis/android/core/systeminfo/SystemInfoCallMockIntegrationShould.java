--- conflicted
+++ resolved
@@ -31,17 +31,7 @@
 import android.support.test.InstrumentationRegistry;
 import android.support.test.runner.AndroidJUnit4;
 
-<<<<<<< HEAD
-import com.fasterxml.jackson.databind.DeserializationFeature;
-import com.fasterxml.jackson.databind.ObjectMapper;
-
-import org.hisp.dhis.android.core.AppContextDIModule;
-import org.hisp.dhis.android.core.D2DIComponent;
-import org.hisp.dhis.android.core.DaggerD2DIComponent;
-import org.hisp.dhis.android.core.arch.api.retrofit.APIClientDIModule;
-=======
 import org.hisp.dhis.android.core.D2;
->>>>>>> 46fe0eb0
 import org.hisp.dhis.android.core.arch.db.TableInfo;
 import org.hisp.dhis.android.core.arch.repositories.collection.ReadOnlyWithDownloadObjectRepository;
 import org.hisp.dhis.android.core.common.BaseIdentifiableObject;
@@ -80,29 +70,7 @@
         dhis2MockServer.enqueueMockResponse("systeminfo/system_info.json");
         D2 d2 = D2Factory.create(dhis2MockServer.getBaseEndpoint(), databaseAdapter());
 
-<<<<<<< HEAD
-        mockWebServer.enqueue(mockResponse);
-
-        ObjectMapper objectMapper = new ObjectMapper();
-        objectMapper.setDateFormat(BaseIdentifiableObject.DATE_FORMAT.raw());
-        objectMapper.disable(DeserializationFeature.FAIL_ON_UNKNOWN_PROPERTIES);
-
-        Retrofit retrofit = new Retrofit.Builder()
-                .baseUrl(mockWebServer.url("/"))
-                .addConverterFactory(JacksonConverterFactory.create(objectMapper))
-                .addConverterFactory(FieldsConverterFactory.create())
-                .build();
-
-        D2DIComponent d2DIComponent = DaggerD2DIComponent.builder()
-                .appContextDIModule(new AppContextDIModule(InstrumentationRegistry.getTargetContext().getApplicationContext()))
-                .databaseDIModule(new DatabaseDIModule(databaseAdapter()))
-                .apiClientDIModule(new APIClientDIModule(retrofit))
-                .build();
-
-        systemInfoRepository = d2DIComponent.internalModules().systemInfo.publicModule.systemInfo;
-=======
         systemInfoRepository = d2.systemInfoModule().systemInfo;
->>>>>>> 46fe0eb0
     }
 
     @Test
