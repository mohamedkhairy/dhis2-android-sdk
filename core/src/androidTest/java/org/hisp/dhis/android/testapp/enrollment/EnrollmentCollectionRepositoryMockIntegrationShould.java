/*
 * Copyright (c) 2004-2019, University of Oslo
 * All rights reserved.
 *
 * Redistribution and use in source and binary forms, with or without
 * modification, are permitted provided that the following conditions are met:
 * Redistributions of source code must retain the above copyright notice, this
 * list of conditions and the following disclaimer.
 *
 * Redistributions in binary form must reproduce the above copyright notice,
 * this list of conditions and the following disclaimer in the documentation
 * and/or other materials provided with the distribution.
 * Neither the name of the HISP project nor the names of its contributors may
 * be used to endorse or promote products derived from this software without
 * specific prior written permission.
 *
 * THIS SOFTWARE IS PROVIDED BY THE COPYRIGHT HOLDERS AND CONTRIBUTORS "AS IS" AND
 * ANY EXPRESS OR IMPLIED WARRANTIES, INCLUDING, BUT NOT LIMITED TO, THE IMPLIED
 * WARRANTIES OF MERCHANTABILITY AND FITNESS FOR A PARTICULAR PURPOSE ARE
 * DISCLAIMED. IN NO EVENT SHALL THE COPYRIGHT OWNER OR CONTRIBUTORS BE LIABLE FOR
 * ANY DIRECT, INDIRECT, INCIDENTAL, SPECIAL, EXEMPLARY, OR CONSEQUENTIAL DAMAGES
 * (INCLUDING, BUT NOT LIMITED TO, PROCUREMENT OF SUBSTITUTE GOODS OR SERVICES;
 * LOSS OF USE, DATA, OR PROFITS; OR BUSINESS INTERRUPTION) HOWEVER CAUSED AND ON
 * ANY THEORY OF LIABILITY, WHETHER IN CONTRACT, STRICT LIABILITY, OR TORT
 * (INCLUDING NEGLIGENCE OR OTHERWISE) ARISING IN ANY WAY OUT OF THE USE OF THIS
 * SOFTWARE, EVEN IF ADVISED OF THE POSSIBILITY OF SUCH DAMAGE.
 */

package org.hisp.dhis.android.testapp.enrollment;

import org.hisp.dhis.android.core.common.BaseIdentifiableObject;
import org.hisp.dhis.android.core.common.FeatureType;
import org.hisp.dhis.android.core.common.State;
import org.hisp.dhis.android.core.enrollment.Enrollment;
import org.hisp.dhis.android.core.enrollment.EnrollmentCreateProjection;
import org.hisp.dhis.android.core.enrollment.EnrollmentStatus;
import org.hisp.dhis.android.core.maintenance.D2Error;
import org.hisp.dhis.android.core.utils.integration.mock.BaseMockIntegrationTestFullDispatcher;
import org.hisp.dhis.android.core.utils.runner.D2JunitRunner;
import org.junit.Test;
import org.junit.runner.RunWith;

import java.text.ParseException;
import java.util.Date;
import java.util.List;

import static org.hamcrest.MatcherAssert.assertThat;
import static org.hamcrest.core.Is.is;

@RunWith(D2JunitRunner.class)
public class EnrollmentCollectionRepositoryMockIntegrationShould extends BaseMockIntegrationTestFullDispatcher {

    @Test
    public void allow_access_to_all_enrollments_without_children() {
        List<Enrollment> enrollments = d2.enrollmentModule().enrollments().blockingGet();
        assertThat(enrollments.size(), is(2));

        Enrollment enrollment = enrollments.get(0);
        assertThat(enrollment.uid(), is("enroll1"));
        assertThat(enrollment.program(), is("lxAQ7Zs9VYR"));
    }

    @Test
    public void allow_access_to_one_enrollment_without_children() {
        Enrollment enrollment = d2.enrollmentModule().enrollments().uid("enroll1").blockingGet();
        assertThat(enrollment.uid(), is("enroll1"));
        assertThat(enrollment.program(), is("lxAQ7Zs9VYR"));
<<<<<<< HEAD
        assertThat(enrollment.events() == null, is(true));
    }

    @Test
    public void include_events_as_children() {
        Enrollment enrollment1 = d2.enrollmentModule().enrollments()
                .withEvents().uid("enroll1").blockingGet();
        Enrollment enrollment2 = d2.enrollmentModule().enrollments()
                .withEvents().uid("enroll2").blockingGet();
        assertThat(enrollment1.events().size(), is(1));
        assertThat(enrollment2.events().size(), is(1));
=======
>>>>>>> 9163229d
    }

    @Test
    public void include_notes_as_children() {
        Enrollment enrollment1 = d2.enrollmentModule().enrollments()
                .withNotes().uid("enroll1").blockingGet();
        Enrollment enrollment2 = d2.enrollmentModule().enrollments()
                .withNotes().uid("enroll2").blockingGet();
        assertThat(enrollment1.notes().size(), is(2));
        assertThat(enrollment2.notes().size(), is(2));
    }

    @Test
    public void filter_by_uid() {
        Enrollment enrollment = d2.enrollmentModule().enrollments()
                .byUid().eq("enroll1")
                .one().blockingGet();
        assertThat(enrollment.uid(), is("enroll1"));
        assertThat(enrollment.program(), is("lxAQ7Zs9VYR"));
    }

    @Test
    public void filter_by_created() throws ParseException {
        Date created = BaseIdentifiableObject.DATE_FORMAT.parse("2019-01-10T13:40:28.322");
        List<Enrollment> enrollments = d2.enrollmentModule().enrollments()
                .byCreated().eq(created)
                .blockingGet();
        assertThat(enrollments.size(), is(1));
    }

    @Test
    public void filter_by_last_updated() throws ParseException {
        Date lastUpdated = BaseIdentifiableObject.DATE_FORMAT.parse("2019-01-10T13:40:28.718");
        List<Enrollment> enrollments = d2.enrollmentModule().enrollments()
                .byLastUpdated().eq(lastUpdated)
                .blockingGet();
        assertThat(enrollments.size(), is(1));
    }

    @Test
    public void filter_by_created_as_client() {
        List<Enrollment> enrollments = d2.enrollmentModule().enrollments()
                .byCreatedAtClient().eq("2019-01-08T13:40:28.718")
                .blockingGet();
        assertThat(enrollments.size(), is(1));
    }

    @Test
    public void filter_by_last_updated_as_client() {
        List<Enrollment> enrollments = d2.enrollmentModule().enrollments()
                .byLastUpdatedAtClient().eq("2018-01-11T13:40:28.718")
                .blockingGet();
        assertThat(enrollments.size(), is(1));
    }

    @Test
    public void filter_by_organisation_unit() {
        List<Enrollment> enrollments = d2.enrollmentModule().enrollments()
                .byOrganisationUnit().eq("DiszpKrYNg8")
                .blockingGet();
        assertThat(enrollments.size(), is(2));
    }

    @Test
    public void filter_by_program() {
        List<Enrollment> enrollments = d2.enrollmentModule().enrollments()
                .byProgram().eq("lxAQ7Zs9VYR")
                .blockingGet();
        assertThat(enrollments.size(), is(2));
    }

    @Test
    public void filter_by_enrollment_date() throws ParseException {
        Date created = BaseIdentifiableObject.DATE_FORMAT.parse("2018-01-10T00:00:00.000");
        List<Enrollment> enrollments = d2.enrollmentModule().enrollments()
                .byEnrollmentDate().eq(created)
                .blockingGet();
        assertThat(enrollments.size(), is(1));
    }

    @Test
    public void filter_by_incident_date() throws ParseException {
        Date lastUpdated = BaseIdentifiableObject.DATE_FORMAT.parse("2019-01-10T00:00:00.000");
        List<Enrollment> enrollments = d2.enrollmentModule().enrollments()
                .byIncidentDate().eq(lastUpdated)
                .blockingGet();
        assertThat(enrollments.size(), is(1));
    }

    @Test
    public void filter_by_follow_up() {
        List<Enrollment> enrollments = d2.enrollmentModule().enrollments()
                .byFollowUp().isTrue()
                .blockingGet();
        assertThat(enrollments.size(), is(1));
    }

    @Test
    public void filter_by_status() {
        List<Enrollment> enrollments = d2.enrollmentModule().enrollments()
                .byStatus().eq(EnrollmentStatus.ACTIVE)
                .blockingGet();
        assertThat(enrollments.size(), is(2));
    }

    @Test
    public void filter_by_tracked_entity_instance() {
        List<Enrollment> enrollments = d2.enrollmentModule().enrollments()
                .byTrackedEntityInstance().eq("nWrB0TfWlvD")
                .blockingGet();
        assertThat(enrollments.size(), is(1));
    }

    @Test
    public void filter_by_state() {
        List<Enrollment> enrollments = d2.enrollmentModule().enrollments()
                .byState().eq(State.SYNCED)
                .blockingGet();
        assertThat(enrollments.size(), is(2));
    }

    @Test
    public void filter_by_deleted() {
        List<Enrollment> enrollments = d2.enrollmentModule().enrollments()
                .byDeleted().isFalse()
                .blockingGet();
        assertThat(enrollments.size(), is(2));
    }

    @Test
    public void filter_by_geometry_type() {
        List<Enrollment> enrollments = d2.enrollmentModule().enrollments()
                        .byGeometryType().eq(FeatureType.POLYGON)
                        .blockingGet();

        assertThat(enrollments.size(), is(1));
    }

    @Test
    public void filter_by_geometry_coordinates() {
        List<Enrollment> enrollments = d2.enrollmentModule().enrollments()
                        .byGeometryCoordinates().eq("[4.1, 2.6]")
                        .blockingGet();

        assertThat(enrollments.size(), is(1));
    }

    @Test
    public void add_enrollments_to_the_repository() throws D2Error {
        List<Enrollment> enrollments1 = d2.enrollmentModule().enrollments().blockingGet();
        assertThat(enrollments1.size(), is(2));

        String enrolmentUid = d2.enrollmentModule().enrollments().blockingAdd(EnrollmentCreateProjection.create(
                "DiszpKrYNg8", "lxAQ7Zs9VYR", "nWrB0TfWlvh"));

        List<Enrollment> enrollments2 = d2.enrollmentModule().enrollments().blockingGet();
        assertThat(enrollments2.size(), is(3));

        Enrollment enrollment = d2.enrollmentModule().enrollments().uid(enrolmentUid).blockingGet();
        assertThat(enrollment.uid(), is(enrolmentUid));

        d2.enrollmentModule().enrollments().uid(enrolmentUid).blockingDelete();
    }
}<|MERGE_RESOLUTION|>--- conflicted
+++ resolved
@@ -65,20 +65,6 @@
         Enrollment enrollment = d2.enrollmentModule().enrollments().uid("enroll1").blockingGet();
         assertThat(enrollment.uid(), is("enroll1"));
         assertThat(enrollment.program(), is("lxAQ7Zs9VYR"));
-<<<<<<< HEAD
-        assertThat(enrollment.events() == null, is(true));
-    }
-
-    @Test
-    public void include_events_as_children() {
-        Enrollment enrollment1 = d2.enrollmentModule().enrollments()
-                .withEvents().uid("enroll1").blockingGet();
-        Enrollment enrollment2 = d2.enrollmentModule().enrollments()
-                .withEvents().uid("enroll2").blockingGet();
-        assertThat(enrollment1.events().size(), is(1));
-        assertThat(enrollment2.events().size(), is(1));
-=======
->>>>>>> 9163229d
     }
 
     @Test
