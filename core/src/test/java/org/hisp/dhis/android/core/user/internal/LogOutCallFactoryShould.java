/*
 * Copyright (c) 2004-2019, University of Oslo
 * All rights reserved.
 *
 * Redistribution and use in source and binary forms, with or without
 * modification, are permitted provided that the following conditions are met:
 * Redistributions of source code must retain the above copyright notice, this
 * list of conditions and the following disclaimer.
 *
 * Redistributions in binary form must reproduce the above copyright notice,
 * this list of conditions and the following disclaimer in the documentation
 * and/or other materials provided with the distribution.
 * Neither the name of the HISP project nor the names of its contributors may
 * be used to endorse or promote products derived from this software without
 * specific prior written permission.
 *
 * THIS SOFTWARE IS PROVIDED BY THE COPYRIGHT HOLDERS AND CONTRIBUTORS "AS IS" AND
 * ANY EXPRESS OR IMPLIED WARRANTIES, INCLUDING, BUT NOT LIMITED TO, THE IMPLIED
 * WARRANTIES OF MERCHANTABILITY AND FITNESS FOR A PARTICULAR PURPOSE ARE
 * DISCLAIMED. IN NO EVENT SHALL THE COPYRIGHT OWNER OR CONTRIBUTORS BE LIABLE FOR
 * ANY DIRECT, INDIRECT, INCIDENTAL, SPECIAL, EXEMPLARY, OR CONSEQUENTIAL DAMAGES
 * (INCLUDING, BUT NOT LIMITED TO, PROCUREMENT OF SUBSTITUTE GOODS OR SERVICES;
 * LOSS OF USE, DATA, OR PROFITS; OR BUSINESS INTERRUPTION) HOWEVER CAUSED AND ON
 * ANY THEORY OF LIABILITY, WHETHER IN CONTRACT, STRICT LIABILITY, OR TORT
 * (INCLUDING NEGLIGENCE OR OTHERWISE) ARISING IN ANY WAY OUT OF THE USE OF THIS
 * SOFTWARE, EVEN IF ADVISED OF THE POSSIBILITY OF SUCH DAMAGE.
 */

package org.hisp.dhis.android.core.user.internal;

import org.hisp.dhis.android.core.arch.db.access.DatabaseAdapter;
<<<<<<< HEAD
import org.hisp.dhis.android.core.arch.storage.internal.Credentials;
import org.hisp.dhis.android.core.arch.storage.internal.ObjectSecureStore;
=======
import org.hisp.dhis.android.core.arch.db.access.internal.DatabaseAdapterFactory;
import org.hisp.dhis.android.core.arch.storage.internal.Credentials;
import org.hisp.dhis.android.core.arch.storage.internal.ObjectKeyValueStore;
>>>>>>> daef7591
import org.hisp.dhis.android.core.maintenance.D2Error;
import org.hisp.dhis.android.core.maintenance.D2ErrorCode;
import org.junit.Before;
import org.junit.Test;
import org.junit.runner.RunWith;
import org.junit.runners.JUnit4;
import org.mockito.Mock;
import org.mockito.MockitoAnnotations;

import io.reactivex.Completable;
import io.reactivex.observers.TestObserver;

import static org.assertj.core.api.Java6Assertions.assertThat;
import static org.mockito.Mockito.times;
import static org.mockito.Mockito.verify;
import static org.mockito.Mockito.when;

@RunWith(JUnit4.class)
public class LogOutCallFactoryShould {

    @Mock
<<<<<<< HEAD
    private ObjectSecureStore<Credentials> credentialsSecureStore;
=======
    private ObjectKeyValueStore<Credentials> credentialsSecureStore;
>>>>>>> daef7591

    @Mock
    private Credentials credentials;

    @Mock
    private DatabaseAdapter databaseAdapter;

<<<<<<< HEAD
=======
    @Mock
    private DatabaseAdapterFactory databaseAdapterFactory;

>>>>>>> daef7591
    private Completable logOutCompletable;

    @Before
    public void setUp() throws Exception {
        MockitoAnnotations.initMocks(this);

        when(credentials.username()).thenReturn("user");
        when(credentials.password()).thenReturn("password");

<<<<<<< HEAD
        logOutCompletable = new LogOutCallFactory(databaseAdapter, credentialsSecureStore).logOut();
=======
        logOutCompletable = new LogOutCallFactory(databaseAdapter, databaseAdapterFactory, credentialsSecureStore).logOut();
>>>>>>> daef7591
    }

    @Test
    public void clear_user_credentials() {
        when(credentialsSecureStore.get()).thenReturn(credentials);

        logOutCompletable.blockingAwait();

        verify(credentialsSecureStore, times(1)).remove();
    }

    @Test
    public void throw_d2_exception_if_no_authenticated_user() {
        when(credentialsSecureStore.get()).thenReturn(null);

        TestObserver<Void> testObserver = logOutCompletable.test();
        testObserver.awaitTerminalEvent();

        D2Error d2Error = (D2Error) testObserver.errors().get(0);
        assertThat(d2Error.errorCode()).isEqualTo(D2ErrorCode.NO_AUTHENTICATED_USER);

        testObserver.dispose();
    }
}<|MERGE_RESOLUTION|>--- conflicted
+++ resolved
@@ -29,14 +29,9 @@
 package org.hisp.dhis.android.core.user.internal;
 
 import org.hisp.dhis.android.core.arch.db.access.DatabaseAdapter;
-<<<<<<< HEAD
-import org.hisp.dhis.android.core.arch.storage.internal.Credentials;
-import org.hisp.dhis.android.core.arch.storage.internal.ObjectSecureStore;
-=======
 import org.hisp.dhis.android.core.arch.db.access.internal.DatabaseAdapterFactory;
 import org.hisp.dhis.android.core.arch.storage.internal.Credentials;
 import org.hisp.dhis.android.core.arch.storage.internal.ObjectKeyValueStore;
->>>>>>> daef7591
 import org.hisp.dhis.android.core.maintenance.D2Error;
 import org.hisp.dhis.android.core.maintenance.D2ErrorCode;
 import org.junit.Before;
@@ -58,11 +53,7 @@
 public class LogOutCallFactoryShould {
 
     @Mock
-<<<<<<< HEAD
-    private ObjectSecureStore<Credentials> credentialsSecureStore;
-=======
     private ObjectKeyValueStore<Credentials> credentialsSecureStore;
->>>>>>> daef7591
 
     @Mock
     private Credentials credentials;
@@ -70,12 +61,9 @@
     @Mock
     private DatabaseAdapter databaseAdapter;
 
-<<<<<<< HEAD
-=======
     @Mock
     private DatabaseAdapterFactory databaseAdapterFactory;
 
->>>>>>> daef7591
     private Completable logOutCompletable;
 
     @Before
@@ -85,11 +73,7 @@
         when(credentials.username()).thenReturn("user");
         when(credentials.password()).thenReturn("password");
 
-<<<<<<< HEAD
-        logOutCompletable = new LogOutCallFactory(databaseAdapter, credentialsSecureStore).logOut();
-=======
         logOutCompletable = new LogOutCallFactory(databaseAdapter, databaseAdapterFactory, credentialsSecureStore).logOut();
->>>>>>> daef7591
     }
 
     @Test
