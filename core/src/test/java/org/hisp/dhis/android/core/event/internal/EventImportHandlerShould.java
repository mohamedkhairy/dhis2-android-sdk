/*
 *  Copyright (c) 2004-2021, University of Oslo
 *  All rights reserved.
 *
 *  Redistribution and use in source and binary forms, with or without
 *  modification, are permitted provided that the following conditions are met:
 *  Redistributions of source code must retain the above copyright notice, this
 *  list of conditions and the following disclaimer.
 *
 *  Redistributions in binary form must reproduce the above copyright notice,
 *  this list of conditions and the following disclaimer in the documentation
 *  and/or other materials provided with the distribution.
 *  Neither the name of the HISP project nor the names of its contributors may
 *  be used to endorse or promote products derived from this software without
 *  specific prior written permission.
 *
 *  THIS SOFTWARE IS PROVIDED BY THE COPYRIGHT HOLDERS AND CONTRIBUTORS "AS IS" AND
 *  ANY EXPRESS OR IMPLIED WARRANTIES, INCLUDING, BUT NOT LIMITED TO, THE IMPLIED
 *  WARRANTIES OF MERCHANTABILITY AND FITNESS FOR A PARTICULAR PURPOSE ARE
 *  DISCLAIMED. IN NO EVENT SHALL THE COPYRIGHT OWNER OR CONTRIBUTORS BE LIABLE FOR
 *  ANY DIRECT, INDIRECT, INCIDENTAL, SPECIAL, EXEMPLARY, OR CONSEQUENTIAL DAMAGES
 *  (INCLUDING, BUT NOT LIMITED TO, PROCUREMENT OF SUBSTITUTE GOODS OR SERVICES;
 *  LOSS OF USE, DATA, OR PROFITS; OR BUSINESS INTERRUPTION) HOWEVER CAUSED AND ON
 *  ANY THEORY OF LIABILITY, WHETHER IN CONTRACT, STRICT LIABILITY, OR TORT
 *  (INCLUDING NEGLIGENCE OR OTHERWISE) ARISING IN ANY WAY OUT OF THE USE OF THIS
 *  SOFTWARE, EVEN IF ADVISED OF THE POSSIBILITY OF SUCH DAMAGE.
 */

package org.hisp.dhis.android.core.event.internal;

import org.hisp.dhis.android.core.common.State;
import org.hisp.dhis.android.core.common.internal.DataStatePropagator;
import org.hisp.dhis.android.core.enrollment.internal.EnrollmentStore;
import org.hisp.dhis.android.core.event.Event;
import org.hisp.dhis.android.core.imports.ImportStatus;
import org.hisp.dhis.android.core.imports.internal.EventImportSummary;
import org.hisp.dhis.android.core.imports.internal.TrackerImportConflictParser;
import org.hisp.dhis.android.core.imports.internal.TrackerImportConflictStore;
import org.hisp.dhis.android.core.trackedentity.internal.TrackedEntityInstanceStore;
import org.hisp.dhis.android.core.tracker.importer.internal.JobReportEventHandler;
import org.junit.Before;
import org.junit.Test;
import org.junit.runner.RunWith;
import org.junit.runners.JUnit4;
import org.mockito.Mock;
import org.mockito.MockitoAnnotations;

import java.util.ArrayList;
import java.util.Collections;
import java.util.List;

import static org.mockito.Matchers.any;
import static org.mockito.Matchers.anyString;
import static org.mockito.Mockito.never;
import static org.mockito.Mockito.times;
import static org.mockito.Mockito.verify;
import static org.mockito.Mockito.when;

@RunWith(JUnit4.class)
public class EventImportHandlerShould {
    @Mock
    private EventImportSummary importSummary;

    @Mock
    private EventStore eventStore;

    @Mock
    private TrackerImportConflictStore trackerImportConflictStore;

    @Mock
    private JobReportEventHandler jobReportEventHandler;

    @Mock
    private TrackerImportConflictParser trackerImportConflictParser;

<<<<<<< HEAD
    @Mock
    private DataStatePropagator dataStatePropagator;
=======
    private final List<Event> events = new ArrayList<>();

    @Mock
    private Event event;
>>>>>>> 78bf6969

    // object to test
    private EventImportHandler eventImportHandler;

    @Before
    public void setUp() throws Exception {
        MockitoAnnotations.initMocks(this);

        when(importSummary.status()).thenReturn(ImportStatus.SUCCESS);

        eventImportHandler = new EventImportHandler(eventStore, trackerImportConflictStore,
                trackerImportConflictParser, jobReportEventHandler, dataStatePropagator);
    }

    @Test
    public void do_nothing_when_passing_null_argument() {
        eventImportHandler.handleEventImportSummaries(null, events, null, null);

        verify(eventStore, never()).setSyncStateOrDelete(anyString(), any(State.class));
    }

    @Test
    public void invoke_set_state_after_handle_event_import_summaries_with_success_status_and_reference() {
        when(importSummary.status()).thenReturn(ImportStatus.SUCCESS);
        when(importSummary.reference()).thenReturn("test_event_uid");

        eventImportHandler.handleEventImportSummaries(Collections.singletonList(importSummary), events,
                "test_enrollment_uid", "test_tei_uid");

        verify(eventStore, times(1)).setSyncStateOrDelete("test_event_uid", State.SYNCED);
    }

    @Test
    public void invoke_set_state_after_handle_event_import_summaries_with_error_status_and_reference() {
        when(importSummary.status()).thenReturn(ImportStatus.ERROR);
        when(importSummary.reference()).thenReturn("test_event_uid");

        eventImportHandler.handleEventImportSummaries(Collections.singletonList(importSummary), events,
                "test_enrollment_uid", "test_tei_uid");

        verify(eventStore, times(1)).setSyncStateOrDelete("test_event_uid", State.ERROR);
    }

    @Test
    public void mark_as_to_update_events_not_present_in_the_response() {
        when(importSummary.status()).thenReturn(ImportStatus.SUCCESS);
        when(importSummary.reference()).thenReturn("test_event_uid");

        List<Event> events = new ArrayList<>();
        events.add(event);
        when(event.uid()).thenReturn("missing_event_uid");

        eventImportHandler.handleEventImportSummaries(Collections.singletonList(importSummary), events,
                "test_enrollment_uid", "test_tei_uid");

        verify(eventStore, times(1)).setStateOrDelete("test_event_uid", State.SYNCED);
        verify(eventStore, times(1)).setStateOrDelete("missing_event_uid", State.TO_UPDATE);
    }
}<|MERGE_RESOLUTION|>--- conflicted
+++ resolved
@@ -73,15 +73,10 @@
     @Mock
     private TrackerImportConflictParser trackerImportConflictParser;
 
-<<<<<<< HEAD
-    @Mock
-    private DataStatePropagator dataStatePropagator;
-=======
     private final List<Event> events = new ArrayList<>();
 
     @Mock
     private Event event;
->>>>>>> 78bf6969
 
     // object to test
     private EventImportHandler eventImportHandler;
@@ -93,7 +88,7 @@
         when(importSummary.status()).thenReturn(ImportStatus.SUCCESS);
 
         eventImportHandler = new EventImportHandler(eventStore, trackerImportConflictStore,
-                trackerImportConflictParser, jobReportEventHandler, dataStatePropagator);
+                trackerImportConflictParser, jobReportEventHandler);
     }
 
     @Test
@@ -137,7 +132,7 @@
         eventImportHandler.handleEventImportSummaries(Collections.singletonList(importSummary), events,
                 "test_enrollment_uid", "test_tei_uid");
 
-        verify(eventStore, times(1)).setStateOrDelete("test_event_uid", State.SYNCED);
-        verify(eventStore, times(1)).setStateOrDelete("missing_event_uid", State.TO_UPDATE);
+        verify(eventStore, times(1)).setSyncStateOrDelete("test_event_uid", State.SYNCED);
+        verify(eventStore, times(1)).setSyncStateOrDelete("missing_event_uid", State.TO_UPDATE);
     }
 }