--- conflicted
+++ resolved
@@ -107,13 +107,8 @@
     }
 
     @Test
-<<<<<<< HEAD
     public void do_nothing_when_passing_null_arguments() throws Exception {
-        enrollmentImportHandler.handleEnrollmentImportSummary(null, "tei_uid");
-=======
-    public void do_nothing_when_passing_null_arguments() {
-        enrollmentImportHandler.handleEnrollmentImportSummary(null, enrollments, null);
->>>>>>> 78bf6969
+        enrollmentImportHandler.handleEnrollmentImportSummary(null, enrollments, "tei_uid");
 
         verify(enrollmentStore, never()).setSyncStateOrDelete(anyString(), any(State.class));
     }
@@ -171,7 +166,7 @@
         enrollmentImportHandler.handleEnrollmentImportSummary(Collections.singletonList(importSummary),
                 enrollments, "test_tei_uid");
 
-        verify(enrollmentStore, times(1)).setStateOrDelete("test_enrollment_uid", State.SYNCED);
-        verify(enrollmentStore, times(1)).setStateOrDelete("missing_enrollment_uid", State.TO_UPDATE);
+        verify(enrollmentStore, times(1)).setSyncStateOrDelete("test_enrollment_uid", State.SYNCED);
+        verify(enrollmentStore, times(1)).setSyncStateOrDelete("missing_enrollment_uid", State.TO_UPDATE);
     }
 }