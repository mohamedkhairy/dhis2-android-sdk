--- conflicted
+++ resolved
@@ -79,12 +79,8 @@
     }
 
     @Test
-<<<<<<< HEAD
-    public void passingNullArguments_shouldNotPerformAnyAction() throws Exception {
-=======
     public void passingNullArguments_shouldNotPerformAnyAction() {
 
->>>>>>> a2b0b3cd
        sectionHandler.handle(null, null);
 
         verify(sectionStore, never()).delete(anyString());
@@ -95,12 +91,8 @@
     }
 
     @Test
-<<<<<<< HEAD
-    public void handlingSection_shouldHandleNestedDataElements() throws Exception {
-=======
     public void handlingSection_shouldHandleLinkedDataElements() {
-
->>>>>>> a2b0b3cd
+      
         sectionHandler.handle(section, new SectionModelBuilder());
         verify(sectionDataElementLinkHandler).handleMany(eq(section.uid()), eq(dataElements), any(SectionDataElementLinkModelBuilder.class));
     }
