--- conflicted
+++ resolved
@@ -360,13 +360,9 @@
                         ProgramTrackedEntityAttribute.description, ProgramTrackedEntityAttribute.displayDescription,
                         ProgramTrackedEntityAttribute.allowFutureDate, ProgramTrackedEntityAttribute.deleted,
                         ProgramTrackedEntityAttribute.displayInList, ProgramTrackedEntityAttribute.mandatory,
-<<<<<<< HEAD
-=======
-                        ProgramTrackedEntityAttribute.valueType,
                         ProgramTrackedEntityAttribute.program.with(
                                 Program.uid
                         ),
->>>>>>> 1f7e4baf
                         ProgramTrackedEntityAttribute.trackedEntityAttribute.with(
                                 TrackedEntityAttribute.uid, TrackedEntityAttribute.code,
                                 TrackedEntityAttribute.created, TrackedEntityAttribute.lastUpdated,
