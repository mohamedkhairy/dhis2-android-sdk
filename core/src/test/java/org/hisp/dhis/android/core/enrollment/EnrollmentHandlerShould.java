/*
 * Copyright (c) 2004-2019, University of Oslo
 * All rights reserved.
 *
 * Redistribution and use in source and binary forms, with or without
 * modification, are permitted provided that the following conditions are met:
 * Redistributions of source code must retain the above copyright notice, this
 * list of conditions and the following disclaimer.
 *
 * Redistributions in binary form must reproduce the above copyright notice,
 * this list of conditions and the following disclaimer in the documentation
 * and/or other materials provided with the distribution.
 * Neither the name of the HISP project nor the names of its contributors may
 * be used to endorse or promote products derived from this software without
 * specific prior written permission.
 *
 * THIS SOFTWARE IS PROVIDED BY THE COPYRIGHT HOLDERS AND CONTRIBUTORS "AS IS" AND
 * ANY EXPRESS OR IMPLIED WARRANTIES, INCLUDING, BUT NOT LIMITED TO, THE IMPLIED
 * WARRANTIES OF MERCHANTABILITY AND FITNESS FOR A PARTICULAR PURPOSE ARE
 * DISCLAIMED. IN NO EVENT SHALL THE COPYRIGHT OWNER OR CONTRIBUTORS BE LIABLE FOR
 * ANY DIRECT, INDIRECT, INCIDENTAL, SPECIAL, EXEMPLARY, OR CONSEQUENTIAL DAMAGES
 * (INCLUDING, BUT NOT LIMITED TO, PROCUREMENT OF SUBSTITUTE GOODS OR SERVICES;
 * LOSS OF USE, DATA, OR PROFITS; OR BUSINESS INTERRUPTION) HOWEVER CAUSED AND ON
 * ANY THEORY OF LIABILITY, WHETHER IN CONTRACT, STRICT LIABILITY, OR TORT
 * (INCLUDING NEGLIGENCE OR OTHERWISE) ARISING IN ANY WAY OUT OF THE USE OF THIS
 * SOFTWARE, EVEN IF ADVISED OF THE POSSIBILITY OF SUCH DAMAGE.
 */

package org.hisp.dhis.android.core.enrollment;

import org.hisp.dhis.android.core.arch.handlers.SyncHandler;
import org.hisp.dhis.android.core.arch.handlers.SyncHandlerWithTransformer;
import org.hisp.dhis.android.core.common.HandleAction;
import org.hisp.dhis.android.core.common.OrphanCleaner;
import org.hisp.dhis.android.core.common.Transformer;
import org.hisp.dhis.android.core.data.utils.FillPropertiesTestUtils;
import org.hisp.dhis.android.core.enrollment.note.Note;
import org.hisp.dhis.android.core.enrollment.note.NoteDHISVersionManager;
import org.hisp.dhis.android.core.enrollment.note.NoteUniquenessManager;
import org.hisp.dhis.android.core.event.Event;
import org.junit.Before;
import org.junit.Test;
import org.junit.runner.RunWith;
import org.junit.runners.JUnit4;
import org.mockito.Mock;
import org.mockito.MockitoAnnotations;

import java.util.ArrayList;
import java.util.Collections;

import static org.mockito.Matchers.any;
import static org.mockito.Matchers.anyCollectionOf;
import static org.mockito.Matchers.anyString;
import static org.mockito.Mockito.never;
import static org.mockito.Mockito.times;
import static org.mockito.Mockito.verify;
import static org.mockito.Mockito.when;

@RunWith(JUnit4.class)
public class EnrollmentHandlerShould {
    @Mock
    private EnrollmentStore enrollmentStore;

    @Mock
    private SyncHandlerWithTransformer<Event> eventHandler;

    @Mock
    private SyncHandler<Note> noteHandler;

    @Mock
    private NoteUniquenessManager noteUniquenessManager;

    @Mock
    private Enrollment enrollment;

    @Mock
    private Event event;

    @Mock
    private Note note;

    @Mock
    private NoteDHISVersionManager noteVersionManager;

    @Mock
    private OrphanCleaner<Enrollment, Event> eventCleaner;

    // object to test
    private EnrollmentHandler enrollmentHandler;

    @Before
    public void setUp() throws Exception {
        MockitoAnnotations.initMocks(this);
        when(enrollment.uid()).thenReturn("test_enrollment_uid");
        when(enrollment.events()).thenReturn(Collections.singletonList(event));
        when(enrollment.notes()).thenReturn(Collections.singletonList(note));
        when(note.storedDate()).thenReturn(FillPropertiesTestUtils.LAST_UPDATED_STR);

        enrollmentHandler = new EnrollmentHandler(noteVersionManager, enrollmentStore, eventHandler,
                eventCleaner, noteHandler, noteUniquenessManager);
    }

    @Test
    public void do_nothing_when_passing_null_argument() throws Exception {
        enrollmentHandler.handle(null);

        // verify that store or event handler is never called
        verify(enrollmentStore, never()).deleteIfExists(anyString());
        verify(enrollmentStore, never()).updateOrInsert(any(Enrollment.class));

        verify(eventHandler, never()).handle(any(Event.class));
        verify(eventCleaner, never()).deleteOrphan(any(Enrollment.class), any(ArrayList.class));
        verify(noteHandler, never()).handleMany(anyCollectionOf(Note.class));
    }

    @Test
    public void invoke_only_delete_when_a_enrollment_is_set_as_deleted() throws Exception {
        when(enrollment.deleted()).thenReturn(Boolean.TRUE);

        enrollmentHandler.handleMany(Collections.singletonList(enrollment));

        // verify that enrollment store is only invoked with delete
        verify(enrollmentStore, times(1)).deleteIfExists(anyString());


        verify(enrollmentStore, never()).updateOrInsert(any(Enrollment.class));

        // event handler should not be invoked
        verify(eventHandler, never()).handle(any(Event.class));
        verify(eventCleaner, times(1)).deleteOrphan(any(Enrollment.class), anyCollectionOf(Event.class));
        verify(noteHandler, never()).handleMany(anyCollectionOf(Note.class));
    }

    @Test
    public void invoke_only_update_or_insert_when_handle_enrollment_is_valid() throws Exception {
        when(enrollment.deleted()).thenReturn(Boolean.FALSE);
        when(enrollmentStore.updateOrInsert(any(Enrollment.class))).thenReturn(HandleAction.Update);

        enrollmentHandler.handleMany(Collections.singletonList(enrollment));

        // verify that enrollment store is only invoked with update
        verify(enrollmentStore, times(1)).updateOrInsert(any(Enrollment.class));

        verify(enrollmentStore, never()).deleteIfExists(anyString());

        // event handler should be invoked once
<<<<<<< HEAD
        verify(eventHandler, times(1)).handleMany(any(ArrayList.class), any(Transformer.class));
        verify(eventCleaner, times(1)).deleteOrphan(any(Enrollment.class), any(ArrayList.class));
=======
        verify(eventHandler, times(1)).handleMany(anyCollectionOf(Event.class), any(ModelBuilder.class));
        verify(eventCleaner, times(1)).deleteOrphan(any(Enrollment.class), anyCollectionOf(Event.class));
>>>>>>> 51c10ff1
        verify(noteHandler, times(1)).handleMany(anyCollectionOf(Note.class));
    }
}<|MERGE_RESOLUTION|>--- conflicted
+++ resolved
@@ -144,13 +144,8 @@
         verify(enrollmentStore, never()).deleteIfExists(anyString());
 
         // event handler should be invoked once
-<<<<<<< HEAD
-        verify(eventHandler, times(1)).handleMany(any(ArrayList.class), any(Transformer.class));
-        verify(eventCleaner, times(1)).deleteOrphan(any(Enrollment.class), any(ArrayList.class));
-=======
-        verify(eventHandler, times(1)).handleMany(anyCollectionOf(Event.class), any(ModelBuilder.class));
+        verify(eventHandler, times(1)).handleMany(anyCollectionOf(Event.class), any(Transformer.class));
         verify(eventCleaner, times(1)).deleteOrphan(any(Enrollment.class), anyCollectionOf(Event.class));
->>>>>>> 51c10ff1
         verify(noteHandler, times(1)).handleMany(anyCollectionOf(Note.class));
     }
 }