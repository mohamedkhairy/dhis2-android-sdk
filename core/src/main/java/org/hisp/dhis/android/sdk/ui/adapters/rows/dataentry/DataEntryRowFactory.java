package org.hisp.dhis.android.sdk.ui.adapters.rows.dataentry;

import org.hisp.dhis.android.sdk.controllers.metadata.MetaDataController;
import org.hisp.dhis.android.sdk.persistence.models.BaseValue;
import org.hisp.dhis.android.sdk.persistence.models.Option;
import org.hisp.dhis.android.sdk.persistence.models.OptionSet;
import org.hisp.dhis.android.sdk.ui.adapters.rows.dataentry.autocompleterow.AutoCompleteRow;
import org.hisp.dhis.android.sdk.utils.api.ValueType;

import java.util.List;

/**
 * Created by katana on 21/10/16.
 */

public class DataEntryRowFactory {
    public static Row createDataEntryView(boolean mandatory, boolean allowFutureDate,
                                          String optionSetId, String rowName, BaseValue baseValue,
                                          ValueType valueType, boolean editable,
                                          boolean shouldNeverBeEdited, boolean dataEntryMethod ) {
        Row row;
        String trackedEntityAttributeName = rowName;
        if (optionSetId != null) {
            OptionSet optionSet = MetaDataController.getOptionSet(optionSetId);
            if (optionSet == null) {
                row = new ShortTextEditTextRow(trackedEntityAttributeName, mandatory, null, baseValue, DataEntryRowTypes.TEXT);
            } else {
                List<Option> options = MetaDataController.getOptions(optionSetId);

                if (isDataEntryRadioButtons(dataEntryMethod, options)) {
                    row = new RadioButtonsOptionSetRow(trackedEntityAttributeName, mandatory, null,
                            baseValue, options);
                }
                else
                    row = new AutoCompleteRow(trackedEntityAttributeName, mandatory, null, baseValue, optionSet);
            }
        } else if (valueType.equals(ValueType.TEXT)) {
            row = new ShortTextEditTextRow(trackedEntityAttributeName, mandatory, null, baseValue, DataEntryRowTypes.TEXT);
        } else if (valueType.equals(ValueType.LONG_TEXT)) {
            row = new LongEditTextRow(trackedEntityAttributeName, mandatory, null, baseValue, DataEntryRowTypes.LONG_TEXT);
        } else if (valueType.equals(ValueType.NUMBER)) {
            row = new NumberEditTextRow(trackedEntityAttributeName, mandatory, null, baseValue, DataEntryRowTypes.NUMBER);
        } else if (valueType.equals(ValueType.INTEGER)) {
            row = new IntegerEditTextRow(trackedEntityAttributeName, mandatory, null, baseValue, DataEntryRowTypes.INTEGER);
        } else if (valueType.equals(ValueType.INTEGER_ZERO_OR_POSITIVE)) {
            row = new IntegerZeroOrPositiveEditTextRow(trackedEntityAttributeName, mandatory, null, baseValue, DataEntryRowTypes.INTEGER_ZERO_OR_POSITIVE);
        } else if (valueType.equals(ValueType.PERCENTAGE)) {
            row = new PercentageEditTextRow(trackedEntityAttributeName, mandatory, null, baseValue, DataEntryRowTypes.PERCENTAGE);
        } else if (valueType.equals(ValueType.INTEGER_POSITIVE)) {
            row = new IntegerPositiveEditTextRow(trackedEntityAttributeName, mandatory, null, baseValue, DataEntryRowTypes.INTEGER_POSITIVE);
        } else if (valueType.equals(ValueType.INTEGER_NEGATIVE)) {
            row = new IntegerNegativeEditTextRow(trackedEntityAttributeName, mandatory, null, baseValue, DataEntryRowTypes.INTEGER_NEGATIVE);
        } else if (valueType.equals(ValueType.BOOLEAN)) {
            row = new RadioButtonsRow(trackedEntityAttributeName, mandatory, null, baseValue, DataEntryRowTypes.BOOLEAN);
        } else if (valueType.equals(ValueType.TRUE_ONLY)) {
            row = new CheckBoxRow(trackedEntityAttributeName, mandatory, null, baseValue);
        } else if (valueType.equals(ValueType.DATE) || valueType.equals(ValueType.AGE)) {
            row = new DatePickerRow(trackedEntityAttributeName, mandatory, null, baseValue, allowFutureDate);
        } else if(valueType.equals(ValueType.COORDINATE)) {
            row = new QuestionCoordinatesRow(trackedEntityAttributeName, mandatory, null, baseValue, DataEntryRowTypes.QUESTION_COORDINATES);
        } else  if(valueType.equals(ValueType.PHONE_NUMBER)) {
            row = new PhoneEditTextRow(trackedEntityAttributeName, mandatory, null, baseValue, DataEntryRowTypes.PHONE_NUMBER);
<<<<<<< HEAD
        } else  if(valueType.equals(ValueType.EMAIL)) {
            row = new EmailEditTextRow(trackedEntityAttributeName, mandatory, null, baseValue, DataEntryRowTypes.EMAIL);
=======
        }  else  if(valueType.equals(ValueType.EMAIL)) {
            row = new EmailAddressEditTextRow(trackedEntityAttributeName, mandatory, null, baseValue, DataEntryRowTypes.EMAIL);
>>>>>>> 84c6f93b
        } else {
            row = new InvalidEditTextRow(trackedEntityAttributeName, mandatory, null, baseValue,
                    DataEntryRowTypes.INVALID_DATA_ENTRY);
        }
        row.setEditable(editable);
        row.setShouldNeverBeEdited(shouldNeverBeEdited);
        return row;
    }

    private static boolean isDataEntryRadioButtons(boolean dataEntryMethod, List<Option> options) {
        return dataEntryMethod && options.size() < 8;
    }

}<|MERGE_RESOLUTION|>--- conflicted
+++ resolved
@@ -60,13 +60,8 @@
             row = new QuestionCoordinatesRow(trackedEntityAttributeName, mandatory, null, baseValue, DataEntryRowTypes.QUESTION_COORDINATES);
         } else  if(valueType.equals(ValueType.PHONE_NUMBER)) {
             row = new PhoneEditTextRow(trackedEntityAttributeName, mandatory, null, baseValue, DataEntryRowTypes.PHONE_NUMBER);
-<<<<<<< HEAD
-        } else  if(valueType.equals(ValueType.EMAIL)) {
-            row = new EmailEditTextRow(trackedEntityAttributeName, mandatory, null, baseValue, DataEntryRowTypes.EMAIL);
-=======
         }  else  if(valueType.equals(ValueType.EMAIL)) {
             row = new EmailAddressEditTextRow(trackedEntityAttributeName, mandatory, null, baseValue, DataEntryRowTypes.EMAIL);
->>>>>>> 84c6f93b
         } else {
             row = new InvalidEditTextRow(trackedEntityAttributeName, mandatory, null, baseValue,
                     DataEntryRowTypes.INVALID_DATA_ENTRY);
