--- conflicted
+++ resolved
@@ -121,20 +121,17 @@
         this.apiCallExecutor = apiCallExecutor;
     }
 
-<<<<<<< HEAD
     public Observable<D2Progress> uploadTrackedEntityInstances(
             List<TrackedEntityInstance> filteredTrackedEntityInstances) {
         return Observable.create(emitter -> {
-            List<TrackedEntityInstance> trackedEntityInstancesToPost = queryDataToSync(filteredTrackedEntityInstances);
+            List<List<TrackedEntityInstance>> trackedEntityInstancesToPost =
+                getPartitionsToSync(filteredTrackedEntityInstances);
 
             // if size is 0, then no need to do network request
             if (trackedEntityInstancesToPost.isEmpty()) {
                 emitter.onComplete();
             } else {
                 D2ProgressManager progressManager = new D2ProgressManager(1);
-
-                TrackedEntityInstancePayload trackedEntityInstancePayload = new TrackedEntityInstancePayload();
-                trackedEntityInstancePayload.trackedEntityInstances = trackedEntityInstancesToPost;
 
                 String strategy;
                 if (versionManager.is2_29()) {
@@ -143,46 +140,20 @@
                     strategy = "SYNC";
                 }
 
-                TEIWebResponse webResponse = apiCallExecutor.executeObjectCallWithAcceptedErrorCodes(
-                        trackedEntityInstanceService.postTrackedEntityInstances(trackedEntityInstancePayload, strategy),
-                        Collections.singletonList(409), TEIWebResponse.class);
-                teiWebResponseHandler.handleWebResponse(webResponse);
+                for (List<TrackedEntityInstance> partition : trackedEntityInstancesToPost) {
+                    TrackedEntityInstancePayload trackedEntityInstancePayload = new TrackedEntityInstancePayload();
+                    trackedEntityInstancePayload.trackedEntityInstances = partition;
+
+                    TEIWebResponse webResponse = apiCallExecutor.executeObjectCallWithAcceptedErrorCodes(
+                            trackedEntityInstanceService.postTrackedEntityInstances(trackedEntityInstancePayload, strategy),
+                            Collections.singletonList(409), TEIWebResponse.class);
+                    teiWebResponseHandler.handleWebResponse(webResponse);
+                }
 
                 emitter.onNext(progressManager.increaseProgress(TrackedEntityInstance.class, true));
                 emitter.onComplete();
             }
         });
-=======
-    public TEIWebResponse call(List<TrackedEntityInstance> filteredTrackedEntityInstances) throws D2Error {
-        List<List<TrackedEntityInstance>> trackedEntityInstancesToPost =
-                getPartitionsToSync(filteredTrackedEntityInstances);
-
-        // if size is 0, then no need to do network request
-        if (trackedEntityInstancesToPost.isEmpty()) {
-            return TEIWebResponse.empty();
-        }
-
-        String strategy;
-        if (versionManager.is2_29()) {
-            strategy = "CREATE_AND_UPDATE";
-        } else {
-            strategy = "SYNC";
-        }
-
-        TEIWebResponse resultResponse = TEIWebResponse.empty();
-        for (List<TrackedEntityInstance> partition : trackedEntityInstancesToPost) {
-            TrackedEntityInstancePayload trackedEntityInstancePayload = new TrackedEntityInstancePayload();
-            trackedEntityInstancePayload.trackedEntityInstances = partition;
-
-            TEIWebResponse webResponse = apiCallExecutor.executeObjectCallWithAcceptedErrorCodes(
-                    trackedEntityInstanceService.postTrackedEntityInstances(trackedEntityInstancePayload, strategy),
-                    Collections.singletonList(409), TEIWebResponse.class);
-            teiWebResponseHandler.handleWebResponse(webResponse);
-            resultResponse = webResponse;
-        }
-
-        return resultResponse;
->>>>>>> 9accd412
     }
 
     @NonNull
