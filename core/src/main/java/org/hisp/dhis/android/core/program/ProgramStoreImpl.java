--- conflicted
+++ resolved
@@ -77,7 +77,6 @@
             "?, ?, ?, ?, ?, ?, ?, ?, ?, ?, " +
             "?, ?, ?, ?, ?, ?, ?, ?, ?);";
 
-<<<<<<< HEAD
     private static final String UPDATE_STATEMENT = "UPDATE " + ProgramModel.TABLE + " SET " +
             ProgramModel.Columns.UID + " =?, " +
             ProgramModel.Columns.CODE + " =?, " +
@@ -119,18 +118,13 @@
     private final SQLiteStatement updateStatement;
     private final SQLiteStatement deleteStatement;
 
-    public ProgramStoreImpl(SQLiteDatabase sqLiteDatabase) {
-        this.insertStatement = sqLiteDatabase.compileStatement(INSERT_STATEMENT);
-        this.updateStatement = sqLiteDatabase.compileStatement(UPDATE_STATEMENT);
-        this.deleteStatement = sqLiteDatabase.compileStatement(DELETE_STATEMENT);
-=======
-    private final SQLiteStatement sqLiteStatement;
     private final DatabaseAdapter databaseAdapter;
 
     public ProgramStoreImpl(DatabaseAdapter databaseAdapter) {
         this.databaseAdapter = databaseAdapter;
-        this.sqLiteStatement = databaseAdapter.compileStatement(INSERT_STATEMENT);
->>>>>>> 9302be77
+        this.insertStatement = databaseAdapter.compileStatement(INSERT_STATEMENT);
+        this.updateStatement = databaseAdapter.compileStatement(UPDATE_STATEMENT);
+        this.deleteStatement = databaseAdapter.compileStatement(DELETE_STATEMENT);
     }
 
     @Override
@@ -175,8 +169,9 @@
                 useFirstStageDuringRegistration, displayInFrontPageList, programType,
                 relationshipType, relationshipText, relatedProgram, trackedEntity);
 
-        Long insert = insertStatement.executeInsert();
+        Long insert = databaseAdapter.executeInsert(ProgramModel.TABLE, insertStatement);
         insertStatement.clearBindings();
+
         return insert;
     }
 
@@ -223,7 +218,7 @@
         sqLiteBind(updateStatement, 30, whereProgramUid);
 
         // execute and clear bindings
-        int update = updateStatement.executeUpdateDelete();
+        int update = databaseAdapter.executeUpdateDelete(ProgramModel.TABLE, updateStatement);
         updateStatement.clearBindings();
 
         return update;
@@ -236,7 +231,7 @@
         sqLiteBind(deleteStatement, 1, uid);
 
         // execute and clear bindings
-        int delete = deleteStatement.executeUpdateDelete();
+        int delete = databaseAdapter.executeUpdateDelete(ProgramModel.TABLE, deleteStatement);
         deleteStatement.clearBindings();
 
         return delete;
@@ -301,15 +296,6 @@
         sqLiteBind(sqLiteStatement, 27, relationshipText);
         sqLiteBind(sqLiteStatement, 28, relatedProgram);
         sqLiteBind(sqLiteStatement, 29, trackedEntity);
-<<<<<<< HEAD
-=======
-
-        return databaseAdapter.executeInsert(ProgramModel.TABLE, sqLiteStatement);
-    }
-
-    @Override
-    public void close() {
-        sqLiteStatement.close();
->>>>>>> 9302be77
-    }
+    }
+
 }