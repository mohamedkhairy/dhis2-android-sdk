/*
 *  Copyright (c) 2016, University of Oslo
 *  * All rights reserved.
 *  *
 *  * Redistribution and use in source and binary forms, with or without
 *  * modification, are permitted provided that the following conditions are met:
 *  * Redistributions of source code must retain the above copyright notice, this
 *  * list of conditions and the following disclaimer.
 *  *
 *  * Redistributions in binary form must reproduce the above copyright notice,
 *  * this list of conditions and the following disclaimer in the documentation
 *  * and/or other materials provided with the distribution.
 *  * Neither the name of the HISP project nor the names of its contributors may
 *  * be used to endorse or promote products derived from this software without
 *  * specific prior written permission.
 *  *
 *  * THIS SOFTWARE IS PROVIDED BY THE COPYRIGHT HOLDERS AND CONTRIBUTORS "AS IS" AND
 *  * ANY EXPRESS OR IMPLIED WARRANTIES, INCLUDING, BUT NOT LIMITED TO, THE IMPLIED
 *  * WARRANTIES OF MERCHANTABILITY AND FITNESS FOR A PARTICULAR PURPOSE ARE
 *  * DISCLAIMED. IN NO EVENT SHALL THE COPYRIGHT OWNER OR CONTRIBUTORS BE LIABLE FOR
 *  * ANY DIRECT, INDIRECT, INCIDENTAL, SPECIAL, EXEMPLARY, OR CONSEQUENTIAL DAMAGES
 *  * (INCLUDING, BUT NOT LIMITED TO, PROCUREMENT OF SUBSTITUTE GOODS OR SERVICES;
 *  * LOSS OF USE, DATA, OR PROFITS; OR BUSINESS INTERRUPTION) HOWEVER CAUSED AND ON
 *  * ANY THEORY OF LIABILITY, WHETHER IN CONTRACT, STRICT LIABILITY, OR TORT
 *  * (INCLUDING NEGLIGENCE OR OTHERWISE) ARISING IN ANY WAY OUT OF THE USE OF THIS
 *  * SOFTWARE, EVEN IF ADVISED OF THE POSSIBILITY OF SUCH DAMAGE.
 *
 */

package org.hisp.dhis.android.sdk.controllers.tracker;

import android.content.Context;
import android.util.Log;

import com.raizlabs.android.dbflow.sql.builder.Condition;
import com.raizlabs.android.dbflow.sql.language.Select;

import org.hisp.dhis.android.sdk.R;
import org.hisp.dhis.android.sdk.controllers.LoadingController;
import org.hisp.dhis.android.sdk.controllers.ResourceController;
import org.hisp.dhis.android.sdk.controllers.SyncStrategy;
import org.hisp.dhis.android.sdk.controllers.metadata.MetaDataController;
import org.hisp.dhis.android.sdk.events.LoadingMessageEvent;
import org.hisp.dhis.android.sdk.network.APIException;
import org.hisp.dhis.android.sdk.network.DhisApi;
import org.hisp.dhis.android.sdk.persistence.models.DataValue;
import org.hisp.dhis.android.sdk.persistence.models.DataValue$Table;
import org.hisp.dhis.android.sdk.persistence.models.Enrollment;
import org.hisp.dhis.android.sdk.persistence.models.Enrollment$Table;
import org.hisp.dhis.android.sdk.persistence.models.Event;
import org.hisp.dhis.android.sdk.persistence.models.Event$Table;
import org.hisp.dhis.android.sdk.persistence.models.FailedItem;
import org.hisp.dhis.android.sdk.persistence.models.FailedItem$Table;
import org.hisp.dhis.android.sdk.persistence.models.OrganisationUnit;
import org.hisp.dhis.android.sdk.persistence.models.Program;
import org.hisp.dhis.android.sdk.persistence.models.ProgramTrackedEntityAttribute;
import org.hisp.dhis.android.sdk.persistence.models.Relationship;
import org.hisp.dhis.android.sdk.persistence.models.Relationship$Table;
import org.hisp.dhis.android.sdk.persistence.models.TrackedEntityAttribute$Table;
import org.hisp.dhis.android.sdk.persistence.models.TrackedEntityAttributeValue;
import org.hisp.dhis.android.sdk.persistence.models.TrackedEntityAttributeValue$Table;
import org.hisp.dhis.android.sdk.persistence.models.TrackedEntityInstance;
import org.hisp.dhis.android.sdk.persistence.models.TrackedEntityInstance$Table;
import org.hisp.dhis.android.sdk.persistence.preferences.DateTimeManager;
import org.hisp.dhis.android.sdk.persistence.preferences.ResourceType;
import org.hisp.dhis.android.sdk.utils.UiUtils;
import org.hisp.dhis.android.sdk.utils.api.ProgramType;

import java.util.ArrayList;
import java.util.List;

/**
 * @author Simen Skogly Russnes on 23.02.15.
 *         Handles management of data values
 */
public final class TrackerController extends ResourceController {

    private static final String CLASS_TAG = "DataValueController";

    private TrackerController() {}

    /**
     * Returns false if some data value flags that have been enabled have not been downloaded.
     *
     * @param context
     * @return
     */
    public static boolean isDataLoaded(Context context) {
        Log.d(CLASS_TAG, "isdatavaluesloaded..");
        if( context==null ) {
            return false;
        }
        if (LoadingController.isLoadFlagEnabled(context, ResourceType.EVENTS)) {
            if( DateTimeManager.getInstance().getLastUpdated(ResourceType.EVENTS) == null) {
                return false;
            }
        }
        Log.d(CLASS_TAG, "data values are loaded.");
        return true;
    }

    public static List<Relationship> getRelationships(String trackedEntityInstance) {
        return new Select().from(Relationship.class).where(Condition.column
                (Relationship$Table.TRACKEDENTITYINSTANCEA).is(trackedEntityInstance)).
                or(Condition.column(Relationship$Table.TRACKEDENTITYINSTANCEB).is
                        (trackedEntityInstance)).queryList();
    }

    public static List<Enrollment> getEnrollments(String program, String organisationUnit) {
        return new Select().from(Enrollment.class).where(Condition.column(Enrollment$Table.PROGRAM).
                is(program)).and(Condition.column(Enrollment$Table.ORGUNIT).is(organisationUnit)).
                orderBy(false, Enrollment$Table.ENROLLMENTDATE).
                queryList();
    }

    public static List<Enrollment> getEnrollments(TrackedEntityInstance trackedEntityInstance) {
        return new Select().from(Enrollment.class).where(Condition.column(Enrollment$Table.LOCALTRACKEDENTITYINSTANCEID).
                is(trackedEntityInstance.getLocalId())).queryList();
    }

    /**
     * Returns a list of enrollments for a given program and tracked entity instance
     *
     * @param program
     * @param trackedEntityInstance
     * @return
     */
    public static List<Enrollment> getEnrollments(String program, TrackedEntityInstance trackedEntityInstance) {
        List<Enrollment> enrollments = new Select().from(Enrollment.class).
                where(Condition.column(Enrollment$Table.PROGRAM).is(program)).
                and(Condition.column(Enrollment$Table.LOCALTRACKEDENTITYINSTANCEID).
                        is(trackedEntityInstance.getLocalId())).queryList();
        return enrollments;
    }

    public static Enrollment getEnrollment(String enrollment) {
        return new Select().from(Enrollment.class).where(Condition.column
                (Enrollment$Table.ENROLLMENT).is(enrollment)).querySingle();
    }

    public static Enrollment getEnrollment(long localEnrollmentId) {
        return new Select().from(Enrollment.class).where(Condition.column(Enrollment$Table.LOCALID).
                is(localEnrollmentId)).querySingle();
    }

    /**
     * Returns a list of Events that have dueDate between the given dates, and corresponds to
     * program and orgunit
     *
     * @param programId
     * @param orgUnitId
     * @param startDate
     * @param endDate
     * @return
     */
    public static List<Event> getScheduledEvents(String programId, String orgUnitId,
                                                 String startDate, String endDate) {
        return new Select().from(Event.class).where(Condition.column(Event$Table.PROGRAMID).is
                (programId)).and(Condition.column(Event$Table.ORGANISATIONUNITID).is
                (orgUnitId)).and(Condition.column(Event$Table.DUEDATE).between(startDate).and
                (endDate)).orderBy(Event$Table.DUEDATE).queryList();
    }

    /**
     * Returns a list of events for the given server-assigned UID. Note that if possible,
     * getEventsByEnrollment(long) should always be used if possible, as the UID may change if the
     * enrollment is created locally on the device, and then synced with the server.
     *
     * @param enrollment
     * @return
     */
    public static List<Event> getEventsByEnrollment(String enrollment) {
        return new Select().from(Event.class).where(Condition.column(Event$Table.ENROLLMENT).is(enrollment)).queryList();
    }

    /**
     * returns a list of events for a given localEnrollmentId
     *
     * @param localEnrollmentId
     * @return
     */
    public static List<Event> getEventsByEnrollment(long localEnrollmentId) {
        return new Select().from(Event.class).where(Condition.column(Event$Table.LOCALENROLLMENTID).is(localEnrollmentId)).queryList();
    }

    /**
     * Returns a list of events for a given org unit and program
     *
     * @param organisationUnitId
     * @param programId
     * @return
     */
    public static List<Event> getEvents(String organisationUnitId, String programId) {
        List<Event> events = new Select().from(Event.class).where(Condition.column
                (Event$Table.ORGANISATIONUNITID).is(organisationUnitId)).
                and(Condition.column(Event$Table.PROGRAMID).is(programId)).orderBy(false, Event$Table.LASTUPDATED).queryList();
        return events;
    }

    /**
     * Returns a list of events for a given org unit and from server
     *
     * @param organisationUnitId
     * @param programId
     * @return
     */
    public static List<Event> getEvents(String organisationUnitId, String programId, boolean isFromServer) {
        List<Event> events = new Select().from(Event.class).where(Condition.column
                (Event$Table.ORGANISATIONUNITID).is(organisationUnitId)).
                and(Condition.column(Event$Table.PROGRAMID).is(programId))
                .and(Condition.column(Event$Table.FROMSERVER).is(isFromServer))
                .orderBy(false, Event$Table.LASTUPDATED).queryList();
        return events;
    }

    /**
     * Returns an Event based on the given localId
     *
     * @param localId
     * @return
     */
    public static Event getEvent(long localId) {
        return new Select().from(Event.class).where(Condition.column(Event$Table.LOCALID).is(localId)).querySingle();
    }

    /**
     * Returns an Event for a given enrollment and program stage
     *
     * @param localEnrollment
     * @param programStage
     * @return
     */
    public static Event getEvent(long localEnrollment, String programStage) {
        return new Select().from(Event.class).where(Condition.column
                        (Event$Table.LOCALENROLLMENTID).is(localEnrollment),
                Condition.column(Event$Table.PROGRAMSTAGEID).is(programStage)).querySingle();
    }

    /**
     * Returns an event based on UID generated on server. Note that this reference may change if
     * an event is created on the device, and then synced with the server. If possible, always use
     * getEvent(localId) which is safer.
     *
     * @param event
     * @return
     */
    public static Event getEventByUid(String event) {
        return new Select().from(Event.class).where(Condition.column(Event$Table.EVENT).is(event)).querySingle();
    }

    public static DataValue getDataValue(long eventId, String dataElement) {
        return new Select().from(DataValue.class).where(Condition.column(DataValue$Table.
                LOCALEVENTID).is(eventId), Condition.column(DataValue$Table.DATAELEMENT).is(dataElement)).querySingle();
    }

    /**
     * Returns a tracked entity instance based on the given id
     *
     * @param trackedEntityInstance
     * @return
     */
    public static TrackedEntityInstance getTrackedEntityInstance(String trackedEntityInstance) {
        return new Select().from(TrackedEntityInstance.class).where(Condition.column(TrackedEntityInstance$Table.TRACKEDENTITYINSTANCE).is(trackedEntityInstance)).querySingle();
    }

    public static TrackedEntityInstance getTrackedEntityInstance(long localId) {
        return new Select().from(TrackedEntityInstance.class).where
                (Condition.column(TrackedEntityInstance$Table.LOCALID).is(localId)).querySingle();
    }

    /*
   * Returns a list of tracked entity attribute values for an instance in a selected program
   * @param trackedEntityInstance
   * @param program
   * @return
   */
    public static List<TrackedEntityAttributeValue> getProgramTrackedEntityAttributeValues(Program program, TrackedEntityInstance trackedEntityInstance) {
        List<TrackedEntityAttributeValue> programTrackedEntityAttributeValues = new ArrayList<>();
        List<ProgramTrackedEntityAttribute> programTrackedEntityAttributes = MetaDataController.getProgramTrackedEntityAttributes(program.getUid());

        for (ProgramTrackedEntityAttribute ptea : programTrackedEntityAttributes) {
            TrackedEntityAttributeValue v = TrackerController.getTrackedEntityAttributeValue
                    (ptea.getTrackedEntityAttributeId(), trackedEntityInstance.getLocalId());
            if (v != null && v.getValue() != null && !v.getValue().isEmpty()) {
                programTrackedEntityAttributeValues.add(v);
            }
        }
        return programTrackedEntityAttributeValues;
    }


    /**
     * Returns a tracked entity attribute value for a given trackedentityattribute and trackedEntityInstance
     *
     * @param trackedEntityAttribute
     * @param trackedEntityInstance
     * @return
     */
    public static TrackedEntityAttributeValue getTrackedEntityAttributeValue(String trackedEntityAttribute, String trackedEntityInstance) {
        return new Select().from(TrackedEntityAttributeValue.class).where(
                Condition.column(TrackedEntityAttributeValue$Table.
                        TRACKEDENTITYATTRIBUTEID).is(trackedEntityAttribute),
                Condition.column(TrackedEntityAttributeValue$Table.
                        TRACKEDENTITYINSTANCEID).is(trackedEntityInstance)).querySingle();
    }

    /**
     * Returns a list of all trackedEntityAttributeValues for a given TEI
     *
     * @param trackedEntityInstance
     * @return
     */
    public static List<TrackedEntityAttributeValue> getTrackedEntityAttributeValues
    (String trackedEntityInstance) {
        return new Select().from(TrackedEntityAttributeValue.class).where(Condition.column
                (TrackedEntityAttributeValue$Table.TRACKEDENTITYINSTANCEID).is(trackedEntityInstance)).queryList();
    }

    /**
     * Returns a tracked entity attribute value for a given trackedentityattribute and trackedEntityInstance
     *
     * @param trackedEntityAttribute
     * @param trackedEntityInstance
     * @return
     */
    public static TrackedEntityAttributeValue getTrackedEntityAttributeValue(String trackedEntityAttribute, long trackedEntityInstance) {
        return new Select().from(TrackedEntityAttributeValue.class).where(
                Condition.column(TrackedEntityAttributeValue$Table.
                        TRACKEDENTITYATTRIBUTEID).is(trackedEntityAttribute),
                Condition.column(TrackedEntityAttributeValue$Table.
                        LOCALTRACKEDENTITYINSTANCEID).is(trackedEntityInstance)).querySingle();
    }

    /**
     * Returns a list of all trackedEntityAttributeValues for a given TEI
     *
     * @param trackedEntityInstance
     * @return
     */
    public static List<TrackedEntityAttributeValue> getTrackedEntityAttributeValues
    (long trackedEntityInstance) {
        return new Select().from(TrackedEntityAttributeValue.class).where(Condition.column
                (TrackedEntityAttributeValue$Table.LOCALTRACKEDENTITYINSTANCEID).is(trackedEntityInstance)).orderBy(TrackedEntityAttributeValue$Table.TRACKEDENTITYATTRIBUTEID).queryList();
    }

    /**
     * Returns a list of failed items from the database, or null if there are none.
     * Failed items are items that have failed to upload and sync with the server for some reason
     *
     * @return
     */
    public static List<FailedItem> getFailedItems() {
        List<FailedItem> failedItems = new Select().from(FailedItem.class).queryList();
        if (failedItems == null || failedItems.size() <= 0) return null;
        else return failedItems;
    }

    public static List<FailedItem> getFailedItems(String type) {
        return new Select().from(FailedItem.class).where(Condition.column(FailedItem$Table.ITEMTYPE).is(type)).queryList();
    }

    public static FailedItem getFailedItem(String type, long id) {
        return new Select().from(FailedItem.class).where(Condition.column(FailedItem$Table.ITEMTYPE).is(type), Condition.column(FailedItem$Table.ITEMID).is(id)).querySingle();
    }

    /**
     * Clear flags for loaded data values, deleting the status info for when data values were
     * last updated
     * Sets all flags for all loaded data values to false, and all updated dates to null
     */
    public static void clearDataValueLoadedFlags() {
        List<OrganisationUnit> assignedOrganisationUnits = MetaDataController.getAssignedOrganisationUnits();
        for (OrganisationUnit organisationUnit : assignedOrganisationUnits) {
            if (organisationUnit.getId() == null)
                break;
            List<Program> programsForOrgUnit = new ArrayList<>();
            List<Program> programsForOrgUnitSEWoR = MetaDataController.getProgramsForOrganisationUnit
                    (organisationUnit.getId(),
                            ProgramType.WITHOUT_REGISTRATION);
            if (programsForOrgUnitSEWoR != null)
                programsForOrgUnit.addAll(programsForOrgUnitSEWoR);

            for (Program program : programsForOrgUnit) {
                if (program.getUid() == null)
                    break;
                DateTimeManager.getInstance().deleteLastUpdated(ResourceType.EVENTS, organisationUnit.getId() + program.getUid());
            }
        }
        DateTimeManager.getInstance().deleteLastUpdated(ResourceType.EVENTS);
    }

    /**
     * Loads user generated data from the server. Which data is loaded is determined by enabling
     * or disabling flags in DHIS 2.
     */
    public static void synchronizeDataValues(Context context, DhisApi dhisApi) throws APIException {
        sendLocalData(dhisApi);
        loadDataValues(context, SyncStrategy.DOWNLOAD_ONLY_NEW,dhisApi);
    }

    /**
     * Tries to send locally stored data to the server
     */
    public static void sendLocalData(DhisApi dhisApi) throws APIException {
        Log.d(CLASS_TAG, "sending local data");
        TrackerDataSender.sendTrackedEntityInstanceChanges(dhisApi, false);
        TrackerDataSender.sendEnrollmentChanges(dhisApi, false);
        TrackerDataSender.sendEventChanges(dhisApi);
    }

    /**
     * Loads datavalues from the server and stores it in local persistence.
     */
<<<<<<< HEAD
    public static void loadDataValues(Context context,SyncStrategy syncStrategy, DhisApi dhisApi) throws APIException {
        UiUtils.postProgressMessage(context.getString(R.string.loading_metadata));
        TrackerDataLoader.updateDataValueDataItems(context, syncStrategy, dhisApi);
=======
    public static void loadDataValues(Context context, DhisApi dhisApi) throws APIException {
        UiUtils.postProgressMessage(context.getString(R.string.loading_metadata), LoadingMessageEvent.EventType.METADATA);
        TrackerDataLoader.updateDataValueDataItems(context, dhisApi);
>>>>>>> 77481050
    }

    /**
     * Loads datavalues from the server and stores it in local persistence.
     */
    public static void syncRemotelyDeletedData(Context context, DhisApi dhisApi) throws APIException {
        UiUtils.postProgressMessage(context.getString(R.string.sync_deleted_events),LoadingMessageEvent.EventType.REMOVE_EVENTS);
        TrackerDataLoader.deleteRemotelyDeletedEvents(context, dhisApi);
    }

    public static List<TrackedEntityInstance> queryTrackedEntityInstancesDataFromServer(DhisApi dhisApi,
                                                                                 String organisationUnitUid,
                                                                                 String programUid,
                                                                                 String queryString,
                                                                                 TrackedEntityAttributeValue... params) throws APIException {
        return TrackerDataLoader.queryTrackedEntityInstancesDataFromServer(dhisApi, organisationUnitUid, programUid, queryString, params);
    }

    public static void getTrackedEntityInstancesDataFromServer(DhisApi dhisApi, List<TrackedEntityInstance> trackedEntityInstances, boolean getEnrollments) throws APIException {
        TrackerDataLoader.getTrackedEntityInstancesDataFromServer(dhisApi, trackedEntityInstances, getEnrollments);
    }

    public static void getEnrollmentDataFromServer(DhisApi dhisApi, String uid, boolean getEvents) throws APIException {
        TrackerDataLoader.getEnrollmentDataFromServer(dhisApi, uid, getEvents);
    }

    public static void getEventDataFromServer(DhisApi dhisApi, String uid) throws APIException {
        TrackerDataLoader.getEventDataFromServer(dhisApi, uid);
    }

    public static void sendEventChanges(DhisApi dhisApi, Event event) throws APIException {
        TrackerDataSender.sendEventChanges(dhisApi, event);
    }

    public static void sendEnrollmentChanges(DhisApi dhisApi, Enrollment enrollment, boolean sendEvents) throws APIException {
        TrackerDataSender.sendEnrollmentChanges(dhisApi, enrollment, sendEvents);
    }

    public static void sendTrackedEntityInstanceChanges(DhisApi dhisApi, TrackedEntityInstance trackedEntityInstance, boolean sendEnrollments) throws APIException {
        TrackerDataSender.sendTrackedEntityInstanceChanges(dhisApi, trackedEntityInstance, sendEnrollments);
    }
}<|MERGE_RESOLUTION|>--- conflicted
+++ resolved
@@ -411,15 +411,9 @@
     /**
      * Loads datavalues from the server and stores it in local persistence.
      */
-<<<<<<< HEAD
     public static void loadDataValues(Context context,SyncStrategy syncStrategy, DhisApi dhisApi) throws APIException {
-        UiUtils.postProgressMessage(context.getString(R.string.loading_metadata));
+        UiUtils.postProgressMessage(context.getString(R.string.loading_metadata), LoadingMessageEvent.EventType.METADATA);
         TrackerDataLoader.updateDataValueDataItems(context, syncStrategy, dhisApi);
-=======
-    public static void loadDataValues(Context context, DhisApi dhisApi) throws APIException {
-        UiUtils.postProgressMessage(context.getString(R.string.loading_metadata), LoadingMessageEvent.EventType.METADATA);
-        TrackerDataLoader.updateDataValueDataItems(context, dhisApi);
->>>>>>> 77481050
     }
 
     /**
