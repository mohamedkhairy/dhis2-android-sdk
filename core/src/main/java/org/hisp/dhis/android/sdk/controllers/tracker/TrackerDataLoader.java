--- conflicted
+++ resolved
@@ -116,16 +116,10 @@
                 }
 
                 List<Program> programsForOrgUnit = new ArrayList<>();
-<<<<<<< HEAD
-                List<Program> programsForOrgUnitSEWoR = MetaDataController.getProgramsForOrganisationUnit
-                        (organisationUnit.getId(),
-                                ProgramType.WITHOUT_REGISTRATION, ProgramType.WITH_REGISTRATION);
-=======
                 List<Program> programsForOrgUnitSEWoR =
                         MetaDataController.getProgramsForOrganisationUnit
                                 (organisationUnit.getId(),
                                         ProgramType.WITHOUT_REGISTRATION);
->>>>>>> 42fe8cb6
                 if (programsForOrgUnitSEWoR != null) {
                     programsForOrgUnit.addAll(programsForOrgUnitSEWoR);
                 }
@@ -194,24 +188,17 @@
                 }
                 QUERY_MAP_FULL.put(trackedEntityInstanceQueryParams, sb.toString().substring(0,sb.length()-1));
                 try {
-<<<<<<< HEAD
                     List<Event> eventsForTrackedEntityInstance = EventsWrapper.getEvents(dhisApi.getEventsForTrackedEntityInstance(programUid, QUERY_MAP_FULL));
                     if (eventsForTrackedEntityInstance != null) {
                         eventsFromServer.addAll(eventsForTrackedEntityInstance);
-=======
-                    List<Event> eventsForTrackedEntityInstance =
-                            dhisApi.getEventsForTrackedEntityInstance(programUid, QUERY_MAP_FULL);
-                    if (eventsForTrackedEntityInstance != null) {
-                        eventsFromServer.addAll(
-                                dhisApi.getEventsForTrackedEntityInstance(programUid,
-                                        QUERY_MAP_FULL));
->>>>>>> 42fe8cb6
                     }
                 } catch (APIException apiException) {
                     apiException.printStackTrace();
-                }
-            }
-        }
+                    failed = true;
+                }
+            }
+        }
+
         if (!failed) {
             saveResourceDataFromServer(ResourceType.EVENTS, dhisApi, eventsFromServer, null,
                     serverDateTime);
