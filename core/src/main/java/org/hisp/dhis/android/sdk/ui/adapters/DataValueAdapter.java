--- conflicted
+++ resolved
@@ -89,7 +89,7 @@
         if (getData() != null) {
             Row dataEntryRow = getData().get(position);
             String id = dataEntryRow.getItemId();
-<<<<<<< HEAD
+            dataEntryRow.setEditable(!disabledDataElementRows.containsKey(id));
             if(mandatoryProgramRuleDataElementRows.contains(id)){
                 dataEntryRow.setMandatory(true);
             } else if(mandatoryDataElementRows.contains(id)){
@@ -97,9 +97,6 @@
             }else{
                 dataEntryRow.setMandatory(false);
             }
-=======
-            dataEntryRow.setEditable(!disabledDataElementRows.containsKey(id));
->>>>>>> 68bf6d51
             dataEntryRow.setWarning(warningDataElementRows.get(id));
             dataEntryRow.setError(errorDataElementRows.get(id));
             if (dataEntryRow instanceof QuestionCoordinatesRow) {
@@ -212,8 +209,13 @@
             hiddenDataElementRows.clear();
         }
     }
-
-<<<<<<< HEAD
+    public void resetDisabled() {
+        if (mData == null) return;
+        if(disabledDataElementRows != null) {
+            disabledDataElementRows.clear();
+        }
+    }
+
     public void addMandatoryOnIndex(String dataElement) {
         if(mandatoryProgramRuleDataElementRows == null) {
             mandatoryProgramRuleDataElementRows = new ArrayList();
@@ -232,15 +234,6 @@
         return mandatoryProgramRuleDataElementRows;
     }
 
-=======
-    public void resetDisabled() {
-        if (mData == null) return;
-        if(disabledDataElementRows != null) {
-            disabledDataElementRows.clear();
-        }
-    }
-
->>>>>>> 68bf6d51
     public void showWarningOnIndex(String dataElement, String warning) {
         if(warningDataElementRows == null) {
             warningDataElementRows = new HashMap<>();
