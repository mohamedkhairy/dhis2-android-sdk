/*
 * Copyright (c) 2004-2019, University of Oslo
 * All rights reserved.
 *
 * Redistribution and use in source and binary forms, with or without
 * modification, are permitted provided that the following conditions are met:
 * Redistributions of source code must retain the above copyright notice, this
 * list of conditions and the following disclaimer.
 *
 * Redistributions in binary form must reproduce the above copyright notice,
 * this list of conditions and the following disclaimer in the documentation
 * and/or other materials provided with the distribution.
 * Neither the name of the HISP project nor the names of its contributors may
 * be used to endorse or promote products derived from this software without
 * specific prior written permission.
 *
 * THIS SOFTWARE IS PROVIDED BY THE COPYRIGHT HOLDERS AND CONTRIBUTORS "AS IS" AND
 * ANY EXPRESS OR IMPLIED WARRANTIES, INCLUDING, BUT NOT LIMITED TO, THE IMPLIED
 * WARRANTIES OF MERCHANTABILITY AND FITNESS FOR A PARTICULAR PURPOSE ARE
 * DISCLAIMED. IN NO EVENT SHALL THE COPYRIGHT OWNER OR CONTRIBUTORS BE LIABLE FOR
 * ANY DIRECT, INDIRECT, INCIDENTAL, SPECIAL, EXEMPLARY, OR CONSEQUENTIAL DAMAGES
 * (INCLUDING, BUT NOT LIMITED TO, PROCUREMENT OF SUBSTITUTE GOODS OR SERVICES;
 * LOSS OF USE, DATA, OR PROFITS; OR BUSINESS INTERRUPTION) HOWEVER CAUSED AND ON
 * ANY THEORY OF LIABILITY, WHETHER IN CONTRACT, STRICT LIABILITY, OR TORT
 * (INCLUDING NEGLIGENCE OR OTHERWISE) ARISING IN ANY WAY OUT OF THE USE OF THIS
 * SOFTWARE, EVEN IF ADVISED OF THE POSSIBILITY OF SUCH DAMAGE.
 */

package org.hisp.dhis.android.core.arch.db.access.internal;

import android.content.Context;
import android.content.res.AssetManager;
import android.os.Build;

import org.hisp.dhis.android.core.arch.db.access.DatabaseAdapter;

class BaseDatabaseOpenHelper {

<<<<<<< HEAD
    static final int VERSION = 85;
=======
    static final int VERSION = 90;
>>>>>>> 33decace

    private final AssetManager assetManager;
    private final int targetVersion;

    BaseDatabaseOpenHelper(Context context, int targetVersion) {
        this.assetManager = context.getAssets();
        this.targetVersion = targetVersion;
    }

    void onOpen(DatabaseAdapter databaseAdapter) {
        if (Build.VERSION.SDK_INT >= Build.VERSION_CODES.LOLLIPOP) {
            // enable foreign key support in database only for lollipop and newer versions
            databaseAdapter.setForeignKeyConstraintsEnabled(true);
        }

        databaseAdapter.enableWriteAheadLogging();
    }

    void onCreate(DatabaseAdapter databaseAdapter) {
        executor(databaseAdapter).upgradeFromTo(0, targetVersion);
    }

    void onUpgrade(DatabaseAdapter databaseAdapter, int oldVersion, int newVersion) {
        executor(databaseAdapter).upgradeFromTo(oldVersion, newVersion);
    }

    private DatabaseMigrationExecutor executor(DatabaseAdapter databaseAdapter) {
        return new DatabaseMigrationExecutor(databaseAdapter, assetManager);
    }
}<|MERGE_RESOLUTION|>--- conflicted
+++ resolved
@@ -36,11 +36,7 @@
 
 class BaseDatabaseOpenHelper {
 
-<<<<<<< HEAD
-    static final int VERSION = 85;
-=======
-    static final int VERSION = 90;
->>>>>>> 33decace
+    static final int VERSION = 91;
 
     private final AssetManager assetManager;
     private final int targetVersion;
