/*
 * Copyright (c) 2004-2019, University of Oslo
 * All rights reserved.
 *
 * Redistribution and use in source and binary forms, with or without
 * modification, are permitted provided that the following conditions are met:
 * Redistributions of source code must retain the above copyright notice, this
 * list of conditions and the following disclaimer.
 *
 * Redistributions in binary form must reproduce the above copyright notice,
 * this list of conditions and the following disclaimer in the documentation
 * and/or other materials provided with the distribution.
 * Neither the name of the HISP project nor the names of its contributors may
 * be used to endorse or promote products derived from this software without
 * specific prior written permission.
 *
 * THIS SOFTWARE IS PROVIDED BY THE COPYRIGHT HOLDERS AND CONTRIBUTORS "AS IS" AND
 * ANY EXPRESS OR IMPLIED WARRANTIES, INCLUDING, BUT NOT LIMITED TO, THE IMPLIED
 * WARRANTIES OF MERCHANTABILITY AND FITNESS FOR A PARTICULAR PURPOSE ARE
 * DISCLAIMED. IN NO EVENT SHALL THE COPYRIGHT OWNER OR CONTRIBUTORS BE LIABLE FOR
 * ANY DIRECT, INDIRECT, INCIDENTAL, SPECIAL, EXEMPLARY, OR CONSEQUENTIAL DAMAGES
 * (INCLUDING, BUT NOT LIMITED TO, PROCUREMENT OF SUBSTITUTE GOODS OR SERVICES;
 * LOSS OF USE, DATA, OR PROFITS; OR BUSINESS INTERRUPTION) HOWEVER CAUSED AND ON
 * ANY THEORY OF LIABILITY, WHETHER IN CONTRACT, STRICT LIABILITY, OR TORT
 * (INCLUDING NEGLIGENCE OR OTHERWISE) ARISING IN ANY WAY OUT OF THE USE OF THIS
 * SOFTWARE, EVEN IF ADVISED OF THE POSSIBILITY OF SUCH DAMAGE.
 */

package org.hisp.dhis.android.core.arch.db.access.internal;

import android.content.Context;
import android.content.res.AssetManager;
import android.os.Build;

import org.hisp.dhis.android.core.arch.db.access.DatabaseAdapter;

class BaseDatabaseOpenHelper {

<<<<<<< HEAD
    static final int VERSION = 94;
=======
    static final int VERSION = 95;
>>>>>>> 41b52905

    private final AssetManager assetManager;
    private final int targetVersion;

    BaseDatabaseOpenHelper(Context context, int targetVersion) {
        this.assetManager = context.getAssets();
        this.targetVersion = targetVersion;
    }

    void onOpen(DatabaseAdapter databaseAdapter) {
        if (Build.VERSION.SDK_INT >= Build.VERSION_CODES.LOLLIPOP) {
            // enable foreign key support in database only for lollipop and newer versions
            databaseAdapter.setForeignKeyConstraintsEnabled(true);
        }

        databaseAdapter.enableWriteAheadLogging();
    }

    void onCreate(DatabaseAdapter databaseAdapter) {
        executor(databaseAdapter).upgradeFromTo(0, targetVersion);
    }

    void onUpgrade(DatabaseAdapter databaseAdapter, int oldVersion, int newVersion) {
        executor(databaseAdapter).upgradeFromTo(oldVersion, newVersion);
    }

    private DatabaseMigrationExecutor executor(DatabaseAdapter databaseAdapter) {
        return new DatabaseMigrationExecutor(databaseAdapter, assetManager);
    }
}<|MERGE_RESOLUTION|>--- conflicted
+++ resolved
@@ -36,11 +36,7 @@
 
 class BaseDatabaseOpenHelper {
 
-<<<<<<< HEAD
-    static final int VERSION = 94;
-=======
-    static final int VERSION = 95;
->>>>>>> 41b52905
+    static final int VERSION = 96;
 
     private final AssetManager assetManager;
     private final int targetVersion;
