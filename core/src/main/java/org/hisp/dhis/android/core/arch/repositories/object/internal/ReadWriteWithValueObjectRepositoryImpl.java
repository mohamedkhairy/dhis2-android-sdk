--- conflicted
+++ resolved
@@ -83,12 +83,7 @@
     protected void setObject(M m) throws D2Error {
         try {
             store.updateOrInsertWhere(m);
-<<<<<<< HEAD
-            propagateState();
-=======
             propagateState(m);
-            return new Unit();
->>>>>>> d3ae9415
         } catch (SQLiteConstraintException e) {
             throw D2Error
                     .builder()
