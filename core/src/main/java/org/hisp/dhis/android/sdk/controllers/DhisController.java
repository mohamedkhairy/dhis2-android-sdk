/*
 *  Copyright (c) 2016, University of Oslo
 *  * All rights reserved.
 *  *
 *  * Redistribution and use in source and binary forms, with or without
 *  * modification, are permitted provided that the following conditions are met:
 *  * Redistributions of source code must retain the above copyright notice, this
 *  * list of conditions and the following disclaimer.
 *  *
 *  * Redistributions in binary form must reproduce the above copyright notice,
 *  * this list of conditions and the following disclaimer in the documentation
 *  * and/or other materials provided with the distribution.
 *  * Neither the name of the HISP project nor the names of its contributors may
 *  * be used to endorse or promote products derived from this software without
 *  * specific prior written permission.
 *  *
 *  * THIS SOFTWARE IS PROVIDED BY THE COPYRIGHT HOLDERS AND CONTRIBUTORS "AS IS" AND
 *  * ANY EXPRESS OR IMPLIED WARRANTIES, INCLUDING, BUT NOT LIMITED TO, THE IMPLIED
 *  * WARRANTIES OF MERCHANTABILITY AND FITNESS FOR A PARTICULAR PURPOSE ARE
 *  * DISCLAIMED. IN NO EVENT SHALL THE COPYRIGHT OWNER OR CONTRIBUTORS BE LIABLE FOR
 *  * ANY DIRECT, INDIRECT, INCIDENTAL, SPECIAL, EXEMPLARY, OR CONSEQUENTIAL DAMAGES
 *  * (INCLUDING, BUT NOT LIMITED TO, PROCUREMENT OF SUBSTITUTE GOODS OR SERVICES;
 *  * LOSS OF USE, DATA, OR PROFITS; OR BUSINESS INTERRUPTION) HOWEVER CAUSED AND ON
 *  * ANY THEORY OF LIABILITY, WHETHER IN CONTRACT, STRICT LIABILITY, OR TORT
 *  * (INCLUDING NEGLIGENCE OR OTHERWISE) ARISING IN ANY WAY OUT OF THE USE OF THIS
 *  * SOFTWARE, EVEN IF ADVISED OF THE POSSIBILITY OF SUCH DAMAGE.
 *
 */

package org.hisp.dhis.android.sdk.controllers;

import android.content.Context;

import com.fasterxml.jackson.databind.ObjectMapper;
import com.fasterxml.jackson.datatype.joda.JodaModule;
import com.squareup.okhttp.HttpUrl;

import org.hisp.dhis.android.sdk.controllers.tracker.TrackerController;
import org.hisp.dhis.android.sdk.controllers.metadata.MetaDataController;
import org.hisp.dhis.android.sdk.network.DhisApi;
import org.hisp.dhis.android.sdk.network.RepoManager;
import org.hisp.dhis.android.sdk.persistence.Dhis2Application;
import org.hisp.dhis.android.sdk.persistence.models.SystemInfo;
import org.hisp.dhis.android.sdk.persistence.models.UserAccount;
import org.hisp.dhis.android.sdk.network.Credentials;
import org.hisp.dhis.android.sdk.network.Session;
import org.hisp.dhis.android.sdk.persistence.preferences.DateTimeManager;
import org.hisp.dhis.android.sdk.persistence.preferences.LastUpdatedManager;
import org.hisp.dhis.android.sdk.network.APIException;
import org.hisp.dhis.android.sdk.ui.fragments.selectprogram.SelectProgramFragmentPreferences;

public final class DhisController {
    public final static String LAST_UPDATED_METADATA = "lastupdated_metadata";
    public final static String LAST_UPDATED_DATAVALUES = "lastupdated_datavalues";
    /* flags used to determine what data to be loaded from the server */
    //public static final String LOAD_TRACKER = "load_tracker";
    //public static final String LOAD_EVENTCAPTURE = "load_eventcapture";
    public final static String QUEUED = "queued";
    public final static String PREFS_NAME = "DHIS2";
    private static final String CLASS_TAG = "Dhis2";
    private final static String USERNAME = "username";
    private final static String PASSWORD = "password";
    private final static String SERVER = "server";
    private final static String CREDENTIALS = "credentials";
    public static final Float START_LATEST_API_VERSION =2.29f;
    public static Float serverVersion;

    /**
     * Variable hasUnSynchronizedDatavalues
     * Is set to true when submitting changes in DataEntryFragment, TrackedEntityInstanceProfileFragment (in Tracker Capture) and when no network is available
     * Is set to false when DataValueSender.onFinishSending(true)
     */
    public static boolean hasUnSynchronizedDatavalues;

    private ObjectMapper objectMapper;
    private DhisApi dhisApi;
    private Session session;

    private boolean blocking = false;

    public DhisController(Context context) {
        objectMapper = getObjectMapper();
        LastUpdatedManager.init(context);
        DateTimeManager.init(context);
    }

    public static DhisController getInstance() {
        return Dhis2Application.dhisController;
    }

    /**
     * Initiates synchronization with server. Updates MetaData, sends locally saved data, loads
     * new data values from server.
     *
     * @param context
     */
    static void synchronize(final Context context, SyncStrategy syncStrategy)
            throws APIException, IllegalStateException {
        sendData();
        loadData(context,syncStrategy);
    }

    static void loadData(Context context,SyncStrategy syncStrategy) throws APIException, IllegalStateException {
        LoadingController.loadMetaData(context, syncStrategy,getInstance().getDhisApi());
        LoadingController.loadDataValues(context, syncStrategy,getInstance().getDhisApi());
    }

    static void syncRemotelyDeletedData(Context context) throws APIException, IllegalStateException {
        LoadingController.syncRemotelyDeletedData(context, getInstance().getDhisApi());
    }

    static void sendData() throws APIException, IllegalStateException {
        TrackerController.sendLocalData(getInstance().getDhisApi());
    }

    static UserAccount logInUser(HttpUrl serverUrl, Credentials credentials) throws APIException {
        return signInUser(serverUrl, credentials);
    }

    static UserAccount confirmUser(Credentials credentials) throws APIException {
        return signInUser(getInstance().session.getServerUrl(), credentials);
    }

    static UserAccount signInUser(HttpUrl serverUrl, Credentials credentials) throws APIException {
        DhisApi dhisApi = RepoManager
                .createService(serverUrl, credentials);
        SystemInfo systemInfo = dhisApi.getSystemInfo();
<<<<<<< HEAD
        systemInfo.save();
=======
        serverVersion = systemInfo.getVersionAsFloat();
>>>>>>> dd680cbf
        UserAccount user = (new UserController(dhisApi)
                .logInUser(serverUrl, credentials));

        // fetch meta data from disk
        readSession();
        return user;
    }

    public static void logOutUser(Context context) throws APIException {
        (new UserController(getInstance().dhisApi)).logOut();

        // fetch meta data from disk
        readSession();

        MetaDataController.clearMetaDataLoadedFlags();
        TrackerController.clearDataValueLoadedFlags();
        MetaDataController.wipe();
        SelectProgramFragmentPreferences selectProgramFragmentPreferences = new SelectProgramFragmentPreferences(context);
        selectProgramFragmentPreferences.removePreferences();
        LoadingController.clearLoadFlags(context);
    }

    public static boolean isUserLoggedIn() {
        return getInstance().getSession() != null &&
                getInstance().getSession().getServerUrl() != null &&
                getInstance().getSession().getCredentials() != null;
    }

    private static void readSession() {
        getInstance().session = LastUpdatedManager.getInstance().get();
        getInstance().dhisApi = null;

        if (isUserLoggedIn()) {
            getInstance().dhisApi = RepoManager.createService(
                    getInstance().getSession().getServerUrl(),
                    getInstance().getSession().getCredentials()
            );
        }
    }

    public static void invalidateSession() {
        LastUpdatedManager.getInstance().invalidate();

        // fetch meta data from disk
        readSession();
    }

    public void init() {
        readSession();
    }

    public DhisApi getDhisApi() {
        return dhisApi;
    }

    public Session getSession() {
        return session;
    }

    public ObjectMapper getObjectMapper() {
        if (objectMapper == null) {
            objectMapper = new ObjectMapper();
            objectMapper.registerModule(new JodaModule());
        }
        return objectMapper;
    }

    public boolean isLoggedInServerWithLatestApiVersion() {
        if(serverVersion==null){
            serverVersion = getDhisApi().getSystemInfo().getVersionAsFloat();
        }
        return serverVersion>=START_LATEST_API_VERSION;
    }
}<|MERGE_RESOLUTION|>--- conflicted
+++ resolved
@@ -63,7 +63,6 @@
     private final static String SERVER = "server";
     private final static String CREDENTIALS = "credentials";
     public static final Float START_LATEST_API_VERSION =2.29f;
-    public static Float serverVersion;
 
     /**
      * Variable hasUnSynchronizedDatavalues
@@ -125,11 +124,7 @@
         DhisApi dhisApi = RepoManager
                 .createService(serverUrl, credentials);
         SystemInfo systemInfo = dhisApi.getSystemInfo();
-<<<<<<< HEAD
         systemInfo.save();
-=======
-        serverVersion = systemInfo.getVersionAsFloat();
->>>>>>> dd680cbf
         UserAccount user = (new UserController(dhisApi)
                 .logInUser(serverUrl, credentials));
 
@@ -198,9 +193,8 @@
     }
 
     public boolean isLoggedInServerWithLatestApiVersion() {
-        if(serverVersion==null){
-            serverVersion = getDhisApi().getSystemInfo().getVersionAsFloat();
-        }
-        return serverVersion>=START_LATEST_API_VERSION;
+        SystemInfo systemInfo = MetaDataController.getSystemInfo();
+        Float serverVersion = systemInfo.getVersionAsFloat();
+        return serverVersion >= START_LATEST_API_VERSION;
     }
 }