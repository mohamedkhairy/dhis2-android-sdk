--- conflicted
+++ resolved
@@ -66,21 +66,16 @@
             " WHERE " + UserRoleModel.Columns.UID + " =?;";
 
     private final SQLiteStatement insertStatement;
-<<<<<<< HEAD
     private final SQLiteStatement updateStatement;
     private final SQLiteStatement deleteStatement;
 
-    public UserRoleStoreImpl(SQLiteDatabase database) {
-        this.insertStatement = database.compileStatement(INSERT_STATEMENT);
-        this.updateStatement = database.compileStatement(UPDATE_STATEMENT);
-        this.deleteStatement = database.compileStatement(DELETE_STATEMENT);
-=======
     private final DatabaseAdapter databaseAdapter;
 
     public UserRoleStoreImpl(DatabaseAdapter databaseAdapter) {
         this.databaseAdapter = databaseAdapter;
         this.insertStatement = databaseAdapter.compileStatement(INSERT_STATEMENT);
->>>>>>> 9302be77
+        this.updateStatement = databaseAdapter.compileStatement(UPDATE_STATEMENT);
+        this.deleteStatement = databaseAdapter.compileStatement(DELETE_STATEMENT);
     }
 
     @Override
@@ -94,7 +89,10 @@
 
         bindArguments(insertStatement, uid, code, name, displayName, created, lastUpdated);
 
-        return databaseAdapter.executeInsert(UserRoleModel.TABLE, insertStatement);
+        Long insert = databaseAdapter.executeInsert(UserRoleModel.TABLE, insertStatement);
+        insertStatement.clearBindings();
+
+        return insert;
     }
 
     @Override
@@ -110,7 +108,10 @@
         // bind the whereClause
         sqLiteBind(updateStatement, 7, whereUid);
 
-        return updateStatement.executeUpdateDelete();
+        int update = databaseAdapter.executeUpdateDelete(UserRoleModel.TABLE, updateStatement);
+        updateStatement.clearBindings();
+
+        return update;
     }
 
     @Override
@@ -119,7 +120,9 @@
         // bind the whereClause
         sqLiteBind(deleteStatement, 1, uid);
 
-        return deleteStatement.executeUpdateDelete();
+        int delete = databaseAdapter.executeUpdateDelete(UserRoleModel.TABLE, deleteStatement);
+        deleteStatement.clearBindings();
+        return delete;
     }
 
     private void bindArguments(SQLiteStatement sqLiteStatement,
@@ -129,7 +132,6 @@
                                @Nullable String displayName,
                                @Nullable Date created,
                                @Nullable Date lastUpdated) {
-        sqLiteStatement.clearBindings();
         sqLiteBind(sqLiteStatement, 1, uid);
         sqLiteBind(sqLiteStatement, 2, code);
         sqLiteBind(sqLiteStatement, 3, name);
