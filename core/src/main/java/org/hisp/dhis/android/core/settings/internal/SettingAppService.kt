/*
 * Copyright (c) 2004-2019, University of Oslo
 * All rights reserved.
 *
 * Redistribution and use in source and binary forms, with or without
 * modification, are permitted provided that the following conditions are met:
 * Redistributions of source code must retain the above copyright notice, this
 * list of conditions and the following disclaimer.
 *
 * Redistributions in binary form must reproduce the above copyright notice,
 * this list of conditions and the following disclaimer in the documentation
 * and/or other materials provided with the distribution.
 * Neither the name of the HISP project nor the names of its contributors may
 * be used to endorse or promote products derived from this software without
 * specific prior written permission.
 *
 * THIS SOFTWARE IS PROVIDED BY THE COPYRIGHT HOLDERS AND CONTRIBUTORS "AS IS" AND
 * ANY EXPRESS OR IMPLIED WARRANTIES, INCLUDING, BUT NOT LIMITED TO, THE IMPLIED
 * WARRANTIES OF MERCHANTABILITY AND FITNESS FOR A PARTICULAR PURPOSE ARE
 * DISCLAIMED. IN NO EVENT SHALL THE COPYRIGHT OWNER OR CONTRIBUTORS BE LIABLE FOR
 * ANY DIRECT, INDIRECT, INCIDENTAL, SPECIAL, EXEMPLARY, OR CONSEQUENTIAL DAMAGES
 * (INCLUDING, BUT NOT LIMITED TO, PROCUREMENT OF SUBSTITUTE GOODS OR SERVICES;
 * LOSS OF USE, DATA, OR PROFITS; OR BUSINESS INTERRUPTION) HOWEVER CAUSED AND ON
 * ANY THEORY OF LIABILITY, WHETHER IN CONTRACT, STRICT LIABILITY, OR TORT
 * (INCLUDING NEGLIGENCE OR OTHERWISE) ARISING IN ANY WAY OUT OF THE USE OF THIS
 * SOFTWARE, EVEN IF ADVISED OF THE POSSIBILITY OF SUCH DAMAGE.
 */
package org.hisp.dhis.android.core.settings.internal

import io.reactivex.Single
import org.hisp.dhis.android.core.settings.AppearanceSettings
import javax.inject.Inject
import org.hisp.dhis.android.core.settings.*

internal class SettingAppService @Inject constructor(
    private val settingService: SettingService
) {

    fun info(): Single<SettingsAppInfo> {
        return settingService.settingsAppInfo("$ANDROID_APP_NAMESPACE_V2/info")
    }

    fun generalSettings(version: SettingsAppDataStoreVersion): Single<GeneralSettings> {
        val key = when (version) {
            SettingsAppDataStoreVersion.V1_1 -> "general_settings"
            else -> "generalSettings"
        }

        return settingService.generalSettings("${getNamespace(version)}/$key")
    }

    fun dataSetSettings(version: SettingsAppDataStoreVersion): Single<DataSetSettings> {
        return settingService.dataSetSettings("${getNamespace(version)}/dataSet_settings")
    }

    fun programSettings(version: SettingsAppDataStoreVersion): Single<ProgramSettings> {
        return settingService.programSettings("${getNamespace(version)}/program_settings")
    }

    fun synchronizationSettings(version: SettingsAppDataStoreVersion): Single<SynchronizationSettings> {
        return settingService.synchronizationSettings("${getNamespace(version)}/synchronization")
    }

<<<<<<< HEAD
    fun appearanceSettings(version: SettingsAppVersion): Single<AppearanceSettings> {
        return settingService.appearanceSettings("${getNamespace(version)}/appearance")
    }

    private fun getNamespace(version: SettingsAppVersion): String {
=======
    private fun getNamespace(version: SettingsAppDataStoreVersion): String {
>>>>>>> b3adc840
        return when (version) {
            SettingsAppDataStoreVersion.V1_1 -> ANDROID_APP_NAMESPACE_V1
            else -> ANDROID_APP_NAMESPACE_V2
        }
    }

    companion object {
        const val ANDROID_APP_NAMESPACE_V1 = "dataStore/ANDROID_SETTING_APP"
        const val ANDROID_APP_NAMESPACE_V2 = "dataStore/ANDROID_SETTINGS_APP"
    }
}<|MERGE_RESOLUTION|>--- conflicted
+++ resolved
@@ -61,15 +61,11 @@
         return settingService.synchronizationSettings("${getNamespace(version)}/synchronization")
     }
 
-<<<<<<< HEAD
     fun appearanceSettings(version: SettingsAppVersion): Single<AppearanceSettings> {
         return settingService.appearanceSettings("${getNamespace(version)}/appearance")
     }
 
-    private fun getNamespace(version: SettingsAppVersion): String {
-=======
     private fun getNamespace(version: SettingsAppDataStoreVersion): String {
->>>>>>> b3adc840
         return when (version) {
             SettingsAppDataStoreVersion.V1_1 -> ANDROID_APP_NAMESPACE_V1
             else -> ANDROID_APP_NAMESPACE_V2
