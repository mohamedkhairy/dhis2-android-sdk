/*
 * Copyright (c) 2017, University of Oslo
 *
 * All rights reserved.
 * Redistribution and use in source and binary forms, with or without
 * modification, are permitted provided that the following conditions are met:
 * Redistributions of source code must retain the above copyright notice, this
 * list of conditions and the following disclaimer.
 *
 * Redistributions in binary form must reproduce the above copyright notice,
 * this list of conditions and the following disclaimer in the documentation
 * and/or other materials provided with the distribution.
 * Neither the name of the HISP project nor the names of its contributors may
 * be used to endorse or promote products derived from this software without
 * specific prior written permission.
 *
 * THIS SOFTWARE IS PROVIDED BY THE COPYRIGHT HOLDERS AND CONTRIBUTORS "AS IS" AND
 * ANY EXPRESS OR IMPLIED WARRANTIES, INCLUDING, BUT NOT LIMITED TO, THE IMPLIED
 * WARRANTIES OF MERCHANTABILITY AND FITNESS FOR A PARTICULAR PURPOSE ARE
 * DISCLAIMED. IN NO EVENT SHALL THE COPYRIGHT OWNER OR CONTRIBUTORS BE LIABLE FOR
 * ANY DIRECT, INDIRECT, INCIDENTAL, SPECIAL, EXEMPLARY, OR CONSEQUENTIAL DAMAGES
 * (INCLUDING, BUT NOT LIMITED TO, PROCUREMENT OF SUBSTITUTE GOODS OR SERVICES;
 * LOSS OF USE, DATA, OR PROFITS; OR BUSINESS INTERRUPTION) HOWEVER CAUSED AND ON
 * ANY THEORY OF LIABILITY, WHETHER IN CONTRACT, STRICT LIABILITY, OR TORT
 * (INCLUDING NEGLIGENCE OR OTHERWISE) ARISING IN ANY WAY OUT OF THE USE OF THIS
 * SOFTWARE, EVEN IF ADVISED OF THE POSSIBILITY OF SUCH DAMAGE.
 */

package org.hisp.dhis.android.core.trackedentity;

import static org.hisp.dhis.android.core.utils.StoreUtils.sqLiteBind;
import static org.hisp.dhis.android.core.utils.Utils.isNull;

import android.database.sqlite.SQLiteStatement;
import android.support.annotation.NonNull;
import android.support.annotation.Nullable;

import org.hisp.dhis.android.core.common.ValueType;
import org.hisp.dhis.android.core.data.database.DatabaseAdapter;
import org.hisp.dhis.android.core.common.DeletableStore;

import java.util.Date;

@SuppressWarnings({
        "PMD.AvoidDuplicateLiterals"
})
<<<<<<< HEAD
public class TrackedEntityAttributeStoreImpl implements TrackedEntityAttributeStore, DeletableStore{
=======
public class TrackedEntityAttributeStoreImpl implements TrackedEntityAttributeStore{
>>>>>>> 5f60a78f
    private static final String INSERT_STATEMENT = "INSERT INTO " +
            TrackedEntityAttributeModel.TABLE + " (" +
            TrackedEntityAttributeModel.Columns.UID + ", " +
            TrackedEntityAttributeModel.Columns.CODE + ", " +
            TrackedEntityAttributeModel.Columns.NAME + ", " +
            TrackedEntityAttributeModel.Columns.DISPLAY_NAME + ", " +
            TrackedEntityAttributeModel.Columns.CREATED + ", " +
            TrackedEntityAttributeModel.Columns.LAST_UPDATED + ", " +
            TrackedEntityAttributeModel.Columns.SHORT_NAME + ", " +
            TrackedEntityAttributeModel.Columns.DISPLAY_SHORT_NAME + ", " +
            TrackedEntityAttributeModel.Columns.DESCRIPTION + ", " +
            TrackedEntityAttributeModel.Columns.DISPLAY_DESCRIPTION + ", " +
            TrackedEntityAttributeModel.Columns.PATTERN + ", " +
            TrackedEntityAttributeModel.Columns.SORT_ORDER_IN_LIST_NO_PROGRAM + ", " +
            TrackedEntityAttributeModel.Columns.OPTION_SET + ", " +
            TrackedEntityAttributeModel.Columns.VALUE_TYPE + ", " +
            TrackedEntityAttributeModel.Columns.EXPRESSION + ", " +
            TrackedEntityAttributeModel.Columns.SEARCH_SCOPE + ", " +
            TrackedEntityAttributeModel.Columns.PROGRAM_SCOPE + ", " +
            TrackedEntityAttributeModel.Columns.DISPLAY_IN_LIST_NO_PROGRAM + ", " +
            TrackedEntityAttributeModel.Columns.GENERATED + ", " +
            TrackedEntityAttributeModel.Columns.DISPLAY_ON_VISIT_SCHEDULE + ", " +
            TrackedEntityAttributeModel.Columns.ORG_UNIT_SCOPE + ", " +
            TrackedEntityAttributeModel.Columns.UNIQUE + ", " +
            TrackedEntityAttributeModel.Columns.INHERIT +
            ") " + "VALUES (?,?,?,?,?,?,?,?,?,?,?,?,?,?,?,?,?,?,?,?,?,?,?)";

    private static final String UPDATE_STATEMENT = "UPDATE " + TrackedEntityAttributeModel.TABLE + " SET " +
            TrackedEntityAttributeModel.Columns.UID + " =?, " +
            TrackedEntityAttributeModel.Columns.CODE + " =?, " +
            TrackedEntityAttributeModel.Columns.NAME + " =?, " +
            TrackedEntityAttributeModel.Columns.DISPLAY_NAME + " =?, " +
            TrackedEntityAttributeModel.Columns.CREATED + " =?, " +
            TrackedEntityAttributeModel.Columns.LAST_UPDATED + " =?, " +
            TrackedEntityAttributeModel.Columns.SHORT_NAME + " =?, " +
            TrackedEntityAttributeModel.Columns.DISPLAY_SHORT_NAME + " =?, " +
            TrackedEntityAttributeModel.Columns.DESCRIPTION + " =?, " +
            TrackedEntityAttributeModel.Columns.DISPLAY_DESCRIPTION + " =?, " +
            TrackedEntityAttributeModel.Columns.PATTERN + " =?, " +
            TrackedEntityAttributeModel.Columns.SORT_ORDER_IN_LIST_NO_PROGRAM + " =?, " +
            TrackedEntityAttributeModel.Columns.OPTION_SET + " =?, " +
            TrackedEntityAttributeModel.Columns.VALUE_TYPE + " =?, " +
            TrackedEntityAttributeModel.Columns.EXPRESSION + " =?, " +
            TrackedEntityAttributeModel.Columns.SEARCH_SCOPE + " =?, " +
            TrackedEntityAttributeModel.Columns.PROGRAM_SCOPE + " =?, " +
            TrackedEntityAttributeModel.Columns.DISPLAY_IN_LIST_NO_PROGRAM + " =?, " +
            TrackedEntityAttributeModel.Columns.GENERATED + " =?, " +
            TrackedEntityAttributeModel.Columns.DISPLAY_ON_VISIT_SCHEDULE + " =?, " +
            TrackedEntityAttributeModel.Columns.ORG_UNIT_SCOPE + " =?, " +
            TrackedEntityAttributeModel.Columns.UNIQUE + " =?, " +
            TrackedEntityAttributeModel.Columns.INHERIT + " =? " +
            " WHERE " + TrackedEntityAttributeModel.Columns.UID + " =?;";

    private static final String DELETE_STATEMENT = "DELETE FROM " + TrackedEntityAttributeModel.TABLE +
            " WHERE " + TrackedEntityAttributeModel.Columns.UID + " =?;";

    private final SQLiteStatement insertStatement;
    private final SQLiteStatement updateStatement;
    private final SQLiteStatement deleteStatement;

    private final DatabaseAdapter databaseAdapter;

    public TrackedEntityAttributeStoreImpl(DatabaseAdapter databaseAdapter) {
        this.databaseAdapter = databaseAdapter;
        this.insertStatement = databaseAdapter.compileStatement(INSERT_STATEMENT);
        this.updateStatement = databaseAdapter.compileStatement(UPDATE_STATEMENT);
        this.deleteStatement = databaseAdapter.compileStatement(DELETE_STATEMENT);
    }

    @Override
    public long insert(@NonNull String uid, @Nullable String code, @Nullable String name,
                       @Nullable String displayName, @Nullable Date created,
                       @Nullable Date lastUpdated, @Nullable String shortName,
                       @Nullable String displayShortName, @Nullable String description,
                       @Nullable String displayDescription, @Nullable String pattern,
                       @Nullable Integer sortOrderInListNoProgram, @Nullable String optionSet,
                       @Nullable ValueType valueType, @Nullable String expression,
                       @Nullable TrackedEntityAttributeSearchScope searchScope,
                       @Nullable Boolean programScope, @Nullable Boolean displayInListNoProgram,
                       @Nullable Boolean generated, @Nullable Boolean displayOnVisitSchedule,
                       @Nullable Boolean orgUnitScope, @Nullable Boolean unique,
                       @Nullable Boolean inherit) {
        isNull(uid);
        bindArguments(insertStatement, uid, code, name, displayName, created, lastUpdated, shortName,
                displayShortName, description, displayDescription, pattern, sortOrderInListNoProgram, optionSet,
                valueType, expression, searchScope, programScope, displayInListNoProgram,
                generated, displayOnVisitSchedule, orgUnitScope, unique, inherit);

        Long insert = databaseAdapter.executeInsert(TrackedEntityAttributeModel.TABLE, insertStatement);
        insertStatement.clearBindings();
        return insert;
    }

    @Override
    public int update(@NonNull String uid, @Nullable String code, @NonNull String name, @Nullable String displayName,
                      @NonNull Date created, @NonNull Date lastUpdated, @Nullable String shortName,
                      @Nullable String displayShortName, @Nullable String description,
                      @Nullable String displayDescription, @Nullable String pattern,
                      @Nullable Integer sortOrderInListNoProgram, @Nullable String optionSet,
                      @NonNull ValueType valueType, @Nullable String expression,
                      @Nullable TrackedEntityAttributeSearchScope searchScope, @Nullable Boolean programScope,
                      @Nullable Boolean displayInListNoProgram, @Nullable Boolean generated,
                      @Nullable Boolean displayOnVisitSchedule, @Nullable Boolean orgUnitScope,
                      @Nullable Boolean unique, @Nullable Boolean inherit,
                      @NonNull String whereUid) {
        isNull(uid);
        isNull(whereUid);
        bindArguments(updateStatement, uid, code, name, displayName, created, lastUpdated, shortName,
                displayShortName, description, displayDescription, pattern, sortOrderInListNoProgram, optionSet,
                valueType, expression, searchScope, programScope, displayInListNoProgram,
                generated, displayOnVisitSchedule, orgUnitScope, unique, inherit);
        sqLiteBind(updateStatement, 24, whereUid);

        int update = databaseAdapter.executeUpdateDelete(TrackedEntityAttributeModel.TABLE, updateStatement);
        updateStatement.clearBindings();
        return update;
    }

    @Override
    public int delete(@NonNull String uid) {
        isNull(uid);
        sqLiteBind(deleteStatement, 1, uid);

        int delete = databaseAdapter.executeUpdateDelete(TrackedEntityAttributeModel.TABLE, deleteStatement);
        deleteStatement.clearBindings();
        return delete;
    }

    private void bindArguments(@NonNull SQLiteStatement sqLiteStatement, @NonNull String uid, @Nullable String code,
                               @NonNull String name, @Nullable String displayName, @NonNull Date created,
                               @NonNull Date lastUpdated, @Nullable String shortName,
                               @Nullable String displayShortName, @Nullable String description,
                               @Nullable String displayDescription, @Nullable String pattern,
                               @Nullable Integer sortOrderInListNoProgram, @Nullable String optionSet,
                               @NonNull ValueType valueType, @Nullable String expression,
                               @Nullable TrackedEntityAttributeSearchScope searchScope,
                               @Nullable Boolean programScope, @Nullable Boolean displayInListNoProgram,
                               @Nullable Boolean generated, @Nullable Boolean displayOnVisitSchedule,
                               @Nullable Boolean orgUnitScope, @Nullable Boolean unique,
                               @Nullable Boolean inherit) {
        sqLiteBind(sqLiteStatement, 1, uid);
        sqLiteBind(sqLiteStatement, 2, code);
        sqLiteBind(sqLiteStatement, 3, name);
        sqLiteBind(sqLiteStatement, 4, displayName);
        sqLiteBind(sqLiteStatement, 5, created);
        sqLiteBind(sqLiteStatement, 6, lastUpdated);
        sqLiteBind(sqLiteStatement, 7, shortName);
        sqLiteBind(sqLiteStatement, 8, displayShortName);
        sqLiteBind(sqLiteStatement, 9, description);
        sqLiteBind(sqLiteStatement, 10, displayDescription);
        sqLiteBind(sqLiteStatement, 11, pattern);
        sqLiteBind(sqLiteStatement, 12, sortOrderInListNoProgram);
        sqLiteBind(sqLiteStatement, 13, optionSet);
        sqLiteBind(sqLiteStatement, 14, valueType);
        sqLiteBind(sqLiteStatement, 15, expression);
        sqLiteBind(sqLiteStatement, 16, searchScope);
        sqLiteBind(sqLiteStatement, 17, programScope);
        sqLiteBind(sqLiteStatement, 18, displayInListNoProgram);
        sqLiteBind(sqLiteStatement, 19, generated);
        sqLiteBind(sqLiteStatement, 20, displayOnVisitSchedule);
        sqLiteBind(sqLiteStatement, 21, orgUnitScope);
        sqLiteBind(sqLiteStatement, 22, unique);
        sqLiteBind(sqLiteStatement, 23, inherit);
    }

    @Override
    public int delete() {
        return databaseAdapter.delete(TrackedEntityAttributeModel.TABLE);
    }
}<|MERGE_RESOLUTION|>--- conflicted
+++ resolved
@@ -37,18 +37,13 @@
 
 import org.hisp.dhis.android.core.common.ValueType;
 import org.hisp.dhis.android.core.data.database.DatabaseAdapter;
-import org.hisp.dhis.android.core.common.DeletableStore;
 
 import java.util.Date;
 
 @SuppressWarnings({
         "PMD.AvoidDuplicateLiterals"
 })
-<<<<<<< HEAD
-public class TrackedEntityAttributeStoreImpl implements TrackedEntityAttributeStore, DeletableStore{
-=======
 public class TrackedEntityAttributeStoreImpl implements TrackedEntityAttributeStore{
->>>>>>> 5f60a78f
     private static final String INSERT_STATEMENT = "INSERT INTO " +
             TrackedEntityAttributeModel.TABLE + " (" +
             TrackedEntityAttributeModel.Columns.UID + ", " +
