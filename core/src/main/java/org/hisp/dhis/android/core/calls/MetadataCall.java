--- conflicted
+++ resolved
@@ -30,18 +30,6 @@
 import android.support.annotation.NonNull;
 
 import org.hisp.dhis.android.core.category.Category;
-<<<<<<< HEAD
-import org.hisp.dhis.android.core.category.CategoryCallEndpoint;
-import org.hisp.dhis.android.core.category.CategoryCombo;
-import org.hisp.dhis.android.core.category.CategoryComboCallEndpoint;
-import org.hisp.dhis.android.core.category.CategoryComboQuery;
-import org.hisp.dhis.android.core.category.CategoryComboService;
-import org.hisp.dhis.android.core.category.CategoryComboStoreImpl;
-import org.hisp.dhis.android.core.category.CategoryQuery;
-import org.hisp.dhis.android.core.category.CategoryService;
-import org.hisp.dhis.android.core.category.Handler;
-import org.hisp.dhis.android.core.category.Store;
-=======
 import org.hisp.dhis.android.core.category.CategoryComboHandler;
 import org.hisp.dhis.android.core.category.CategoryEndpointCall;
 import org.hisp.dhis.android.core.category.CategoryCombo;
@@ -52,9 +40,7 @@
 import org.hisp.dhis.android.core.category.CategoryQuery;
 import org.hisp.dhis.android.core.category.CategoryService;
 import org.hisp.dhis.android.core.category.ResponseValidator;
->>>>>>> fdbec6c2
 import org.hisp.dhis.android.core.common.Payload;
-import org.hisp.dhis.android.core.data.api.ResponseValidator;
 import org.hisp.dhis.android.core.data.database.DatabaseAdapter;
 import org.hisp.dhis.android.core.data.database.Transaction;
 import org.hisp.dhis.android.core.dataelement.DataElementStore;
@@ -150,13 +136,8 @@
     private final CategoryComboQuery categoryComboQuery;
     private final CategoryService categoryService;
     private final CategoryComboService comboService;
-<<<<<<< HEAD
-    private final Handler<Category> categoryHandler;
-    private final Handler<CategoryCombo> categoryComboHandler;
-=======
     private final CategoryHandler categoryHandler;
     private final CategoryComboHandler categoryComboHandler;
->>>>>>> fdbec6c2
 
     private boolean isExecuted;
 
@@ -197,19 +178,10 @@
             @NonNull OrganisationUnitProgramLinkStore organisationUnitProgramLinkStore,
             @NonNull CategoryQuery categoryQuery,
             @NonNull CategoryService categoryService,
-<<<<<<< HEAD
-            @NonNull Handler<Category> categoryHandler,
-            @NonNull CategoryComboQuery categoryComboQuery,
-            @NonNull CategoryComboService comboService,
-            @NonNull Handler<CategoryCombo> categoryComboHandler
-
-    ) {
-=======
             @NonNull CategoryHandler categoryHandler,
             @NonNull CategoryComboQuery categoryComboQuery,
             @NonNull CategoryComboService comboService,
             @NonNull CategoryComboHandler categoryComboHandler) {
->>>>>>> fdbec6c2
         this.databaseAdapter = databaseAdapter;
         this.systemInfoService = systemInfoService;
         this.userService = userService;
@@ -249,10 +221,6 @@
         this.categoryComboQuery = categoryComboQuery;
         this.comboService = comboService;
         this.categoryComboHandler = categoryComboHandler;
-<<<<<<< HEAD
-
-=======
->>>>>>> fdbec6c2
     }
 
     @Override
@@ -280,11 +248,7 @@
                     databaseAdapter, systemInfoStore,
                     systemInfoService, resourceStore
             ).call();
-<<<<<<< HEAD
-            if (isValid(response)) {
-=======
-            if (isNotValid(response)) {
->>>>>>> fdbec6c2
+            if (isNotValid(response)) {
                 return response;
             }
             SystemInfo systemInfo = (SystemInfo) response.body();
@@ -300,11 +264,7 @@
                     serverDate,
                     userRoleProgramLinkStore
             ).call();
-<<<<<<< HEAD
-            if (isValid(response)) {
-=======
-            if (isNotValid(response)) {
->>>>>>> fdbec6c2
+            if (isNotValid(response)) {
                 return response;
             }
 
@@ -313,11 +273,7 @@
                     user, organisationUnitService, databaseAdapter, organisationUnitStore,
                     resourceStore, serverDate, userOrganisationUnitLinkStore,
                     organisationUnitProgramLinkStore).call();
-<<<<<<< HEAD
-            if (isValid(response)) {
-=======
-            if (isNotValid(response)) {
->>>>>>> fdbec6c2
+            if (isNotValid(response)) {
                 return response;
             }
 
@@ -333,11 +289,7 @@
                     programStageDataElementStore,
                     programStageSectionStore, programStageStore, relationshipStore
             ).call();
-<<<<<<< HEAD
-            if (isValid(response)) {
-=======
-            if (isNotValid(response)) {
->>>>>>> fdbec6c2
+            if (isNotValid(response)) {
                 return response;
             }
 
@@ -347,11 +299,7 @@
                     trackedEntityUids, databaseAdapter, trackedEntityStore,
                     resourceStore, trackedEntityService, serverDate
             ).call();
-<<<<<<< HEAD
-            if (isValid(response)) {
-=======
-            if (isNotValid(response)) {
->>>>>>> fdbec6c2
+            if (isNotValid(response)) {
                 return response;
             }
 
@@ -360,39 +308,20 @@
                     optionSetService, optionSetStore, databaseAdapter, resourceStore,
                     optionSetUids, serverDate, optionStore
             ).call();
-<<<<<<< HEAD
-            if (isValid(response)) {
-                return response;
-            }
-
+            if (isNotValid(response)) {
+                return response;
+            }
             response = downloadCategories(serverDate);
 
-            if (isValid(response)) {
+            if (isNotValid(response)) {
                 return response;
             }
 
             response = downloadCategoryCombos(serverDate);
 
-            if (isValid(response)) {
-                return response;
-            }
-
-=======
-            if (isNotValid(response)) {
-                return response;
-            }
-            response = downloadCategories(serverDate);
-
-            if (isNotValid(response)) {
-                return response;
-            }
-
-            response = downloadCategoryCombos(serverDate);
-
-            if (isNotValid(response)) {
-                return response;
-            }
->>>>>>> fdbec6c2
+            if (isNotValid(response)) {
+                return response;
+            }
 
             transaction.setSuccessful();
             return response;
@@ -401,34 +330,10 @@
         }
     }
 
-<<<<<<< HEAD
-    private boolean isValid(Response response) {
-        return !response.isSuccessful();
-    }
-
-    private Response<Payload<Category>> downloadCategories(Date serverDate) throws Exception {
-        ResponseValidator<Category> validator = new ResponseValidator<>();
-        return new CategoryCallEndpoint(categoryQuery, categoryService, validator,
-                categoryHandler,
-                new ResourceHandler(resourceStore), databaseAdapter, serverDate).call();
-    }
-
-    private Response<Payload<CategoryCombo>> downloadCategoryCombos(Date serverDate)
-            throws Exception {
-
-        ResponseValidator<CategoryCombo> comboValidator = new ResponseValidator<>();
-
-        return new CategoryComboCallEndpoint(categoryComboQuery, comboService,
-                comboValidator, categoryComboHandler,
-                new ResourceHandler(resourceStore), databaseAdapter, serverDate).call();
-    }
-
-=======
     private boolean isNotValid(Response response) {
         return !response.isSuccessful();
     }
 
->>>>>>> fdbec6c2
     /// Utilty methods:
     private Set<String> getAssignedOptionSetUids(List<Program> programs) {
         if (programs == null) {
