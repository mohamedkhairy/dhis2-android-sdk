--- conflicted
+++ resolved
@@ -62,20 +62,14 @@
         this.dataElement = dataElement;
     }
 
-<<<<<<< HEAD
     @Override
     public Completable set(String value) {
         return Completable.fromAction(() -> blockingSet(value));
     }
 
     public void blockingSet(String value) throws D2Error {
-        objectWithValue = setBuilder().value(value).build();
+        TrackedEntityDataValue objectWithValue = setBuilder().value(value).build();
         setObject(objectWithValue);
-=======
-    public Unit set(String value) throws D2Error {
-        TrackedEntityDataValue objectWithValue = setBuilder().value(value).build();
-        return setObject(objectWithValue);
->>>>>>> d3ae9415
     }
 
     private TrackedEntityDataValue.Builder setBuilder() {
