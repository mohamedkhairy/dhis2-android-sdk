--- conflicted
+++ resolved
@@ -38,13 +38,7 @@
 
 import static org.hisp.dhis.android.core.utils.StoreUtils.sqLiteBind;
 
-<<<<<<< HEAD
-@SuppressWarnings({
-        "PMD.AvoidDuplicateLiterals"
-})
-=======
 @SuppressWarnings("PMD.AvoidDuplicateLiterals")
->>>>>>> 9302be77
 public class OptionSetStoreImpl implements OptionSetStore {
     private static final String INSERT_STATEMENT = "INSERT INTO " + OptionSetModel.TABLE + " (" +
             OptionSetModel.Columns.UID + ", " +
@@ -67,21 +61,6 @@
             OptionSetModel.Columns.VERSION + "=?, " +
             OptionSetModel.Columns.VALUE_TYPE + "=?" + " WHERE " +
             OptionSetModel.Columns.UID + " = ?;";
-<<<<<<< HEAD
-
-
-    private static final String DELETE_STATEMENT = "DELETE FROM " + OptionSetModel.TABLE +
-            " WHERE " + OptionSetModel.Columns.UID + " =?;";
-
-    private final SQLiteStatement updateStatement;
-    private final SQLiteStatement deleteStatement;
-    private final SQLiteStatement insertStatement;
-
-    public OptionSetStoreImpl(SQLiteDatabase sqLiteDatabase) {
-        this.updateStatement = sqLiteDatabase.compileStatement(UPDATE_STATEMENT);
-        this.insertStatement = sqLiteDatabase.compileStatement(INSERT_STATEMENT);
-        this.deleteStatement = sqLiteDatabase.compileStatement(DELETE_STATEMENT);
-=======
 
 
     private static final String DELETE_STATEMENT = "DELETE FROM " + OptionSetModel.TABLE +
@@ -97,21 +76,21 @@
         this.updateStatement = databaseAdapter.compileStatement(UPDATE_STATEMENT);
         this.insertStatement = databaseAdapter.compileStatement(INSERT_STATEMENT);
         this.deleteStatement = databaseAdapter.compileStatement(DELETE_STATEMENT);
->>>>>>> 9302be77
     }
 
     @Override
     public long insert(@NonNull String uid, @NonNull String code, @NonNull String name, @NonNull String displayName,
                        @NonNull Date created, @NonNull Date lastUpdated, @NonNull Integer version,
                        @NonNull ValueType valueType) {
-<<<<<<< HEAD
         bindArguments(insertStatement, uid, code, name, displayName, created, lastUpdated, version, valueType);
 
         // execute and clear bindings
-        Long insert = insertStatement.executeInsert();
+        Long insert = databaseAdapter.executeInsert(OptionSetModel.TABLE, insertStatement);
         insertStatement.clearBindings();
 
         return insert;
+
+
     }
 
     @Override
@@ -125,7 +104,7 @@
         sqLiteBind(updateStatement, 9, whereUid);
 
 
-        int update = updateStatement.executeUpdateDelete();
+        int update = databaseAdapter.executeUpdateDelete(OptionSetModel.TABLE, updateStatement);
         updateStatement.clearBindings();
 
         return update;
@@ -138,45 +117,12 @@
         sqLiteBind(deleteStatement, 1, uid);
 
         // execute and clear bindings
-        int delete = deleteStatement.executeUpdateDelete();
+        int delete = databaseAdapter.executeUpdateDelete(OptionSetModel.TABLE, deleteStatement);
         deleteStatement.clearBindings();
 
         return delete;
     }
 
-=======
-        insertStatement.clearBindings();
-        bindArguments(insertStatement, uid, code, name, displayName, created, lastUpdated, version, valueType);
-
-        return databaseAdapter.executeInsert(OptionSetModel.TABLE, insertStatement);
-    }
-
-    @Override
-    public int update(@NonNull String uid, @NonNull String code, @NonNull String name,
-                      @NonNull String displayName, @NonNull Date created,
-                      @NonNull Date lastUpdated, @NonNull Integer version, @NonNull ValueType valueType,
-                      @NonNull String whereUid) {
-        updateStatement.clearBindings();
-        bindArguments(updateStatement, uid, code, name, displayName, created, lastUpdated, version, valueType);
-
-        // bind the where clause
-        sqLiteBind(updateStatement, 9, whereUid);
-
-
-        return databaseAdapter.executeUpdateDelete(OptionSetModel.TABLE, updateStatement);
-    }
-
-    @Override
-    public int delete(@NonNull String uid) {
-        deleteStatement.clearBindings();
-
-        // bind the where clause
-        sqLiteBind(deleteStatement, 1, uid);
-
-        return databaseAdapter.executeUpdateDelete(OptionSetModel.TABLE, deleteStatement);
-    }
-
->>>>>>> 9302be77
     private void bindArguments(SQLiteStatement sqLiteStatement, @NonNull String uid, @NonNull String code,
                                @NonNull String name, @NonNull String displayName, @NonNull Date created,
                                @NonNull Date lastUpdated, @NonNull Integer version, @NonNull ValueType valueType) {
