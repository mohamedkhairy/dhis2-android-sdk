/*
 * Copyright (c) 2004-2019, University of Oslo
 * All rights reserved.
 *
 * Redistribution and use in source and binary forms, with or without
 * modification, are permitted provided that the following conditions are met:
 * Redistributions of source code must retain the above copyright notice, this
 * list of conditions and the following disclaimer.
 *
 * Redistributions in binary form must reproduce the above copyright notice,
 * this list of conditions and the following disclaimer in the documentation
 * and/or other materials provided with the distribution.
 * Neither the name of the HISP project nor the names of its contributors may
 * be used to endorse or promote products derived from this software without
 * specific prior written permission.
 *
 * THIS SOFTWARE IS PROVIDED BY THE COPYRIGHT HOLDERS AND CONTRIBUTORS "AS IS" AND
 * ANY EXPRESS OR IMPLIED WARRANTIES, INCLUDING, BUT NOT LIMITED TO, THE IMPLIED
 * WARRANTIES OF MERCHANTABILITY AND FITNESS FOR A PARTICULAR PURPOSE ARE
 * DISCLAIMED. IN NO EVENT SHALL THE COPYRIGHT OWNER OR CONTRIBUTORS BE LIABLE FOR
 * ANY DIRECT, INDIRECT, INCIDENTAL, SPECIAL, EXEMPLARY, OR CONSEQUENTIAL DAMAGES
 * (INCLUDING, BUT NOT LIMITED TO, PROCUREMENT OF SUBSTITUTE GOODS OR SERVICES;
 * LOSS OF USE, DATA, OR PROFITS; OR BUSINESS INTERRUPTION) HOWEVER CAUSED AND ON
 * ANY THEORY OF LIABILITY, WHETHER IN CONTRACT, STRICT LIABILITY, OR TORT
 * (INCLUDING NEGLIGENCE OR OTHERWISE) ARISING IN ANY WAY OUT OF THE USE OF THIS
 * SOFTWARE, EVEN IF ADVISED OF THE POSSIBILITY OF SUCH DAMAGE.
 */

package org.hisp.dhis.android.core;

import android.util.Log;

import androidx.annotation.VisibleForTesting;

import org.hisp.dhis.android.core.arch.api.ssl.internal.SSLContextInitializer;
import org.hisp.dhis.android.core.arch.db.access.DatabaseAdapter;
import org.hisp.dhis.android.core.arch.db.access.internal.DatabaseAdapterFactory;
import org.hisp.dhis.android.core.arch.storage.internal.AndroidInsecureStore;
import org.hisp.dhis.android.core.arch.storage.internal.AndroidSecureStore;
import org.hisp.dhis.android.core.arch.storage.internal.Credentials;
import org.hisp.dhis.android.core.arch.storage.internal.CredentialsSecureStoreImpl;
import org.hisp.dhis.android.core.arch.storage.internal.InsecureStore;
import org.hisp.dhis.android.core.arch.storage.internal.ObjectKeyValueStore;
import org.hisp.dhis.android.core.arch.storage.internal.SecureStore;
import org.hisp.dhis.android.core.configuration.internal.MultiUserDatabaseManagerForD2Manager;

import io.reactivex.Single;
import io.reactivex.annotations.NonNull;

/**
 * Helper class that offers static methods to setup and initialize the D2 instance. Also, it ensures that D2 is a
 * singleton across the application.
 */
public final class D2Manager {

    private static D2 d2;
    private static D2Configuration d2Configuration;
    private static DatabaseAdapter databaseAdapter;
    private static boolean isTestMode;
    private static SecureStore testingSecureStore;
    private static InsecureStore testingInsecureStore;
    private static String testingDatabaseName;
    private static String testingUsername;

    private D2Manager() {
    }

    /**
     * Returns the D2 instance, given that it has already been initialized using the
     * {@link D2Manager#instantiateD2(D2Configuration)} method.
     * @return the D2 instance
     * @throws IllegalStateException if the D2 object wasn't instantiated
     */
    public static D2 getD2() throws IllegalStateException {
        if (d2 == null) {
            throw new IllegalStateException("D2 is not instantiated yet");
        } else {
            return d2;
        }
    }

    /**
     * Returns if D2 has already been instantiated using the {@link D2Manager#instantiateD2(D2Configuration)} method.
     * @return if D2 has already been instantiated
     */
    public static boolean isD2Instantiated() {
        return d2 != null;
    }

    /**
     * Instantiates D2 with the provided configuration. If you are not using RxJava,
     * use {@link D2Manager#blockingInstantiateD2(D2Configuration)} instead.
     * @param d2Config the configuration
     * @return the D2 instance wrapped in a RxJava Single
     */
    public static Single<D2> instantiateD2(@NonNull D2Configuration d2Config) {
        return Single.fromCallable(() -> {
            long startTime = System.currentTimeMillis();
            SecureStore secureStore = testingSecureStore == null ? new AndroidSecureStore(d2Config.context())
                    : testingSecureStore;
            InsecureStore insecureStore = testingInsecureStore == null ? new AndroidInsecureStore(d2Config.context())
                    : testingInsecureStore;
            DatabaseAdapterFactory databaseAdapterFactory = DatabaseAdapterFactory.create(d2Config.context(),
                    secureStore);

            d2Configuration = D2ConfigurationValidator.validateAndSetDefaultValues(d2Config);
            databaseAdapter = databaseAdapterFactory.newParentDatabaseAdapter();

            if (isTestMode) {
                NotClosedObjectsDetector.enableNotClosedObjectsDetection();
            } else {
                /* SSLContextInitializer, necessary to ensure everything works in Android 4.4 crashes
                 when running the StrictMode above. That's why it's in the else clause */
                SSLContextInitializer.initializeSSLContext(d2Configuration.context());
            }

            ObjectKeyValueStore<Credentials> credentialsSecureStore = new CredentialsSecureStoreImpl(secureStore);
<<<<<<< HEAD
            MultiUserDatabaseManagerForD2Manager multiUserDatabaseManager = MultiUserDatabaseManagerForD2Manager
                    .create(databaseAdapter, d2Config.context(), secureStore, insecureStore, databaseAdapterFactory);
            if (wantToImportDBForExternalTesting()) {
                multiUserDatabaseManager.loadDbForTesting(testingDatabaseName, false, testingUsername);
            } else {
                multiUserDatabaseManager.loadIfLogged(credentialsSecureStore.get());
            }
=======
            MultiUserDatabaseManagerForD2Manager.create(databaseAdapter, d2Config.context(), insecureStore,
                    databaseAdapterFactory)
                    .loadIfLogged(credentialsSecureStore.get());
>>>>>>> 738b1dd3

            d2 = new D2(
                    RetrofitFactory.retrofit(
                            OkHttpClientFactory.okHttpClient(d2Configuration, credentialsSecureStore)),
                    databaseAdapter,
                    d2Configuration.context(),
                    secureStore,
                    insecureStore,
                    credentialsSecureStore
            );

            long setUpTime = System.currentTimeMillis() - startTime;
            Log.i(D2Manager.class.getName(), "D2 instantiation took " + setUpTime + "ms");

            return d2;
        });
    }

    /**
     * Instantiates D2 with the provided configuration. This is a blocking method. If you are using RxJava,
     * use {@link D2Manager#instantiateD2(D2Configuration)} instead.
     * @param d2Config the configuration
     * @return the D2 instance
     */
    public static D2 blockingInstantiateD2(@NonNull D2Configuration d2Config) {
        return instantiateD2(d2Config).blockingGet();
    }

    @VisibleForTesting
    static void setTestMode(boolean testMode) {
        isTestMode = testMode;
    }

    @VisibleForTesting
    static void setTestingSecureStore(SecureStore secureStore) {
        testingSecureStore = secureStore;
    }

    @VisibleForTesting
    static void setTestingInsecureStore(InsecureStore insecureStore) {
        testingInsecureStore = insecureStore;
    }

    @VisibleForTesting
    public static void setTestingDatabase(String databaseName, String username) {
        testingDatabaseName = databaseName;
        testingUsername = username;
    }

    private static boolean wantToImportDBForExternalTesting() {
        return testingDatabaseName != null && testingUsername != null;
    }

    @VisibleForTesting
    static void clear() {
        d2Configuration = null;
        d2 = null;
        databaseAdapter =  null;
        testingSecureStore = null;
        testingInsecureStore = null;
        testingDatabaseName = null;
        testingUsername = null;
    }
}<|MERGE_RESOLUTION|>--- conflicted
+++ resolved
@@ -115,19 +115,13 @@
             }
 
             ObjectKeyValueStore<Credentials> credentialsSecureStore = new CredentialsSecureStoreImpl(secureStore);
-<<<<<<< HEAD
             MultiUserDatabaseManagerForD2Manager multiUserDatabaseManager = MultiUserDatabaseManagerForD2Manager
-                    .create(databaseAdapter, d2Config.context(), secureStore, insecureStore, databaseAdapterFactory);
+                    .create(databaseAdapter, d2Config.context(), insecureStore, databaseAdapterFactory);
             if (wantToImportDBForExternalTesting()) {
                 multiUserDatabaseManager.loadDbForTesting(testingDatabaseName, false, testingUsername);
             } else {
                 multiUserDatabaseManager.loadIfLogged(credentialsSecureStore.get());
             }
-=======
-            MultiUserDatabaseManagerForD2Manager.create(databaseAdapter, d2Config.context(), insecureStore,
-                    databaseAdapterFactory)
-                    .loadIfLogged(credentialsSecureStore.get());
->>>>>>> 738b1dd3
 
             d2 = new D2(
                     RetrofitFactory.retrofit(
