--- conflicted
+++ resolved
@@ -58,11 +58,8 @@
     private static DatabaseAdapter databaseAdapter;
     private static boolean isTestMode;
     private static SecureStore testingSecureStore;
-<<<<<<< HEAD
+    private static InsecureStore testingInsecureStore;
     private static String testingDbName, testingUser;
-=======
-    private static InsecureStore testingInsecureStore;
->>>>>>> a1f25a87
 
     private D2Manager() {
     }
@@ -116,7 +113,6 @@
                 SSLContextInitializer.initializeSSLContext(d2Configuration.context());
             }
 
-<<<<<<< HEAD
             SecureStore secureStore = testingSecureStore == null ? new AndroidSecureStore(d2Config.context())
                     : testingSecureStore;
             ObjectSecureStore<Credentials> credentialsSecureStore = new CredentialsSecureStoreImpl(secureStore);
@@ -125,15 +121,10 @@
                 MultiUserDatabaseManager.create(databaseAdapter, d2Config.context(), secureStore)
                         .loadDbForTesting(testingDbName, false, testingUser);
             } else {
-                MultiUserDatabaseManager.create(databaseAdapter, d2Config.context(), secureStore)
+                MultiUserDatabaseManagerForD2Manager.create(databaseAdapter, d2Config.context(), secureStore, insecureStore,
+                        databaseAdapterFactory)
                         .loadIfLogged(credentialsSecureStore.get());
             }
-=======
-            ObjectKeyValueStore<Credentials> credentialsSecureStore = new CredentialsSecureStoreImpl(secureStore);
-            MultiUserDatabaseManagerForD2Manager.create(databaseAdapter, d2Config.context(), secureStore, insecureStore,
-                    databaseAdapterFactory)
-                    .loadIfLogged(credentialsSecureStore.get());
->>>>>>> a1f25a87
 
             d2 = new D2(
                     RetrofitFactory.retrofit(
@@ -173,7 +164,6 @@
     }
 
     @VisibleForTesting
-<<<<<<< HEAD
     public static void setDBForExternalTesting(String name, String userCredential){
         testingDbName = name;
         testingUser = userCredential;
@@ -181,10 +171,11 @@
 
     private static boolean wantToImportDBForExternalTesting(){
         return testingDbName != null && testingUser != null;
-=======
+    }
+
+    @VisibleForTesting
     static void setTestingInsecureStore(InsecureStore insecureStore) {
         testingInsecureStore = insecureStore;
->>>>>>> a1f25a87
     }
 
     @VisibleForTesting
