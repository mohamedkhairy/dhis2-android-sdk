/*
 * Copyright (c) 2017, University of Oslo
 *
 * All rights reserved.
 * Redistribution and use in source and binary forms, with or without
 * modification, are permitted provided that the following conditions are met:
 * Redistributions of source code must retain the above copyright notice, this
 * list of conditions and the following disclaimer.
 *
 * Redistributions in binary form must reproduce the above copyright notice,
 * this list of conditions and the following disclaimer in the documentation
 * and/or other materials provided with the distribution.
 * Neither the name of the HISP project nor the names of its contributors may
 * be used to endorse or promote products derived from this software without
 * specific prior written permission.
 *
 * THIS SOFTWARE IS PROVIDED BY THE COPYRIGHT HOLDERS AND CONTRIBUTORS "AS IS" AND
 * ANY EXPRESS OR IMPLIED WARRANTIES, INCLUDING, BUT NOT LIMITED TO, THE IMPLIED
 * WARRANTIES OF MERCHANTABILITY AND FITNESS FOR A PARTICULAR PURPOSE ARE
 * DISCLAIMED. IN NO EVENT SHALL THE COPYRIGHT OWNER OR CONTRIBUTORS BE LIABLE FOR
 * ANY DIRECT, INDIRECT, INCIDENTAL, SPECIAL, EXEMPLARY, OR CONSEQUENTIAL DAMAGES
 * (INCLUDING, BUT NOT LIMITED TO, PROCUREMENT OF SUBSTITUTE GOODS OR SERVICES;
 * LOSS OF USE, DATA, OR PROFITS; OR BUSINESS INTERRUPTION) HOWEVER CAUSED AND ON
 * ANY THEORY OF LIABILITY, WHETHER IN CONTRACT, STRICT LIABILITY, OR TORT
 * (INCLUDING NEGLIGENCE OR OTHERWISE) ARISING IN ANY WAY OUT OF THE USE OF THIS
 * SOFTWARE, EVEN IF ADVISED OF THE POSSIBILITY OF SUCH DAMAGE.
 */

package org.hisp.dhis.android.core.user;

import android.database.sqlite.SQLiteStatement;
import android.support.annotation.NonNull;
import android.support.annotation.Nullable;

import org.hisp.dhis.android.core.data.database.DatabaseAdapter;

import java.util.Date;

import static org.hisp.dhis.android.core.utils.StoreUtils.sqLiteBind;

<<<<<<< HEAD
@SuppressWarnings({
        "PMD.AvoidDuplicateLiterals"
})
=======
@SuppressWarnings("PMD.AvoidDuplicateLiterals")
>>>>>>> 9302be77
public class UserStoreImpl implements UserStore {

    private static final String INSERT_STATEMENT = "INSERT INTO " + UserModel.TABLE + " (" +
            UserModel.Columns.UID + ", " +
            UserModel.Columns.CODE + ", " +
            UserModel.Columns.NAME + ", " +
            UserModel.Columns.DISPLAY_NAME + ", " +
            UserModel.Columns.CREATED + ", " +
            UserModel.Columns.LAST_UPDATED + ", " +
            UserModel.Columns.BIRTHDAY + ", " +
            UserModel.Columns.EDUCATION + ", " +
            UserModel.Columns.GENDER + ", " +
            UserModel.Columns.JOB_TITLE + ", " +
            UserModel.Columns.SURNAME + ", " +
            UserModel.Columns.FIRST_NAME + ", " +
            UserModel.Columns.INTRODUCTION + ", " +
            UserModel.Columns.EMPLOYER + ", " +
            UserModel.Columns.INTERESTS + ", " +
            UserModel.Columns.LANGUAGES + ", " +
            UserModel.Columns.EMAIL + ", " +
            UserModel.Columns.PHONE_NUMBER + ", " +
            UserModel.Columns.NATIONALITY +
            ") " + "VALUES (?, ?, ?, ?, ?, ?, ?, ?, ?, ?, ?, ?, ?, ?, ?, ?, ?, ?, ?)";

    private static final String UPDATE_STATEMENT = "UPDATE " + UserModel.TABLE + " SET " +
            UserModel.Columns.UID + " =?, " +
            UserModel.Columns.CODE + " =?, " +
            UserModel.Columns.NAME + " =?, " +
            UserModel.Columns.DISPLAY_NAME + " =?, " +
            UserModel.Columns.CREATED + " =?, " +
            UserModel.Columns.LAST_UPDATED + " =?, " +
            UserModel.Columns.BIRTHDAY + " =?, " +
            UserModel.Columns.EDUCATION + " =?, " +
            UserModel.Columns.GENDER + " =?, " +
            UserModel.Columns.JOB_TITLE + " =?, " +
            UserModel.Columns.SURNAME + " =?, " +
            UserModel.Columns.FIRST_NAME + " =?, " +
            UserModel.Columns.INTRODUCTION + " =?, " +
            UserModel.Columns.EMPLOYER + " =?, " +
            UserModel.Columns.INTERESTS + " =?, " +
            UserModel.Columns.LANGUAGES + " =?, " +
            UserModel.Columns.EMAIL + " =?, " +
            UserModel.Columns.PHONE_NUMBER + " =?, " +
            UserModel.Columns.NATIONALITY + " =? " + " WHERE " +
            UserModel.Columns.UID + " =?;";

    private static final String DELETE_STATEMENT = "DELETE FROM " + UserModel.TABLE +
            " WHERE " + UserModel.Columns.UID + " =?;";

    private final DatabaseAdapter databaseAdapter;
    private final SQLiteStatement insertStatement;
    private final SQLiteStatement updateStatement;
    private final SQLiteStatement deleteStatement;

    public UserStoreImpl(DatabaseAdapter databaseAdapter) {
        this.databaseAdapter = databaseAdapter;
        this.insertStatement = databaseAdapter.compileStatement(INSERT_STATEMENT);
        this.updateStatement = databaseAdapter.compileStatement(UPDATE_STATEMENT);
        this.deleteStatement = databaseAdapter.compileStatement(DELETE_STATEMENT);
    }

    @Override
    public long insert(
            @NonNull String uid, @Nullable String code,
            @Nullable String name, @Nullable String displayName,
            @Nullable Date created, @Nullable Date lastUpdated,
            @Nullable String birthday, @Nullable String education, @Nullable String gender,
            @Nullable String jobTitle, @Nullable String surname, @Nullable String firstName,
            @Nullable String introduction, @Nullable String employer, @Nullable String interests,
            @Nullable String languages, @Nullable String email, @Nullable String phoneNumber,
            @Nullable String nationality) {
        insertStatement.clearBindings();

        bindArguments(
                insertStatement, uid, code, name,
                displayName, created, lastUpdated, birthday, education, gender,
                jobTitle, surname, firstName, introduction, employer, interests,
                languages, email, phoneNumber, nationality
        );

        return databaseAdapter.executeInsert(UserModel.TABLE, insertStatement);
    }

    @Override
    public int update(
            @NonNull String uid, @Nullable String code,
            @Nullable String name, @Nullable String displayName,
            @Nullable Date created, @Nullable Date lastUpdated,
            @Nullable String birthday, @Nullable String education, @Nullable String gender,
            @Nullable String jobTitle, @Nullable String surname, @Nullable String firstName,
            @Nullable String introduction, @Nullable String employer, @Nullable String interests,
            @Nullable String languages, @Nullable String email, @Nullable String phoneNumber,
            @Nullable String nationality, @NonNull String whereUid) {
        updateStatement.clearBindings();

        bindArguments(
                updateStatement, uid, code, name,
                displayName, created, lastUpdated, birthday, education, gender,
                jobTitle, surname, firstName, introduction, employer, interests,
                languages, email, phoneNumber, nationality
        );

        // bind the where clause
        sqLiteBind(updateStatement, 20, whereUid);

        return databaseAdapter.executeUpdateDelete(UserModel.TABLE, updateStatement);
    }

    private void bindArguments(SQLiteStatement sqLiteStatement, @NonNull String uid, @Nullable String code,
                               @Nullable String name, @Nullable String displayName,
                               @Nullable Date created, @Nullable Date lastUpdated,
                               @Nullable String birthday, @Nullable String education, @Nullable String gender,
                               @Nullable String jobTitle, @Nullable String surname, @Nullable String firstName,
                               @Nullable String introduction, @Nullable String employer, @Nullable String interests,
                               @Nullable String languages, @Nullable String email, @Nullable String phoneNumber,
                               @Nullable String nationality) {
        sqLiteBind(sqLiteStatement, 1, uid);
        sqLiteBind(sqLiteStatement, 2, code);
        sqLiteBind(sqLiteStatement, 3, name);
        sqLiteBind(sqLiteStatement, 4, displayName);
        sqLiteBind(sqLiteStatement, 5, created);
        sqLiteBind(sqLiteStatement, 6, lastUpdated);
        sqLiteBind(sqLiteStatement, 7, birthday);
        sqLiteBind(sqLiteStatement, 8, education);
        sqLiteBind(sqLiteStatement, 9, gender);
        sqLiteBind(sqLiteStatement, 10, jobTitle);
        sqLiteBind(sqLiteStatement, 11, surname);
        sqLiteBind(sqLiteStatement, 12, firstName);
        sqLiteBind(sqLiteStatement, 13, introduction);
        sqLiteBind(sqLiteStatement, 14, employer);
        sqLiteBind(sqLiteStatement, 15, interests);
        sqLiteBind(sqLiteStatement, 16, languages);
        sqLiteBind(sqLiteStatement, 17, email);
        sqLiteBind(sqLiteStatement, 18, phoneNumber);
        sqLiteBind(sqLiteStatement, 19, nationality);
    }

    @Override
    public int delete(@NonNull String uid) {
        deleteStatement.clearBindings();

        sqLiteBind(deleteStatement, 1, uid);

        return databaseAdapter.executeUpdateDelete(UserModel.TABLE, deleteStatement);
    }

    @Override
    public int delete() {
        return databaseAdapter.delete(UserModel.TABLE, null, null);
    }

}<|MERGE_RESOLUTION|>--- conflicted
+++ resolved
@@ -38,13 +38,7 @@
 
 import static org.hisp.dhis.android.core.utils.StoreUtils.sqLiteBind;
 
-<<<<<<< HEAD
-@SuppressWarnings({
-        "PMD.AvoidDuplicateLiterals"
-})
-=======
 @SuppressWarnings("PMD.AvoidDuplicateLiterals")
->>>>>>> 9302be77
 public class UserStoreImpl implements UserStore {
 
     private static final String INSERT_STATEMENT = "INSERT INTO " + UserModel.TABLE + " (" +
@@ -116,7 +110,6 @@
             @Nullable String introduction, @Nullable String employer, @Nullable String interests,
             @Nullable String languages, @Nullable String email, @Nullable String phoneNumber,
             @Nullable String nationality) {
-        insertStatement.clearBindings();
 
         bindArguments(
                 insertStatement, uid, code, name,
@@ -125,7 +118,10 @@
                 languages, email, phoneNumber, nationality
         );
 
-        return databaseAdapter.executeInsert(UserModel.TABLE, insertStatement);
+        Long insert = databaseAdapter.executeInsert(UserModel.TABLE, insertStatement);
+        insertStatement.clearBindings();
+
+        return insert;
     }
 
     @Override
@@ -138,8 +134,6 @@
             @Nullable String introduction, @Nullable String employer, @Nullable String interests,
             @Nullable String languages, @Nullable String email, @Nullable String phoneNumber,
             @Nullable String nationality, @NonNull String whereUid) {
-        updateStatement.clearBindings();
-
         bindArguments(
                 updateStatement, uid, code, name,
                 displayName, created, lastUpdated, birthday, education, gender,
@@ -150,7 +144,10 @@
         // bind the where clause
         sqLiteBind(updateStatement, 20, whereUid);
 
-        return databaseAdapter.executeUpdateDelete(UserModel.TABLE, updateStatement);
+        int update = databaseAdapter.executeUpdateDelete(UserModel.TABLE, updateStatement);
+        updateStatement.clearBindings();
+
+        return update;
     }
 
     private void bindArguments(SQLiteStatement sqLiteStatement, @NonNull String uid, @Nullable String code,
@@ -184,11 +181,13 @@
 
     @Override
     public int delete(@NonNull String uid) {
-        deleteStatement.clearBindings();
 
         sqLiteBind(deleteStatement, 1, uid);
 
-        return databaseAdapter.executeUpdateDelete(UserModel.TABLE, deleteStatement);
+        int delete = databaseAdapter.executeUpdateDelete(UserModel.TABLE, deleteStatement);
+        deleteStatement.clearBindings();
+
+        return delete;
     }
 
     @Override
