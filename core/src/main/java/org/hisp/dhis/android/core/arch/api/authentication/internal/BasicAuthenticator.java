/*
 * Copyright (c) 2004-2019, University of Oslo
 * All rights reserved.
 *
 * Redistribution and use in source and binary forms, with or without
 * modification, are permitted provided that the following conditions are met:
 * Redistributions of source code must retain the above copyright notice, this
 * list of conditions and the following disclaimer.
 *
 * Redistributions in binary form must reproduce the above copyright notice,
 * this list of conditions and the following disclaimer in the documentation
 * and/or other materials provided with the distribution.
 * Neither the name of the HISP project nor the names of its contributors may
 * be used to endorse or promote products derived from this software without
 * specific prior written permission.
 *
 * THIS SOFTWARE IS PROVIDED BY THE COPYRIGHT HOLDERS AND CONTRIBUTORS "AS IS" AND
 * ANY EXPRESS OR IMPLIED WARRANTIES, INCLUDING, BUT NOT LIMITED TO, THE IMPLIED
 * WARRANTIES OF MERCHANTABILITY AND FITNESS FOR A PARTICULAR PURPOSE ARE
 * DISCLAIMED. IN NO EVENT SHALL THE COPYRIGHT OWNER OR CONTRIBUTORS BE LIABLE FOR
 * ANY DIRECT, INDIRECT, INCIDENTAL, SPECIAL, EXEMPLARY, OR CONSEQUENTIAL DAMAGES
 * (INCLUDING, BUT NOT LIMITED TO, PROCUREMENT OF SUBSTITUTE GOODS OR SERVICES;
 * LOSS OF USE, DATA, OR PROFITS; OR BUSINESS INTERRUPTION) HOWEVER CAUSED AND ON
 * ANY THEORY OF LIABILITY, WHETHER IN CONTRACT, STRICT LIABILITY, OR TORT
 * (INCLUDING NEGLIGENCE OR OTHERWISE) ARISING IN ANY WAY OUT OF THE USE OF THIS
 * SOFTWARE, EVEN IF ADVISED OF THE POSSIBILITY OF SUCH DAMAGE.
 */

package org.hisp.dhis.android.core.arch.api.authentication.internal;

import androidx.annotation.NonNull;

import org.hisp.dhis.android.core.arch.storage.internal.Credentials;
<<<<<<< HEAD
import org.hisp.dhis.android.core.arch.storage.internal.ObjectSecureStore;
=======
import org.hisp.dhis.android.core.arch.storage.internal.ObjectKeyValueStore;
>>>>>>> daef7591

import java.io.IOException;
import java.util.Locale;

import okhttp3.Request;
import okhttp3.Response;

import static org.hisp.dhis.android.core.arch.helpers.UserHelper.base64;

final class BasicAuthenticator implements Authenticator {
    private static final String AUTHORIZATION = "Authorization";
    private static final String BASIC_CREDENTIALS = "Basic %s";

<<<<<<< HEAD
    private final ObjectSecureStore<Credentials> credentialsSecureStore;

    BasicAuthenticator(@NonNull ObjectSecureStore<Credentials> credentialsSecureStore) {
=======
    private final ObjectKeyValueStore<Credentials> credentialsSecureStore;

    BasicAuthenticator(@NonNull ObjectKeyValueStore<Credentials> credentialsSecureStore) {
>>>>>>> daef7591
        this.credentialsSecureStore = credentialsSecureStore;
    }

    @Override
    public Response intercept(Chain chain) throws IOException {
        String authorizationHeader = chain.request().header(AUTHORIZATION);
        if (authorizationHeader != null) {
            // authorization header has already been set
            return chain.proceed(chain.request());
        }

        Credentials credentials = credentialsSecureStore.get();
        if (credentials == null) {
            // proceed request if we do not
            // have any users authenticated
            return chain.proceed(chain.request());
        }

        // retrieve first user and pass in his / her credentials
        String base64Credentials = base64(credentials.username(), credentials.password());
        Request request = chain.request().newBuilder()
                .addHeader(AUTHORIZATION, String.format(Locale.US,
                        BASIC_CREDENTIALS, base64Credentials))
                .build();
        return chain.proceed(request);
    }
}<|MERGE_RESOLUTION|>--- conflicted
+++ resolved
@@ -31,11 +31,7 @@
 import androidx.annotation.NonNull;
 
 import org.hisp.dhis.android.core.arch.storage.internal.Credentials;
-<<<<<<< HEAD
-import org.hisp.dhis.android.core.arch.storage.internal.ObjectSecureStore;
-=======
 import org.hisp.dhis.android.core.arch.storage.internal.ObjectKeyValueStore;
->>>>>>> daef7591
 
 import java.io.IOException;
 import java.util.Locale;
@@ -49,15 +45,9 @@
     private static final String AUTHORIZATION = "Authorization";
     private static final String BASIC_CREDENTIALS = "Basic %s";
 
-<<<<<<< HEAD
-    private final ObjectSecureStore<Credentials> credentialsSecureStore;
-
-    BasicAuthenticator(@NonNull ObjectSecureStore<Credentials> credentialsSecureStore) {
-=======
     private final ObjectKeyValueStore<Credentials> credentialsSecureStore;
 
     BasicAuthenticator(@NonNull ObjectKeyValueStore<Credentials> credentialsSecureStore) {
->>>>>>> daef7591
         this.credentialsSecureStore = credentialsSecureStore;
     }
 
