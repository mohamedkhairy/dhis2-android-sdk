/*
 *  Copyright (c) 2016, University of Oslo
 *  * All rights reserved.
 *  *
 *  * Redistribution and use in source and binary forms, with or without
 *  * modification, are permitted provided that the following conditions are met:
 *  * Redistributions of source code must retain the above copyright notice, this
 *  * list of conditions and the following disclaimer.
 *  *
 *  * Redistributions in binary form must reproduce the above copyright notice,
 *  * this list of conditions and the following disclaimer in the documentation
 *  * and/or other materials provided with the distribution.
 *  * Neither the name of the HISP project nor the names of its contributors may
 *  * be used to endorse or promote products derived from this software without
 *  * specific prior written permission.
 *  *
 *  * THIS SOFTWARE IS PROVIDED BY THE COPYRIGHT HOLDERS AND CONTRIBUTORS "AS IS" AND
 *  * ANY EXPRESS OR IMPLIED WARRANTIES, INCLUDING, BUT NOT LIMITED TO, THE IMPLIED
 *  * WARRANTIES OF MERCHANTABILITY AND FITNESS FOR A PARTICULAR PURPOSE ARE
 *  * DISCLAIMED. IN NO EVENT SHALL THE COPYRIGHT OWNER OR CONTRIBUTORS BE LIABLE FOR
 *  * ANY DIRECT, INDIRECT, INCIDENTAL, SPECIAL, EXEMPLARY, OR CONSEQUENTIAL DAMAGES
 *  * (INCLUDING, BUT NOT LIMITED TO, PROCUREMENT OF SUBSTITUTE GOODS OR SERVICES;
 *  * LOSS OF USE, DATA, OR PROFITS; OR BUSINESS INTERRUPTION) HOWEVER CAUSED AND ON
 *  * ANY THEORY OF LIABILITY, WHETHER IN CONTRACT, STRICT LIABILITY, OR TORT
 *  * (INCLUDING NEGLIGENCE OR OTHERWISE) ARISING IN ANY WAY OUT OF THE USE OF THIS
 *  * SOFTWARE, EVEN IF ADVISED OF THE POSSIBILITY OF SUCH DAMAGE.
 *
 */

package org.hisp.dhis.android.sdk.persistence.models;

import com.fasterxml.jackson.annotation.JsonAnySetter;
import com.fasterxml.jackson.annotation.JsonProperty;
import com.raizlabs.android.dbflow.annotation.Column;
import com.raizlabs.android.dbflow.annotation.PrimaryKey;
import com.raizlabs.android.dbflow.annotation.Table;
import com.raizlabs.android.dbflow.structure.BaseModel;

import org.hisp.dhis.android.sdk.persistence.Dhis2Database;
import org.joda.time.DateTime;

<<<<<<< HEAD
=======

>>>>>>> 8a4d6d95
/**
 * @author Simen Skogly Russnes on 26.02.15.
 */
@Table(databaseName = Dhis2Database.NAME)
public class SystemInfo extends BaseModel {

    @Column(name = "id")
    @PrimaryKey
    int id = 1; //there should only be one row of this which overwrites every time its reloaded

    @JsonProperty("serverDate")
    @Column(name = "serverDate")
    DateTime serverDate;

<<<<<<< HEAD
=======
    @JsonProperty("version")
    @Column(name = "version")
>>>>>>> 8a4d6d95
    String version;

    @JsonAnySetter
    public void handleUnknown(String key, Object value) {
        // do something: put to a Map; log a warning, whatever
    }

    public int getId() {
        return id;
    }

    public void setId(int id) {
        this.id = id;
    }

    public DateTime getServerDate() {
        return serverDate;
    }

    public void setServerDate(DateTime serverDate) {
        this.serverDate = serverDate;
    }

    public String getVersion() {
        return version;
    }
<<<<<<< HEAD

    public void setVersion(String version) {
        this.version = version;
    }

    public Float getVersionAsFloat() {
        try {
            return removeNonNumericCharacters(version);
        }catch (NullPointerException e){
            return null;
        }
    }

    private static Float removeNonNumericCharacters(String version) {
            return Float.parseFloat(version.replaceAll("[^0-9.]", ""));
    }
=======
>>>>>>> 8a4d6d95
}<|MERGE_RESOLUTION|>--- conflicted
+++ resolved
@@ -39,10 +39,7 @@
 import org.hisp.dhis.android.sdk.persistence.Dhis2Database;
 import org.joda.time.DateTime;
 
-<<<<<<< HEAD
-=======
 
->>>>>>> 8a4d6d95
 /**
  * @author Simen Skogly Russnes on 26.02.15.
  */
@@ -57,11 +54,8 @@
     @Column(name = "serverDate")
     DateTime serverDate;
 
-<<<<<<< HEAD
-=======
     @JsonProperty("version")
     @Column(name = "version")
->>>>>>> 8a4d6d95
     String version;
 
     @JsonAnySetter
@@ -88,7 +82,6 @@
     public String getVersion() {
         return version;
     }
-<<<<<<< HEAD
 
     public void setVersion(String version) {
         this.version = version;
@@ -105,6 +98,4 @@
     private static Float removeNonNumericCharacters(String version) {
             return Float.parseFloat(version.replaceAll("[^0-9.]", ""));
     }
-=======
->>>>>>> 8a4d6d95
 }