/*
 *  Copyright (c) 2016, University of Oslo
 *  * All rights reserved.
 *  *
 *  * Redistribution and use in source and binary forms, with or without
 *  * modification, are permitted provided that the following conditions are met:
 *  * Redistributions of source code must retain the above copyright notice, this
 *  * list of conditions and the following disclaimer.
 *  *
 *  * Redistributions in binary form must reproduce the above copyright notice,
 *  * this list of conditions and the following disclaimer in the documentation
 *  * and/or other materials provided with the distribution.
 *  * Neither the name of the HISP project nor the names of its contributors may
 *  * be used to endorse or promote products derived from this software without
 *  * specific prior written permission.
 *  *
 *  * THIS SOFTWARE IS PROVIDED BY THE COPYRIGHT HOLDERS AND CONTRIBUTORS "AS IS" AND
 *  * ANY EXPRESS OR IMPLIED WARRANTIES, INCLUDING, BUT NOT LIMITED TO, THE IMPLIED
 *  * WARRANTIES OF MERCHANTABILITY AND FITNESS FOR A PARTICULAR PURPOSE ARE
 *  * DISCLAIMED. IN NO EVENT SHALL THE COPYRIGHT OWNER OR CONTRIBUTORS BE LIABLE FOR
 *  * ANY DIRECT, INDIRECT, INCIDENTAL, SPECIAL, EXEMPLARY, OR CONSEQUENTIAL DAMAGES
 *  * (INCLUDING, BUT NOT LIMITED TO, PROCUREMENT OF SUBSTITUTE GOODS OR SERVICES;
 *  * LOSS OF USE, DATA, OR PROFITS; OR BUSINESS INTERRUPTION) HOWEVER CAUSED AND ON
 *  * ANY THEORY OF LIABILITY, WHETHER IN CONTRACT, STRICT LIABILITY, OR TORT
 *  * (INCLUDING NEGLIGENCE OR OTHERWISE) ARISING IN ANY WAY OUT OF THE USE OF THIS
 *  * SOFTWARE, EVEN IF ADVISED OF THE POSSIBILITY OF SUCH DAMAGE.
 *
 */

package org.hisp.dhis.android.sdk.persistence.models;

import com.fasterxml.jackson.annotation.JsonAnySetter;
import com.fasterxml.jackson.annotation.JsonProperty;
import com.raizlabs.android.dbflow.annotation.Column;
import com.raizlabs.android.dbflow.annotation.PrimaryKey;
import com.raizlabs.android.dbflow.annotation.Table;
import com.raizlabs.android.dbflow.structure.BaseModel;

import org.hisp.dhis.android.sdk.persistence.Dhis2Database;
import org.joda.time.DateTime;


/**
 * @author Simen Skogly Russnes on 26.02.15.
 */
@Table(databaseName = Dhis2Database.NAME)
public class SystemInfo extends BaseModel {

    @Column(name = "id")
    @PrimaryKey
    int id = 1; //there should only be one row of this which overwrites every time its reloaded

    @JsonProperty("serverDate")
    @Column(name = "serverDate")
    DateTime serverDate;

    @JsonProperty("version")
    @Column(name = "version")
    String version;

    @JsonAnySetter
    public void handleUnknown(String key, Object value) {
        // do something: put to a Map; log a warning, whatever
    }

    public int getId() {
        return id;
    }

    public void setId(int id) {
        this.id = id;
    }

    public DateTime getServerDate() {
        return serverDate;
    }

    public void setServerDate(DateTime serverDate) {
        this.serverDate = serverDate;
    }

    public String getVersion() {
        return version;
    }

    public void setVersion(String version) {
        this.version = version;
    }

<<<<<<< HEAD
    public Float getVersionAsFloat() {
        try {
            return removeNonNumericCharacters(version);
        }catch (NullPointerException e){
            return null;
        }
    }

    private static Float removeNonNumericCharacters(String version) {
            return Float.parseFloat(version.replaceAll("[^0-9.]", ""));
=======
    public Float getVersionNumber() {
        Float versionNumber = null;

        if (version != null) {
            versionNumber = removeNonNumericCharacters(version);
        }

        return versionNumber;
    }

    private static Float removeNonNumericCharacters(String version) {
        return Float.parseFloat(version.replaceAll("[^0-9.]", ""));
>>>>>>> d1b71da0
    }
}<|MERGE_RESOLUTION|>--- conflicted
+++ resolved
@@ -87,18 +87,6 @@
         this.version = version;
     }
 
-<<<<<<< HEAD
-    public Float getVersionAsFloat() {
-        try {
-            return removeNonNumericCharacters(version);
-        }catch (NullPointerException e){
-            return null;
-        }
-    }
-
-    private static Float removeNonNumericCharacters(String version) {
-            return Float.parseFloat(version.replaceAll("[^0-9.]", ""));
-=======
     public Float getVersionNumber() {
         Float versionNumber = null;
 
@@ -111,6 +99,5 @@
 
     private static Float removeNonNumericCharacters(String version) {
         return Float.parseFloat(version.replaceAll("[^0-9.]", ""));
->>>>>>> d1b71da0
     }
 }