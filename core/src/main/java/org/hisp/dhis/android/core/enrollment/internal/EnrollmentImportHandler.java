--- conflicted
+++ resolved
@@ -43,11 +43,7 @@
 import org.hisp.dhis.android.core.event.Event;
 import org.hisp.dhis.android.core.event.internal.EventImportHandler;
 import org.hisp.dhis.android.core.imports.TrackerImportConflict;
-<<<<<<< HEAD
-import org.hisp.dhis.android.core.imports.TrackerImportConflictTableInfo;
 import org.hisp.dhis.android.core.imports.internal.BaseImportSummaryHelper;
-=======
->>>>>>> 8387f728
 import org.hisp.dhis.android.core.imports.internal.EnrollmentImportSummary;
 import org.hisp.dhis.android.core.imports.internal.EventImportSummaries;
 import org.hisp.dhis.android.core.imports.internal.ImportConflict;
@@ -110,7 +106,7 @@
                 }
 
                 State state = getState(enrollmentImportSummary.status());
-                deleteEnrollmentConflicts(enrollmentUid);
+                trackerImportConflictStore.deleteEnrollmentConflicts(enrollmentUid);
 
                 HandleAction handleAction = enrollmentStore.setStateOrDelete(enrollmentUid, state);
 
@@ -119,16 +115,11 @@
                     dataStatePropagator.resetUploadingEventStates(enrollmentUid);
                 }
 
-<<<<<<< HEAD
                 if (handleAction != HandleAction.Delete) {
                     storeEnrollmentImportConflicts(enrollmentImportSummary, teiUid);
                     handleNoteImportSummary(enrollmentUid, state);
                     handleEventImportSummaries(enrollmentImportSummary, enrollments, teiUid);
                 }
-=======
-                trackerImportConflictStore.deleteEnrollmentConflicts(enrollmentImportSummary.reference());
-            }
->>>>>>> 8387f728
 
             }
         }
@@ -141,7 +132,7 @@
                 parentState = parentState == State.ERROR || parentState == State.WARNING ? parentState : state;
                 dataStatePropagator.resetUploadingEventStates(enrollment.uid());
 
-                deleteEnrollmentConflicts(enrollment.uid());
+                trackerImportConflictStore.deleteEnrollmentConflicts(enrollment.uid());
             }
         }
 
@@ -207,17 +198,6 @@
         }
     }
 
-<<<<<<< HEAD
-    private void deleteEnrollmentConflicts(String enrollmentUid) {
-        String whereClause = new WhereClauseBuilder()
-                .appendKeyStringValue(TrackerImportConflictTableInfo.Columns.ENROLLMENT, enrollmentUid)
-                .appendKeyStringValue(
-                        TrackerImportConflictTableInfo.Columns.TABLE_REFERENCE,
-                        EnrollmentTableInfo.TABLE_INFO.name())
-                .build();
-        trackerImportConflictStore.deleteWhereIfExists(whereClause);
-    }
-
     private List<Event> getEvents(String enrollmentUid,
                                   List<Enrollment> enrollments) {
         for (Enrollment enrollment : enrollments) {
@@ -228,8 +208,6 @@
         return Collections.emptyList();
     }
 
-=======
->>>>>>> 8387f728
     private TrackerImportConflict.Builder getConflictBuilder(String trackedEntityInstanceUid,
                                                              EnrollmentImportSummary enrollmentImportSummary) {
         return TrackerImportConflict.builder()
