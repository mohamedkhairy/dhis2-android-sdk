/*
 * Copyright (c) 2017, University of Oslo
 *
 * All rights reserved.
 * Redistribution and use in source and binary forms, with or without
 * modification, are permitted provided that the following conditions are met:
 * Redistributions of source code must retain the above copyright notice, this
 * list of conditions and the following disclaimer.
 *
 * Redistributions in binary form must reproduce the above copyright notice,
 * this list of conditions and the following disclaimer in the documentation
 * and/or other materials provided with the distribution.
 * Neither the name of the HISP project nor the names of its contributors may
 * be used to endorse or promote products derived from this software without
 * specific prior written permission.
 *
 * THIS SOFTWARE IS PROVIDED BY THE COPYRIGHT HOLDERS AND CONTRIBUTORS "AS IS" AND
 * ANY EXPRESS OR IMPLIED WARRANTIES, INCLUDING, BUT NOT LIMITED TO, THE IMPLIED
 * WARRANTIES OF MERCHANTABILITY AND FITNESS FOR A PARTICULAR PURPOSE ARE
 * DISCLAIMED. IN NO EVENT SHALL THE COPYRIGHT OWNER OR CONTRIBUTORS BE LIABLE FOR
 * ANY DIRECT, INDIRECT, INCIDENTAL, SPECIAL, EXEMPLARY, OR CONSEQUENTIAL DAMAGES
 * (INCLUDING, BUT NOT LIMITED TO, PROCUREMENT OF SUBSTITUTE GOODS OR SERVICES;
 * LOSS OF USE, DATA, OR PROFITS; OR BUSINESS INTERRUPTION) HOWEVER CAUSED AND ON
 * ANY THEORY OF LIABILITY, WHETHER IN CONTRACT, STRICT LIABILITY, OR TORT
 * (INCLUDING NEGLIGENCE OR OTHERWISE) ARISING IN ANY WAY OUT OF THE USE OF THIS
 * SOFTWARE, EVEN IF ADVISED OF THE POSSIBILITY OF SUCH DAMAGE.
 */

package org.hisp.dhis.android.core.program;

import android.database.sqlite.SQLiteStatement;
import android.support.annotation.NonNull;
import android.support.annotation.Nullable;

import org.hisp.dhis.android.core.data.database.DatabaseAdapter;

import java.util.Date;

import static org.hisp.dhis.android.core.utils.StoreUtils.sqLiteBind;

@SuppressWarnings({
        "PMD.AvoidDuplicateLiterals"
})
public class ProgramIndicatorStoreImpl implements ProgramIndicatorStore {
    private static final String INSERT_STATEMENT = "INSERT INTO " + ProgramIndicatorModel.TABLE + " (" +
            ProgramIndicatorModel.Columns.UID + ", " +
            ProgramIndicatorModel.Columns.CODE + ", " +
            ProgramIndicatorModel.Columns.NAME + ", " +
            ProgramIndicatorModel.Columns.DISPLAY_NAME + ", " +
            ProgramIndicatorModel.Columns.CREATED + ", " +
            ProgramIndicatorModel.Columns.LAST_UPDATED + ", " +
            ProgramIndicatorModel.Columns.SHORT_NAME + ", " +
            ProgramIndicatorModel.Columns.DISPLAY_SHORT_NAME + ", " +
            ProgramIndicatorModel.Columns.DESCRIPTION + ", " +
            ProgramIndicatorModel.Columns.DISPLAY_DESCRIPTION + ", " +
            ProgramIndicatorModel.Columns.DISPLAY_IN_FORM + ", " +
            ProgramIndicatorModel.Columns.EXPRESSION + ", " +
            ProgramIndicatorModel.Columns.DIMENSION_ITEM + ", " +
            ProgramIndicatorModel.Columns.FILTER + ", " +
            ProgramIndicatorModel.Columns.DECIMALS + ", " +
            ProgramIndicatorModel.Columns.PROGRAM + ") "
            + "VALUES (?,?,?,?,?,?,?,?,?,?,?,?,?,?,?,?)";

    private static final String UPDATE_STATEMENT = "UPDATE " + ProgramIndicatorModel.TABLE + " SET " +
            ProgramIndicatorModel.Columns.UID + " =?, " +
            ProgramIndicatorModel.Columns.CODE + " =?, " +
            ProgramIndicatorModel.Columns.NAME + " =?, " +
            ProgramIndicatorModel.Columns.DISPLAY_NAME + " =?, " +
            ProgramIndicatorModel.Columns.CREATED + " =?, " +
            ProgramIndicatorModel.Columns.LAST_UPDATED + " =?, " +
            ProgramIndicatorModel.Columns.SHORT_NAME + " =?, " +
            ProgramIndicatorModel.Columns.DISPLAY_SHORT_NAME + " =?, " +
            ProgramIndicatorModel.Columns.DESCRIPTION + " =?, " +
            ProgramIndicatorModel.Columns.DISPLAY_DESCRIPTION + " =?, " +
            ProgramIndicatorModel.Columns.DISPLAY_IN_FORM + " =?, " +
            ProgramIndicatorModel.Columns.EXPRESSION + " =?, " +
            ProgramIndicatorModel.Columns.DIMENSION_ITEM + " =?, " +
            ProgramIndicatorModel.Columns.FILTER + " =?, " +
            ProgramIndicatorModel.Columns.DECIMALS + " =?, " +
            ProgramIndicatorModel.Columns.PROGRAM + " =? " +
            " WHERE " +
            ProgramIndicatorModel.Columns.UID + " =?;";

    private static final String DELETE_STATEMENT = "DELETE FROM " + ProgramIndicatorModel.TABLE +
            " WHERE " +
            ProgramIndicatorModel.Columns.UID + " =?;";

    private final SQLiteStatement insertRowStatement;
<<<<<<< HEAD
    private final SQLiteStatement updateStatement;
    private final SQLiteStatement deleteStatement;

    public ProgramIndicatorStoreImpl(SQLiteDatabase database) {
        this.insertRowStatement = database.compileStatement(INSERT_STATEMENT);
        this.updateStatement = database.compileStatement(UPDATE_STATEMENT);
        this.deleteStatement = database.compileStatement(DELETE_STATEMENT);
=======
    private final DatabaseAdapter databaseAdapter;

    public ProgramIndicatorStoreImpl(DatabaseAdapter databaseAdapter) {
        this.databaseAdapter = databaseAdapter;
        this.insertRowStatement = databaseAdapter.compileStatement(INSERT_STATEMENT);
>>>>>>> 9302be77
    }

    @Override
    public long insert(@NonNull String uid, @Nullable String code, @NonNull String name,
                       @Nullable String displayName, @NonNull Date created,
                       @NonNull Date lastUpdated, @Nullable String shortName,
                       @Nullable String displayShortName, @Nullable String description,
                       @Nullable String displayDescription, @Nullable Boolean displayInForm,
                       @Nullable String expression, @Nullable String dimensionItem,
                       @Nullable String filter, @Nullable Integer decimals,
                       @Nullable String program) {

        bindArguments(insertRowStatement, uid, code, name, displayName, created, lastUpdated, shortName,
                displayShortName, description, displayDescription, displayInForm, expression, dimensionItem,
                filter, decimals, program);

        // execute and clear bindings
        Long insert = insertRowStatement.executeInsert();
        insertRowStatement.clearBindings();

<<<<<<< HEAD
        return insert;
=======
        sqLiteBind(insertRowStatement, 1, uid);
        sqLiteBind(insertRowStatement, 2, code);
        sqLiteBind(insertRowStatement, 3, name);
        sqLiteBind(insertRowStatement, 4, displayName);
        sqLiteBind(insertRowStatement, 5, created);
        sqLiteBind(insertRowStatement, 6, lastUpdated);
        sqLiteBind(insertRowStatement, 7, shortName);
        sqLiteBind(insertRowStatement, 8, displayShortName);
        sqLiteBind(insertRowStatement, 9, description);
        sqLiteBind(insertRowStatement, 10, displayDescription);
        sqLiteBind(insertRowStatement, 11, displayInForm);
        sqLiteBind(insertRowStatement, 12, expression);
        sqLiteBind(insertRowStatement, 13, dimensionItem);
        sqLiteBind(insertRowStatement, 14, filter);
        sqLiteBind(insertRowStatement, 15, decimals);

        return databaseAdapter.executeInsert(ProgramIndicatorModel.TABLE, insertRowStatement);
>>>>>>> 9302be77
    }


    @Override
    public int update(@NonNull String uid, @Nullable String code, @NonNull String name, @Nullable String displayName,
                      @NonNull Date created, @NonNull Date lastUpdated, @Nullable String shortName,
                      @Nullable String displayShortName, @Nullable String description,
                      @Nullable String displayDescription, @Nullable Boolean displayInForm,
                      @Nullable String expression, @Nullable String dimensionItem, @Nullable String filter,
                      @Nullable Integer decimals, @Nullable String program,
                      @NonNull String whereProgramIndicatorUid) {
        bindArguments(updateStatement, uid, code, name, displayName, created, lastUpdated, shortName, displayShortName,
                description, displayDescription, displayInForm, expression, dimensionItem, filter, decimals, program);

        // bind the where argument
        sqLiteBind(updateStatement, 17, whereProgramIndicatorUid);

        // execute and clear bindings
        int update = updateStatement.executeUpdateDelete();
        updateStatement.clearBindings();

        return update;
    }

    @Override
    public int delete(String uid) {
        // bind the where argument
        sqLiteBind(deleteStatement, 1, uid);

        // execute and clear bindings
        int delete = deleteStatement.executeUpdateDelete();
        deleteStatement.clearBindings();

        return delete;
    }

    private void bindArguments(@NonNull SQLiteStatement sqLiteStatement, @NonNull String uid, @Nullable String code,
                               @NonNull String name, @Nullable String displayName, @NonNull Date created,
                               @NonNull Date lastUpdated, @Nullable String shortName,
                               @Nullable String displayShortName, @Nullable String description,
                               @Nullable String displayDescription, @Nullable Boolean displayInForm,
                               @Nullable String expression, @Nullable String dimensionItem,
                               @Nullable String filter, @Nullable Integer decimals,
                               @Nullable String program) {
        sqLiteBind(sqLiteStatement, 1, uid);
        sqLiteBind(sqLiteStatement, 2, code);
        sqLiteBind(sqLiteStatement, 3, name);
        sqLiteBind(sqLiteStatement, 4, displayName);
        sqLiteBind(sqLiteStatement, 5, created);
        sqLiteBind(sqLiteStatement, 6, lastUpdated);
        sqLiteBind(sqLiteStatement, 7, shortName);
        sqLiteBind(sqLiteStatement, 8, displayShortName);
        sqLiteBind(sqLiteStatement, 9, description);
        sqLiteBind(sqLiteStatement, 10, displayDescription);
        sqLiteBind(sqLiteStatement, 11, displayInForm);
        sqLiteBind(sqLiteStatement, 12, expression);
        sqLiteBind(sqLiteStatement, 13, dimensionItem);
        sqLiteBind(sqLiteStatement, 14, filter);
        sqLiteBind(sqLiteStatement, 15, decimals);
        sqLiteBind(sqLiteStatement, 16, program);
    }
}<|MERGE_RESOLUTION|>--- conflicted
+++ resolved
@@ -86,21 +86,18 @@
             ProgramIndicatorModel.Columns.UID + " =?;";
 
     private final SQLiteStatement insertRowStatement;
-<<<<<<< HEAD
+
     private final SQLiteStatement updateStatement;
     private final SQLiteStatement deleteStatement;
 
-    public ProgramIndicatorStoreImpl(SQLiteDatabase database) {
-        this.insertRowStatement = database.compileStatement(INSERT_STATEMENT);
-        this.updateStatement = database.compileStatement(UPDATE_STATEMENT);
-        this.deleteStatement = database.compileStatement(DELETE_STATEMENT);
-=======
+
     private final DatabaseAdapter databaseAdapter;
 
     public ProgramIndicatorStoreImpl(DatabaseAdapter databaseAdapter) {
         this.databaseAdapter = databaseAdapter;
         this.insertRowStatement = databaseAdapter.compileStatement(INSERT_STATEMENT);
->>>>>>> 9302be77
+        this.updateStatement = databaseAdapter.compileStatement(UPDATE_STATEMENT);
+        this.deleteStatement = databaseAdapter.compileStatement(DELETE_STATEMENT);
     }
 
     @Override
@@ -118,30 +115,10 @@
                 filter, decimals, program);
 
         // execute and clear bindings
-        Long insert = insertRowStatement.executeInsert();
+        Long insert = databaseAdapter.executeInsert(ProgramIndicatorModel.TABLE, insertRowStatement);
         insertRowStatement.clearBindings();
 
-<<<<<<< HEAD
         return insert;
-=======
-        sqLiteBind(insertRowStatement, 1, uid);
-        sqLiteBind(insertRowStatement, 2, code);
-        sqLiteBind(insertRowStatement, 3, name);
-        sqLiteBind(insertRowStatement, 4, displayName);
-        sqLiteBind(insertRowStatement, 5, created);
-        sqLiteBind(insertRowStatement, 6, lastUpdated);
-        sqLiteBind(insertRowStatement, 7, shortName);
-        sqLiteBind(insertRowStatement, 8, displayShortName);
-        sqLiteBind(insertRowStatement, 9, description);
-        sqLiteBind(insertRowStatement, 10, displayDescription);
-        sqLiteBind(insertRowStatement, 11, displayInForm);
-        sqLiteBind(insertRowStatement, 12, expression);
-        sqLiteBind(insertRowStatement, 13, dimensionItem);
-        sqLiteBind(insertRowStatement, 14, filter);
-        sqLiteBind(insertRowStatement, 15, decimals);
-
-        return databaseAdapter.executeInsert(ProgramIndicatorModel.TABLE, insertRowStatement);
->>>>>>> 9302be77
     }
 
 
@@ -160,7 +137,7 @@
         sqLiteBind(updateStatement, 17, whereProgramIndicatorUid);
 
         // execute and clear bindings
-        int update = updateStatement.executeUpdateDelete();
+        int update = databaseAdapter.executeUpdateDelete(ProgramIndicatorModel.TABLE, updateStatement);
         updateStatement.clearBindings();
 
         return update;
@@ -172,7 +149,7 @@
         sqLiteBind(deleteStatement, 1, uid);
 
         // execute and clear bindings
-        int delete = deleteStatement.executeUpdateDelete();
+        int delete = databaseAdapter.executeUpdateDelete(ProgramIndicatorModel.TABLE, deleteStatement);
         deleteStatement.clearBindings();
 
         return delete;
