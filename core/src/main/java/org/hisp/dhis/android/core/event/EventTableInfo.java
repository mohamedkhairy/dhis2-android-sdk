--- conflicted
+++ resolved
@@ -58,14 +58,7 @@
         public static final String LAST_UPDATED = "lastUpdated";
         public static final String CREATED_AT_CLIENT = "createdAtClient";
         public static final String LAST_UPDATED_AT_CLIENT = "lastUpdatedAtClient";
-<<<<<<< HEAD
-        public static final String ORGANISATION_UNIT = "organisationUnit";
-        static final String GEOMETRY_TYPE = "geometryType";
-        static final String GEOMETRY_COORDINATES = "geometryCoordinates";
-=======
         public static final String STATUS = "status";
-        public static final String LATITUDE = "latitude";
-        public static final String LONGITUDE = "longitude";
         public static final String PROGRAM = "program";
         public static final String PROGRAM_STAGE = "programStage";
         public static final String ORGANISATION_UNIT = "organisationUnit";
@@ -74,7 +67,8 @@
         public static final String DUE_DATE = "dueDate";
         public static final String STATE = BaseDataModel.Columns.STATE;
         public static final String ATTRIBUTE_OPTION_COMBO = "attributeOptionCombo";
->>>>>>> 935fc569
+        public static final String GEOMETRY_TYPE = "geometryType";
+        public static final String GEOMETRY_COORDINATES = "geometryCoordinates";
 
         @Override
         public String[] all() {
@@ -85,19 +79,11 @@
                     LAST_UPDATED,
                     CREATED_AT_CLIENT,
                     LAST_UPDATED_AT_CLIENT,
-<<<<<<< HEAD
-                    EventFields.STATUS,
+                    STATUS,
                     GEOMETRY_TYPE,
                     GEOMETRY_COORDINATES,
-                    EventFields.PROGRAM,
-                    EventFields.PROGRAM_STAGE,
-=======
-                    STATUS,
-                    LATITUDE,
-                    LONGITUDE,
                     PROGRAM,
                     PROGRAM_STAGE,
->>>>>>> 935fc569
                     ORGANISATION_UNIT,
                     EVENT_DATE,
                     COMPLETE_DATE,
