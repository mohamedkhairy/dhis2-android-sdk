--- conflicted
+++ resolved
@@ -30,14 +30,9 @@
 import android.database.Cursor;
 
 import org.hisp.dhis.android.core.D2InternalModules;
+import org.hisp.dhis.android.core.arch.api.executors.APICallExecutorImpl;
 import org.hisp.dhis.android.core.calls.factories.NoArgumentsCallFactory;
-<<<<<<< HEAD
 import org.hisp.dhis.android.core.calls.factories.QueryCallFactory;
-=======
-import org.hisp.dhis.android.core.arch.api.executors.APICallExecutor;
-import org.hisp.dhis.android.core.arch.api.executors.APICallExecutorImpl;
-import org.hisp.dhis.android.core.maintenance.D2Error;
->>>>>>> 276abe94
 import org.hisp.dhis.android.core.common.D2CallExecutor;
 import org.hisp.dhis.android.core.common.GenericCallData;
 import org.hisp.dhis.android.core.common.IdentifiableObjectStore;
@@ -73,12 +68,8 @@
     private final Retrofit retrofit;
     private final NoArgumentsCallFactory<SystemInfo> systemInfoCallFactory;
     private final DHISVersionManager versionManager;
-<<<<<<< HEAD
     private final QueryCallFactory<TrackedEntityAttributeReservedValue,
             TrackedEntityAttributeReservedValueQuery> trackedEntityAttributeReservedValueQueryCallFactory;
-=======
-    private final APICallExecutor apiCallExecutor;
->>>>>>> 276abe94
 
     TrackedEntityAttributeReservedValueManager(
             DatabaseAdapter databaseAdapter,
@@ -88,12 +79,8 @@
             TrackedEntityAttributeReservedValueStoreInterface store,
             IdentifiableObjectStore<OrganisationUnit> organisationUnitStore,
             TrackedEntityAttributeStore trackedEntityAttributeStore,
-<<<<<<< HEAD
             QueryCallFactory<TrackedEntityAttributeReservedValue,
                     TrackedEntityAttributeReservedValueQuery> trackedEntityAttributeReservedValueQueryCallFactory) {
-=======
-            APICallExecutor apiCallExecutor) {
->>>>>>> 276abe94
         this.databaseAdapter = databaseAdapter;
         this.retrofit = retrofit;
         this.systemInfoCallFactory = systemInfoCallFactory;
@@ -101,11 +88,7 @@
         this.store = store;
         this.organisationUnitStore = organisationUnitStore;
         this.trackedEntityAttributeStore = trackedEntityAttributeStore;
-<<<<<<< HEAD
         this.trackedEntityAttributeReservedValueQueryCallFactory = trackedEntityAttributeReservedValueQueryCallFactory;
-=======
-        this.apiCallExecutor = apiCallExecutor;
->>>>>>> 276abe94
     }
 
     @SuppressFBWarnings("DE_MIGHT_IGNORE")
@@ -193,7 +176,6 @@
             trackedEntityAttributePattern = "";
         }
 
-<<<<<<< HEAD
         executor.executeD2Call(trackedEntityAttributeReservedValueQueryCallFactory.create(genericCallData,
                 TrackedEntityAttributeReservedValueQuery.create(
                         trackedEntityAttributeUid, numberToReserve, organisationUnit, trackedEntityAttributePattern)));
@@ -227,11 +209,6 @@
         }
 
         return organisationUnits;
-=======
-        executor.executeD2Call(TrackedEntityAttributeReservedValueEndpointCall.factory(apiCallExecutor).create(
-                genericCallData, TrackedEntityAttributeReservedValueQuery.create(trackedEntityAttributeUid,
-                        numberToReserve, organisationUnitModel, trackedEntityAttributePattern)));
->>>>>>> 276abe94
     }
 
     private void syncAllTrackedEntityAttributeReservedValues(Integer numberOfValuesToFillUp,
@@ -285,11 +262,6 @@
                 TrackedEntityAttributeReservedValueStore.create(databaseAdapter),
                 OrganisationUnitStore.create(databaseAdapter),
                 new TrackedEntityAttributeStoreImpl(databaseAdapter),
-<<<<<<< HEAD
-                TrackedEntityAttributeReservedValueEndpointCall.FACTORY);
-=======
-                APICallExecutorImpl.create(databaseAdapter)
-        );
->>>>>>> 276abe94
+                TrackedEntityAttributeReservedValueEndpointCall.factory(APICallExecutorImpl.create(databaseAdapter)));
     }
 }