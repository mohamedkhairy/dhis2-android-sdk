--- conflicted
+++ resolved
@@ -31,18 +31,13 @@
 import android.support.annotation.NonNull;
 
 import org.hisp.dhis.android.core.common.Call;
-<<<<<<< HEAD
-import org.hisp.dhis.android.core.data.database.DatabaseAdapter;
-import org.hisp.dhis.android.core.utils.HeaderUtils;
-=======
-import org.hisp.dhis.android.core.common.HeaderUtils;
->>>>>>> 9302be77
 import org.hisp.dhis.android.core.data.api.Filter;
 import org.hisp.dhis.android.core.data.database.DatabaseAdapter;
 import org.hisp.dhis.android.core.organisationunit.OrganisationUnit;
 import org.hisp.dhis.android.core.organisationunit.OrganisationUnitModel;
 import org.hisp.dhis.android.core.organisationunit.OrganisationUnitStore;
 import org.hisp.dhis.android.core.resource.ResourceStore;
+import org.hisp.dhis.android.core.utils.HeaderUtils;
 
 import java.io.IOException;
 import java.util.Date;
@@ -185,11 +180,7 @@
                     user.email(), user.phoneNumber(), user.nationality()
             );
 
-<<<<<<< HEAD
             resourceStore.insert(User.class.getSimpleName(), serverDateTime);
-=======
-            resourceStore.insert(User.class.getSimpleName(), user.uid(), serverDateTime);
->>>>>>> 9302be77
 
 
             // insert user credentials
@@ -201,11 +192,7 @@
             );
 
             resourceStore.insert(
-<<<<<<< HEAD
                     UserCredentials.class.getSimpleName(), serverDateTime
-=======
-                    UserCredentials.class.getSimpleName(), userCredentials.uid(), serverDateTime
->>>>>>> 9302be77
             );
 
             // insert user as authenticated entity
@@ -236,11 +223,7 @@
                     );
 
                     resourceStore.insert(
-<<<<<<< HEAD
                             organisationUnitSimpleName, serverDateTime
-=======
-                            organisationUnitSimpleName, organisationUnit.uid(), serverDateTime
->>>>>>> 9302be77
                     );
 
                     // insert link between user and organisation unit
