--- conflicted
+++ resolved
@@ -142,19 +142,6 @@
         }
     }
 
-<<<<<<< HEAD
-    private int getPast(PeriodType periodType) {
-        Integer periods = past.get(periodType);
-        return periods == null ? 0 : periods;
-    }
-
-    private int getFuture(PeriodType periodType) {
-        Integer periods = future.get(periodType);
-        return periods == null ? 0 : periods;
-    }
-
-=======
->>>>>>> daef7591
     static ParentPeriodGeneratorImpl create(CalendarProvider calendarProvider) {
         Calendar calendar = calendarProvider.getCalendar();
         return new ParentPeriodGeneratorImpl(
