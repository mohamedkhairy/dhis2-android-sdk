/*
 * Copyright (c) 2004-2019, University of Oslo
 * All rights reserved.
 *
 * Redistribution and use in source and binary forms, with or without
 * modification, are permitted provided that the following conditions are met:
 * Redistributions of source code must retain the above copyright notice, this
 * list of conditions and the following disclaimer.
 *
 * Redistributions in binary form must reproduce the above copyright notice,
 * this list of conditions and the following disclaimer in the documentation
 * and/or other materials provided with the distribution.
 * Neither the name of the HISP project nor the names of its contributors may
 * be used to endorse or promote products derived from this software without
 * specific prior written permission.
 *
 * THIS SOFTWARE IS PROVIDED BY THE COPYRIGHT HOLDERS AND CONTRIBUTORS "AS IS" AND
 * ANY EXPRESS OR IMPLIED WARRANTIES, INCLUDING, BUT NOT LIMITED TO, THE IMPLIED
 * WARRANTIES OF MERCHANTABILITY AND FITNESS FOR A PARTICULAR PURPOSE ARE
 * DISCLAIMED. IN NO EVENT SHALL THE COPYRIGHT OWNER OR CONTRIBUTORS BE LIABLE FOR
 * ANY DIRECT, INDIRECT, INCIDENTAL, SPECIAL, EXEMPLARY, OR CONSEQUENTIAL DAMAGES
 * (INCLUDING, BUT NOT LIMITED TO, PROCUREMENT OF SUBSTITUTE GOODS OR SERVICES;
 * LOSS OF USE, DATA, OR PROFITS; OR BUSINESS INTERRUPTION) HOWEVER CAUSED AND ON
 * ANY THEORY OF LIABILITY, WHETHER IN CONTRACT, STRICT LIABILITY, OR TORT
 * (INCLUDING NEGLIGENCE OR OTHERWISE) ARISING IN ANY WAY OUT OF THE USE OF THIS
 * SOFTWARE, EVEN IF ADVISED OF THE POSSIBILITY OF SUCH DAMAGE.
 */

package org.hisp.dhis.android.core.period.internal;

import org.hisp.dhis.android.core.period.Period;
import org.hisp.dhis.android.core.period.PeriodType;

import java.util.ArrayList;
import java.util.Calendar;
import java.util.Collections;
import java.util.Date;
import java.util.HashMap;
import java.util.List;
import java.util.Map;

class ParentPeriodGeneratorImpl implements ParentPeriodGenerator {

    private final PeriodGenerator daily;
    private final WeeklyPeriodGenerators weekly;
    private final PeriodGenerator biWeekly;
    private final PeriodGenerator monthly;
    private final NMonthlyPeriodGenerators nMonthly;
    private final YearlyPeriodGenerators yearly;

    final Map<PeriodType, Integer> past;
    final Map<PeriodType, Integer> future;

    ParentPeriodGeneratorImpl(PeriodGenerator daily,
                              WeeklyPeriodGenerators weekly,
                              PeriodGenerator biWeekly,
                              PeriodGenerator monthly,
                              NMonthlyPeriodGenerators nMonthly,
                              YearlyPeriodGenerators yearly) {
        this.daily = daily;
        this.weekly = weekly;
        this.biWeekly = biWeekly;
        this.monthly = monthly;
        this.nMonthly = nMonthly;
        this.yearly = yearly;

        this.past = getDefaultPastPeriods();
        this.future = getDefaultFuturePeriods();
    }

    private Map<PeriodType, Integer> getDefaultPastPeriods() {
        Map<PeriodType, Integer> past = new HashMap<>();
        past.put(PeriodType.Daily, 59);
        past.put(PeriodType.Weekly, 12);
        past.put(PeriodType.WeeklySaturday, 12);
        past.put(PeriodType.WeeklySunday, 12);
        past.put(PeriodType.WeeklyThursday, 12);
        past.put(PeriodType.WeeklyWednesday, 12);
        past.put(PeriodType.BiWeekly, 12);
        past.put(PeriodType.Monthly, 11);
        past.put(PeriodType.BiMonthly, 5);
        past.put(PeriodType.Quarterly, 4);
        past.put(PeriodType.SixMonthly, 4);
        past.put(PeriodType.SixMonthlyApril, 4);
        past.put(PeriodType.Yearly, 4);
        past.put(PeriodType.FinancialApril, 4);
        past.put(PeriodType.FinancialJuly, 4);
        past.put(PeriodType.FinancialOct, 4);
        return past;
    }

    private Map<PeriodType, Integer> getDefaultFuturePeriods() {
        Map<PeriodType, Integer> future = new HashMap<>();
        future.put(PeriodType.Daily, 1);
        future.put(PeriodType.Weekly, 1);
        future.put(PeriodType.WeeklySaturday, 1);
        future.put(PeriodType.WeeklySunday, 1);
        future.put(PeriodType.WeeklyThursday, 1);
        future.put(PeriodType.WeeklyWednesday, 1);
        future.put(PeriodType.BiWeekly, 1);
        future.put(PeriodType.Monthly, 1);
        future.put(PeriodType.BiMonthly, 1);
        future.put(PeriodType.Quarterly, 1);
        future.put(PeriodType.SixMonthly, 1);
        future.put(PeriodType.SixMonthlyApril, 1);
        future.put(PeriodType.Yearly, 1);
        future.put(PeriodType.FinancialApril, 1);
        future.put(PeriodType.FinancialJuly, 1);
        future.put(PeriodType.FinancialOct, 1);
        return future;
    }

    public List<Period> generatePeriods() {
        List<Period> periods = new ArrayList<>();

        for (PeriodType periodType : PeriodType.values()) {
            PeriodGenerator periodGenerator = getPeriodGenerator(periodType);
            if (periodGenerator != null) {
                List<Period> ps = periodGenerator.generatePeriods(getPast(periodType), getFuture(periodType));
                periods.addAll(ps);
            }
        }

        return periods;
    }

    public List<Period> generatePeriods(PeriodType periodType, int futurePeriods) {
        PeriodGenerator periodGenerator = getPeriodGenerator(periodType);

        if (periodGenerator == null) {
            return Collections.emptyList();
        } else {
            return periodGenerator.generatePeriods(getPast(periodType), futurePeriods);
        }
    }

    public Period generatePeriod(PeriodType periodType, Date date) {
        PeriodGenerator periodGenerator = getPeriodGenerator(periodType);

        if (periodGenerator == null) {
            return null;
        } else {
            return periodGenerator.generatePeriod(date);
        }
    }

    @SuppressWarnings({
            "PMD.CyclomaticComplexity",
            "PMD.ModifiedCyclomaticComplexity",
            "PMD.StdCyclomaticComplexity"
    })
    private PeriodGenerator getPeriodGenerator(PeriodType periodType) {
        if (periodType == PeriodType.Daily) {
            return daily;
        } else if (periodType == PeriodType.Weekly) {
            return weekly.weekly;
        } else if (periodType == PeriodType.WeeklyWednesday) {
            return weekly.weeklyWednesday;
        } else if (periodType == PeriodType.WeeklyThursday) {
            return weekly.weeklyThursday;
        } else if (periodType == PeriodType.WeeklySaturday) {
            return weekly.weeklySaturday;
        } else if (periodType == PeriodType.WeeklySunday) {
            return weekly.weeklySunday;
        } else if (periodType == PeriodType.BiWeekly) {
            return biWeekly;
        } else if (periodType == PeriodType.Monthly) {
            return monthly;
        } else if (periodType == PeriodType.BiMonthly) {
            return nMonthly.biMonthly;
        } else if (periodType == PeriodType.Quarterly) {
            return nMonthly.quarter;
        } else if (periodType == PeriodType.SixMonthly) {
            return nMonthly.sixMonthly;
        } else if (periodType == PeriodType.SixMonthlyApril) {
            return nMonthly.sixMonthlyApril;
        } else if (periodType == PeriodType.Yearly) {
            return yearly.yearly;
        } else if (periodType == PeriodType.FinancialApril) {
            return yearly.financialApril;
        } else if (periodType == PeriodType.FinancialJuly) {
            return yearly.financialJuly;
        } else if (periodType == PeriodType.FinancialOct) {
            return yearly.financialOct;
        } else {
            return null;
        }
    }

<<<<<<< HEAD
    private int getPast(PeriodType periodType) {
        Integer periods = past.get(periodType);
        return periods == null ? 0 : periods;
    }

    private int getFuture(PeriodType periodType) {
        Integer periods = future.get(periodType);
        return periods == null ? 0 : periods;
    }

    static ParentPeriodGeneratorImpl create() {
        Calendar calendar = Calendar.getInstance();
=======
    static ParentPeriodGeneratorImpl create(CalendarProvider calendarProvider) {
        Calendar calendar = calendarProvider.getCalendar();
>>>>>>> 97f9bd53
        return new ParentPeriodGeneratorImpl(
                new DailyPeriodGenerator(calendar),
                WeeklyPeriodGenerators.create(calendar),
                new BiWeeklyPeriodGenerator(calendar),
                new MonthlyPeriodGenerator(calendar),
                NMonthlyPeriodGenerators.create(calendar),
                YearlyPeriodGenerators.create(calendar)
        );
    }
}<|MERGE_RESOLUTION|>--- conflicted
+++ resolved
@@ -187,7 +187,6 @@
         }
     }
 
-<<<<<<< HEAD
     private int getPast(PeriodType periodType) {
         Integer periods = past.get(periodType);
         return periods == null ? 0 : periods;
@@ -198,12 +197,8 @@
         return periods == null ? 0 : periods;
     }
 
-    static ParentPeriodGeneratorImpl create() {
-        Calendar calendar = Calendar.getInstance();
-=======
     static ParentPeriodGeneratorImpl create(CalendarProvider calendarProvider) {
         Calendar calendar = calendarProvider.getCalendar();
->>>>>>> 97f9bd53
         return new ParentPeriodGeneratorImpl(
                 new DailyPeriodGenerator(calendar),
                 WeeklyPeriodGenerators.create(calendar),
