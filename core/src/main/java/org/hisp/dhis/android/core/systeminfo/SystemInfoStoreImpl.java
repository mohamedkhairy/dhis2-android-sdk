--- conflicted
+++ resolved
@@ -36,18 +36,10 @@
 
 import org.hisp.dhis.android.core.data.database.DatabaseAdapter;
 import org.hisp.dhis.android.core.systeminfo.SystemInfoModel.Columns;
-import org.hisp.dhis.android.core.common.DeletableStore;
 
 import java.util.Date;
 
-<<<<<<< HEAD
-import static org.hisp.dhis.android.core.utils.StoreUtils.sqLiteBind;
-import static org.hisp.dhis.android.core.utils.Utils.isNull;
-
-public class SystemInfoStoreImpl implements SystemInfoStore, DeletableStore {
-=======
 public class SystemInfoStoreImpl implements SystemInfoStore {
->>>>>>> 5f60a78f
     private static final String INSERT_STATEMENT = "INSERT INTO " + SystemInfoModel.TABLE + " (" +
             Columns.SERVER_DATE + ", " +
             Columns.DATE_FORMAT + ", " +
