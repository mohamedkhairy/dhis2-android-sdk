--- conflicted
+++ resolved
@@ -28,17 +28,13 @@
 
 package org.hisp.dhis.android.core.dataelement;
 
-<<<<<<< HEAD
 import org.hisp.dhis.android.core.calls.factories.UidsCallFactory;
 import org.hisp.dhis.android.core.calls.factories.UidsCallFactoryImpl;
 import org.hisp.dhis.android.core.calls.fetchers.CallFetcher;
 import org.hisp.dhis.android.core.calls.fetchers.UidsNoResourceCallFetcher;
 import org.hisp.dhis.android.core.calls.processors.CallProcessor;
 import org.hisp.dhis.android.core.calls.processors.TransactionalNoResourceCallProcessor;
-=======
-import org.hisp.dhis.android.core.calls.Call;
 import org.hisp.dhis.android.core.common.Access;
->>>>>>> 714def18
 import org.hisp.dhis.android.core.common.GenericCallData;
 import org.hisp.dhis.android.core.common.Payload;
 import org.hisp.dhis.android.core.common.UidsQuery;
@@ -49,22 +45,7 @@
 
     private DataElementEndpointCall() {}
 
-<<<<<<< HEAD
     public static final UidsCallFactory<DataElement> FACTORY = new UidsCallFactoryImpl<DataElement>() {
-=======
-    @Override
-    protected retrofit2.Call<Payload<DataElement>> getCall(UidsQuery query, String lastUpdated) {
-        String accessReadFilter = "access." + Access.read.eq(true).generateString();
-        return dataElementService.getDataElements(
-                DataElement.allFields,
-                DataElement.lastUpdated.gt(null),
-                DataElement.uid.in(query.uids()),
-                accessReadFilter,
-                Boolean.FALSE);
-    }
-
-    public static final UidsCallFactory<DataElement> FACTORY = new UidsCallFactory<DataElement>() {
->>>>>>> 714def18
 
         private static final int MAX_UID_LIST_SIZE = 100;
 
@@ -73,11 +54,12 @@
             final DataElementService service = data.retrofit().create(DataElementService.class);
 
             return new UidsNoResourceCallFetcher<DataElement>(uids, MAX_UID_LIST_SIZE) {
+                String accessReadFilter = "access." + Access.read.eq(true).generateString();
 
                 @Override
                 protected retrofit2.Call<Payload<DataElement>> getCall(UidsQuery query) {
                     return service.getDataElements(DataElement.allFields, DataElement.uid.in(query.uids()),
-                            DataElement.lastUpdated.gt(null), query.paging());
+                            DataElement.lastUpdated.gt(null), accessReadFilter, query.paging());
                 }
             };
         }
