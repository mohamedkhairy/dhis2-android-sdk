/*
 * Copyright (c) 2004-2019, University of Oslo
 * All rights reserved.
 *
 * Redistribution and use in source and binary forms, with or without
 * modification, are permitted provided that the following conditions are met:
 * Redistributions of source code must retain the above copyright notice, this
 * list of conditions and the following disclaimer.
 *
 * Redistributions in binary form must reproduce the above copyright notice,
 * this list of conditions and the following disclaimer in the documentation
 * and/or other materials provided with the distribution.
 * Neither the name of the HISP project nor the names of its contributors may
 * be used to endorse or promote products derived from this software without
 * specific prior written permission.
 *
 * THIS SOFTWARE IS PROVIDED BY THE COPYRIGHT HOLDERS AND CONTRIBUTORS "AS IS" AND
 * ANY EXPRESS OR IMPLIED WARRANTIES, INCLUDING, BUT NOT LIMITED TO, THE IMPLIED
 * WARRANTIES OF MERCHANTABILITY AND FITNESS FOR A PARTICULAR PURPOSE ARE
 * DISCLAIMED. IN NO EVENT SHALL THE COPYRIGHT OWNER OR CONTRIBUTORS BE LIABLE FOR
 * ANY DIRECT, INDIRECT, INCIDENTAL, SPECIAL, EXEMPLARY, OR CONSEQUENTIAL DAMAGES
 * (INCLUDING, BUT NOT LIMITED TO, PROCUREMENT OF SUBSTITUTE GOODS OR SERVICES;
 * LOSS OF USE, DATA, OR PROFITS; OR BUSINESS INTERRUPTION) HOWEVER CAUSED AND ON
 * ANY THEORY OF LIABILITY, WHETHER IN CONTRACT, STRICT LIABILITY, OR TORT
 * (INCLUDING NEGLIGENCE OR OTHERWISE) ARISING IN ANY WAY OUT OF THE USE OF THIS
 * SOFTWARE, EVEN IF ADVISED OF THE POSSIBILITY OF SUCH DAMAGE.
 */

package org.hisp.dhis.android.core.program;

import android.database.Cursor;

import androidx.annotation.Nullable;

import com.fasterxml.jackson.annotation.JsonIgnore;
import com.fasterxml.jackson.annotation.JsonProperty;
import com.fasterxml.jackson.databind.annotation.JsonDeserialize;
import com.fasterxml.jackson.databind.annotation.JsonPOJOBuilder;
import com.gabrielittner.auto.value.cursor.ColumnAdapter;
import com.google.auto.value.AutoValue;

import org.hisp.dhis.android.core.arch.db.adapters.custom.internal.AccessColumnAdapter;
import org.hisp.dhis.android.core.arch.db.adapters.custom.internal.DBCaptureCoordinatesFromFeatureTypeColumnAdapter;
import org.hisp.dhis.android.core.arch.db.adapters.custom.internal.DbProgramTypeColumnAdapter;
import org.hisp.dhis.android.core.arch.db.adapters.enums.internal.AccessLevelColumnAdapter;
import org.hisp.dhis.android.core.arch.db.adapters.enums.internal.FeatureTypeColumnAdapter;
import org.hisp.dhis.android.core.arch.db.adapters.enums.internal.PeriodTypeColumnAdapter;
import org.hisp.dhis.android.core.arch.db.adapters.identifiable.internal.ObjectWithUidColumnAdapter;
import org.hisp.dhis.android.core.arch.db.adapters.identifiable.internal.TrackedEntityTypeWithUidColumnAdapter;
import org.hisp.dhis.android.core.arch.db.adapters.ignore.internal.IgnoreProgramIndicatorListColumnAdapter;
import org.hisp.dhis.android.core.arch.db.adapters.ignore.internal.IgnoreProgramRuleListColumnAdapter;
import org.hisp.dhis.android.core.arch.db.adapters.ignore.internal.IgnoreProgramRuleVariableListColumnAdapter;
import org.hisp.dhis.android.core.arch.db.adapters.ignore.internal.IgnoreProgramSectionListColumnAdapter;
import org.hisp.dhis.android.core.arch.db.adapters.ignore.internal.IgnoreProgramStageListColumnAdapter;
import org.hisp.dhis.android.core.arch.db.adapters.ignore.internal.IgnoreProgramTrackedEntityAttributeListColumnAdapter;
import org.hisp.dhis.android.core.arch.helpers.AccessHelper;
import org.hisp.dhis.android.core.category.CategoryCombo;
import org.hisp.dhis.android.core.common.Access;
import org.hisp.dhis.android.core.common.BaseNameableObject;
import org.hisp.dhis.android.core.common.FeatureType;
import org.hisp.dhis.android.core.common.Model;
import org.hisp.dhis.android.core.common.ObjectWithStyle;
import org.hisp.dhis.android.core.common.ObjectWithUid;
import org.hisp.dhis.android.core.period.PeriodType;
import org.hisp.dhis.android.core.trackedentity.TrackedEntityType;

import java.util.List;

@AutoValue
@JsonDeserialize(builder = $$AutoValue_Program.Builder.class)
@SuppressWarnings({"PMD.ExcessivePublicCount", "PMD.ExcessiveImports", "PMD.CouplingBetweenObjects", "PMD.GodClass"})
public abstract class Program extends BaseNameableObject implements Model, ObjectWithStyle<Program, Program.Builder> {

    @Nullable
    @JsonProperty()
    public abstract Integer version();

    @Nullable
    @JsonProperty()
    public abstract Boolean onlyEnrollOnce();

    @Nullable
    @JsonProperty()
    public abstract String enrollmentDateLabel();

    @Nullable
    @JsonProperty()
    public abstract Boolean displayIncidentDate();

    @Nullable
    @JsonProperty()
    public abstract String incidentDateLabel();

    @Nullable
    @JsonProperty()
    public abstract Boolean registration();

    @Nullable
    @JsonProperty()
    public abstract Boolean selectEnrollmentDatesInFuture();

    @Nullable
    @JsonProperty()
    public abstract Boolean dataEntryMethod();

    @Nullable
    @JsonProperty()
    public abstract Boolean ignoreOverdueEvents();

    @Nullable
    @JsonProperty()
    public abstract Boolean selectIncidentDatesInFuture();

    /**
     * @deprecated since 2.29, replaced by {@link #featureType()}
     */
    @Deprecated
    @Nullable
    @JsonProperty()
    @ColumnAdapter(DBCaptureCoordinatesFromFeatureTypeColumnAdapter.class)
    abstract Boolean captureCoordinates();

    @Nullable
    @JsonProperty()
    public abstract Boolean useFirstStageDuringRegistration();

    @Nullable
    @JsonProperty()
    public abstract Boolean displayFrontPageList();

    @Nullable
    @JsonProperty()
    @ColumnAdapter(DbProgramTypeColumnAdapter.class)
    public abstract ProgramType programType();

    /**
     * @deprecated use d2.programModule().programTrackedEntityAttributes instead
     *
     * @return
    */
    @Deprecated
    @Nullable
    @JsonProperty()
    @ColumnAdapter(IgnoreProgramTrackedEntityAttributeListColumnAdapter.class)
    public abstract List<ProgramTrackedEntityAttribute> programTrackedEntityAttributes();

    @Nullable
    @JsonProperty()
    @ColumnAdapter(ObjectWithUidColumnAdapter.class)
    public abstract ObjectWithUid relatedProgram();

    @Nullable
    @JsonProperty()
    @ColumnAdapter(TrackedEntityTypeWithUidColumnAdapter.class)
    public abstract TrackedEntityType trackedEntityType();

    @Nullable
    @JsonProperty()
    @ColumnAdapter(ObjectWithUidColumnAdapter.class)
    public abstract ObjectWithUid categoryCombo();

    public String categoryComboUid() {
        ObjectWithUid combo = categoryCombo();
        return combo == null ? CategoryCombo.DEFAULT_UID : combo.uid();
    }

    @JsonProperty()
    @ColumnAdapter(AccessColumnAdapter.class)
    public abstract Access access();

    /**
     * @deprecated use d2.programModule().programIndicators instead
     *
     * @return
     */
    @Deprecated
    @Nullable
    @JsonProperty()
    @ColumnAdapter(IgnoreProgramIndicatorListColumnAdapter.class)
    public abstract List<ProgramIndicator> programIndicators();

    /**
     * @deprecated use d2.programModule().programStages() instead
     *
     * @return
     */
    @Deprecated
    @Nullable
    @JsonProperty()
    @ColumnAdapter(IgnoreProgramStageListColumnAdapter.class)
    public abstract List<ProgramStage> programStages();

    /**
<<<<<<< HEAD
     * @deprecated use d2.programModule().programRules() instead
=======
     * @deprecated use d2.programModule().programRules instead. This will be removed in SDK 1.0
>>>>>>> 89f41825
     *
     * @return
     */
    @Deprecated
    @Nullable
    @JsonIgnore()
    @ColumnAdapter(IgnoreProgramRuleListColumnAdapter.class)
    public abstract List<ProgramRule> programRules();

    /**
     * @deprecated use d2.programModule().programRuleVariables instead
     *
     * @return
     */
    @Deprecated
    @Nullable
    @JsonProperty()
    @ColumnAdapter(IgnoreProgramRuleVariableListColumnAdapter.class)
    public abstract List<ProgramRuleVariable> programRuleVariables();

    @Nullable
    @JsonProperty()
    public abstract Integer expiryDays();

    @Nullable
    @JsonProperty()
    public abstract Integer completeEventsExpiryDays();

    @Nullable
    @JsonProperty()
    @ColumnAdapter(PeriodTypeColumnAdapter.class)
    public abstract PeriodType expiryPeriodType();

    @Nullable
    @JsonProperty()
    public abstract Integer minAttributesRequiredToSearch();

    @Nullable
    @JsonProperty()
    public abstract Integer maxTeiCountToReturn();

    /**
     * @deprecated use d2.programModule().programSections instead
     *
     * @return
     */
    @Deprecated
    @Nullable
    @JsonProperty()
    @ColumnAdapter(IgnoreProgramSectionListColumnAdapter.class)
    public abstract List<ProgramSection> programSections();

    @Nullable
    @JsonProperty()
    @ColumnAdapter(FeatureTypeColumnAdapter.class)
    public abstract FeatureType featureType();

    @Nullable
    @JsonProperty()
    @ColumnAdapter(AccessLevelColumnAdapter.class)
    public abstract AccessLevel accessLevel();

    public static Builder builder() {
        return new $$AutoValue_Program.Builder();
    }

    public static Program create(Cursor cursor) {
        return $AutoValue_Program.createFromCursor(cursor);
    }

    public abstract Builder toBuilder();

    @AutoValue.Builder
    @JsonPOJOBuilder(withPrefix = "")
    public static abstract class Builder extends BaseNameableObject.Builder<Builder>
            implements ObjectWithStyle.Builder<Program, Builder> {

        public abstract Builder id(Long id);

        public abstract Builder version(Integer version);

        public abstract Builder onlyEnrollOnce(Boolean onlyEnrollOnce);

        public abstract Builder enrollmentDateLabel(String enrollmentDateLabel);

        public abstract Builder displayIncidentDate(Boolean displayIncidentDate);

        public abstract Builder incidentDateLabel(String incidentDateLabel);

        public abstract Builder registration(Boolean registration);

        public abstract Builder selectEnrollmentDatesInFuture(Boolean selectEnrollmentDatesInFuture);

        public abstract Builder dataEntryMethod(Boolean dataEntryMethod);

        public abstract Builder ignoreOverdueEvents(Boolean ignoreOverdueEvents);

        public abstract Builder selectIncidentDatesInFuture(Boolean selectIncidentDatesInFuture);

        /**
         * @deprecated since 2.29, replaced by {@link #featureType()}
         */
        @Deprecated
        abstract Builder captureCoordinates(Boolean captureCoordinates);

        public abstract Builder useFirstStageDuringRegistration(Boolean useFirstStageDuringRegistration);

        public abstract Builder displayFrontPageList(Boolean displayFrontPageList);

        public abstract Builder programType(ProgramType programType);

        /**
         * @deprecated will be package-private in SDK 1.0
         *
         * @return
         */
        @Deprecated
        public abstract Builder programTrackedEntityAttributes(List<ProgramTrackedEntityAttribute>
                                                                       programTrackedEntityAttributes);

        public abstract Builder relatedProgram(ObjectWithUid relatedProgram);

        public abstract Builder trackedEntityType(TrackedEntityType trackedEntityType);

        public abstract Builder categoryCombo(ObjectWithUid categoryCombo);

        public abstract Builder access(Access access);

        /**
         * @deprecated will be package-private in SDK 1.0
         *
         * @return
         */
        @Deprecated
        public abstract Builder programIndicators(List<ProgramIndicator> programIndicators);

        /**
         * @deprecated will be removed in SDK 1.0
         *
         * @return
         */
        @Deprecated
        public abstract Builder programStages(List<ProgramStage> programStages);

        /**
         * @deprecated will be removed in SDK 1.0
         *
         * @return
         */
        @Deprecated
        public abstract Builder programRules(List<ProgramRule> programRules);

        /**
         * @deprecated will be package-private in SDK 1.0
         *
         * @return
         */
        @Deprecated
        public abstract Builder programRuleVariables(List<ProgramRuleVariable> programRuleVariables);

        public abstract Builder expiryDays(Integer expiryDays);

        public abstract Builder completeEventsExpiryDays(Integer completeEventsExpiryDays);

        public abstract Builder expiryPeriodType(PeriodType expiryPeriodType);

        public abstract Builder minAttributesRequiredToSearch(Integer minAttributesRequiredToSearch);

        public abstract Builder maxTeiCountToReturn(Integer maxTeiCountToReturn);

        /**
         * @deprecated will be package-private in SDK 1.0
         *
         * @return
         */
        @Deprecated
        public abstract Builder programSections(List<ProgramSection> programSections);

        public abstract Builder featureType(FeatureType featureType);

        public abstract Builder accessLevel(AccessLevel accessLevel);

        abstract Program autoBuild();

        // Auxiliary fields
        abstract Boolean captureCoordinates();
        abstract FeatureType featureType();
        abstract Access access();
        abstract AccessLevel accessLevel();

        public Program build() {
            if (featureType() == null) {
                if (captureCoordinates() != null) {
                    featureType(captureCoordinates() ? FeatureType.POINT : FeatureType.NONE);
                }
            } else {
                captureCoordinates(featureType() != FeatureType.NONE);
            }

            try {
                access();
            } catch (IllegalStateException e) {
                access(AccessHelper.defaultAccess());
            }

            if (accessLevel() == null) {
                accessLevel(AccessLevel.OPEN);      // Since 2.30
            }

            return autoBuild();
        }
    }
}<|MERGE_RESOLUTION|>--- conflicted
+++ resolved
@@ -191,11 +191,7 @@
     public abstract List<ProgramStage> programStages();
 
     /**
-<<<<<<< HEAD
-     * @deprecated use d2.programModule().programRules() instead
-=======
-     * @deprecated use d2.programModule().programRules instead. This will be removed in SDK 1.0
->>>>>>> 89f41825
+     * @deprecated use d2.programModule().programRules() instead. This will be removed in SDK 1.0
      *
      * @return
      */
