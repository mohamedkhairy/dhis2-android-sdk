package org.hisp.dhis.android.core.data.database;

import android.content.Context;
import android.database.sqlite.SQLiteDatabase;
import android.database.sqlite.SQLiteOpenHelper;
import android.support.annotation.NonNull;
import android.support.annotation.VisibleForTesting;

import org.hisp.dhis.android.core.constant.ConstantContract;
import org.hisp.dhis.android.core.dataelement.DataElementContract;
import org.hisp.dhis.android.core.option.OptionContract;
import org.hisp.dhis.android.core.option.OptionSetContract;
import org.hisp.dhis.android.core.organisationunit.OrganisationUnitContract;
import org.hisp.dhis.android.core.program.ProgramContract;
import org.hisp.dhis.android.core.program.ProgramStageContract;
import org.hisp.dhis.android.core.program.ProgramStageDataElementContract;
import org.hisp.dhis.android.core.program.ProgramStageSectionContract;
import org.hisp.dhis.android.core.relationship.RelationshipContract;
import org.hisp.dhis.android.core.relationship.RelationshipTypeContract;
import org.hisp.dhis.android.core.trackedentity.TrackedEntityAttributeContract;
import org.hisp.dhis.android.core.trackedentity.TrackedEntityContract;
import org.hisp.dhis.android.core.user.AuthenticatedUserContract;
import org.hisp.dhis.android.core.user.UserContract;
import org.hisp.dhis.android.core.user.UserCredentialsContract;
import org.hisp.dhis.android.core.user.UserOrganisationUnitLinkContract;

public final class DbOpenHelper extends SQLiteOpenHelper {

    // @VisibleForTesting
    // static final String NAME = "dhis.db";

    @VisibleForTesting
    static final int VERSION = 1;

    public interface Tables {
        String USER = "User";
        String USER_CREDENTIALS = "UserCredentials";
        String ORGANISATION_UNIT = "OrganisationUnit";
        String USER_ORGANISATION_UNIT = "UserOrganisationUnit";
        String AUTHENTICATED_USER = "AuthenticatedUser";
        String OPTION_SET = "OptionSet";
        String OPTION = "Option";
        String PROGRAM = "Program";
        String TRACKED_ENTITY = "TrackedEntity";
        String DATA_ELEMENT = "DataElement";
        String PROGRAM_STAGE_DATA_ELEMENT = "ProgramStageDataElement";
        String PROGRAM_STAGE_SECTION = "ProgramStageSection";
        String PROGRAM_STAGE = "ProgramStage";
<<<<<<< HEAD
        String RELATIONSHIP_TABLE = "Relationship";
        String RELATIONSHIP_TYPE = "RelationshipType";
=======
        String TRACKED_ENTITY_ATTRIBUTE = "TrackedEntityAttribute";
        String CONSTANT = "Constant";
>>>>>>> 3b6f636d
    }

    private static final String CREATE_USER_TABLE = "CREATE TABLE " + Tables.USER + " (" +
            UserContract.Columns.ID + " INTEGER PRIMARY KEY AUTOINCREMENT," +
            UserContract.Columns.UID + " TEXT NOT NULL UNIQUE," +
            UserContract.Columns.CODE + " TEXT," +
            UserContract.Columns.NAME + " TEXT," +
            UserContract.Columns.DISPLAY_NAME + " TEXT," +
            UserContract.Columns.CREATED + " TEXT," +
            UserContract.Columns.LAST_UPDATED + " TEXT," +
            UserContract.Columns.BIRTHDAY + " TEXT," +
            UserContract.Columns.EDUCATION + " TEXT," +
            UserContract.Columns.GENDER + " TEXT," +
            UserContract.Columns.JOB_TITLE + " TEXT," +
            UserContract.Columns.SURNAME + " TEXT," +
            UserContract.Columns.FIRST_NAME + " TEXT," +
            UserContract.Columns.INTRODUCTION + " TEXT," +
            UserContract.Columns.EMPLOYER + " TEXT," +
            UserContract.Columns.INTERESTS + " TEXT," +
            UserContract.Columns.LANGUAGES + " TEXT," +
            UserContract.Columns.EMAIL + " TEXT," +
            UserContract.Columns.PHONE_NUMBER + " TEXT," +
            UserContract.Columns.NATIONALITY + " TEXT" +
            ");";

    private static final String CREATE_USER_CREDENTIALS_TABLE = "CREATE TABLE " + Tables.USER_CREDENTIALS + " (" +
            UserCredentialsContract.Columns.ID + " INTEGER PRIMARY KEY AUTOINCREMENT," +
            UserCredentialsContract.Columns.UID + " TEXT NOT NULL UNIQUE," +
            UserCredentialsContract.Columns.CODE + " TEXT," +
            UserCredentialsContract.Columns.NAME + " TEXT," +
            UserCredentialsContract.Columns.DISPLAY_NAME + " TEXT," +
            UserCredentialsContract.Columns.CREATED + " TEXT," +
            UserCredentialsContract.Columns.LAST_UPDATED + " TEXT," +
            UserCredentialsContract.Columns.USERNAME + " TEXT," +
            UserCredentialsContract.Columns.USER + " TEXT NOT NULL UNIQUE," +
            "FOREIGN KEY (" + UserCredentialsContract.Columns.USER + ") REFERENCES " + Tables.USER +
            " (" + UserContract.Columns.UID + ") ON DELETE CASCADE" +
            ");";

    private static final String CREATE_ORGANISATION_UNITS_TABLE = "CREATE TABLE " + Tables.ORGANISATION_UNIT + " (" +
            OrganisationUnitContract.Columns.ID + " INTEGER PRIMARY KEY AUTOINCREMENT," +
            OrganisationUnitContract.Columns.UID + " TEXT NOT NULL UNIQUE," +
            OrganisationUnitContract.Columns.CODE + " TEXT," +
            OrganisationUnitContract.Columns.NAME + " TEXT," +
            OrganisationUnitContract.Columns.DISPLAY_NAME + " TEXT," +
            OrganisationUnitContract.Columns.CREATED + " TEXT," +
            OrganisationUnitContract.Columns.LAST_UPDATED + " TEXT," +
            OrganisationUnitContract.Columns.SHORT_NAME + " TEXT," +
            OrganisationUnitContract.Columns.DISPLAY_SHORT_NAME + " TEXT," +
            OrganisationUnitContract.Columns.DESCRIPTION + " TEXT," +
            OrganisationUnitContract.Columns.DISPLAY_DESCRIPTION + " TEXT," +
            OrganisationUnitContract.Columns.PATH + " TEXT," +
            OrganisationUnitContract.Columns.OPENING_DATE + " TEXT," +
            OrganisationUnitContract.Columns.CLOSED_DATE + " TEXT," +
            OrganisationUnitContract.Columns.LEVEL + " INTEGER," +
            OrganisationUnitContract.Columns.PARENT + " TEXT" + ");";

    private static final String CREATE_USER_ORGANISATION_UNIT_TABLE = "CREATE TABLE " + Tables.USER_ORGANISATION_UNIT + " (" +
            UserOrganisationUnitLinkContract.Columns.ID + " INTEGER PRIMARY KEY AUTOINCREMENT," +
            UserOrganisationUnitLinkContract.Columns.USER + " TEXT NOT NULL," +
            UserOrganisationUnitLinkContract.Columns.ORGANISATION_UNIT + " TEXT NOT NULL," +
            UserOrganisationUnitLinkContract.Columns.ORGANISATION_UNIT_SCOPE + " TEXT NOT NULL," +
            "FOREIGN KEY (" + UserOrganisationUnitLinkContract.Columns.USER + ") REFERENCES " + Tables.USER +
            " (" + UserContract.Columns.UID + ") ON DELETE CASCADE," +
            "FOREIGN KEY (" + UserOrganisationUnitLinkContract.Columns.ORGANISATION_UNIT + ") REFERENCES " + Tables.ORGANISATION_UNIT +
            " (" + OrganisationUnitContract.Columns.UID + ") ON DELETE CASCADE," +
            "UNIQUE (" + UserOrganisationUnitLinkContract.Columns.USER + ", " +
            UserOrganisationUnitLinkContract.Columns.ORGANISATION_UNIT + ", " +
            UserOrganisationUnitLinkContract.Columns.ORGANISATION_UNIT_SCOPE + ")" +
            ");";

    private static final String CREATE_AUTHENTICATED_USER_TABLE = "CREATE TABLE " + Tables.AUTHENTICATED_USER + " (" +
            AuthenticatedUserContract.Columns.ID + " INTEGER PRIMARY KEY AUTOINCREMENT," +
            AuthenticatedUserContract.Columns.USER + " TEXT NOT NULL UNIQUE," +
            AuthenticatedUserContract.Columns.CREDENTIALS + " TEXT NOT NULL," +
            "FOREIGN KEY (" + AuthenticatedUserContract.Columns.USER + ") REFERENCES " + Tables.USER +
            " (" + UserContract.Columns.UID + ") ON DELETE CASCADE" +
            ");";

    private static final String CREATE_OPTION_SET_TABLE = "CREATE TABLE " + Tables.OPTION_SET + " (" +
            OptionSetContract.Columns.ID + " INTEGER PRIMARY KEY AUTOINCREMENT," +
            OptionSetContract.Columns.UID + " TEXT NOT NULL UNIQUE," +
            OptionSetContract.Columns.CODE + " TEXT," +
            OptionSetContract.Columns.NAME + " TEXT," +
            OptionSetContract.Columns.DISPLAY_NAME + " TEXT," +
            OptionSetContract.Columns.CREATED + " TEXT," +
            OptionSetContract.Columns.LAST_UPDATED + " TEXT," +
            OptionSetContract.Columns.VERSION + " INTEGER," +
            OptionSetContract.Columns.VALUE_TYPE + " TEXT" +
            ");";

    private static final String CREATE_OPTION_TABLE = "CREATE TABLE " + Tables.OPTION + " (" +
            OptionContract.Columns.ID + " INTEGER PRIMARY KEY AUTOINCREMENT," +
            OptionContract.Columns.UID + " TEXT NOT NULL UNIQUE," +
            OptionContract.Columns.CODE + " TEXT," +
            OptionContract.Columns.NAME + " TEXT," +
            OptionContract.Columns.DISPLAY_NAME + " TEXT," +
            OptionContract.Columns.CREATED + " TEXT," +
            OptionContract.Columns.LAST_UPDATED + " TEXT," +
            OptionContract.Columns.OPTION_SET + " TEXT NOT NULL," +
            "FOREIGN KEY (" + OptionContract.Columns.OPTION_SET + ") REFERENCES " + Tables.OPTION_SET +
            " (" + OptionSetContract.Columns.UID + ") ON DELETE CASCADE" +
            ");";

    private static final String CREATE_PROGRAM_TABLE = "CREATE TABLE " + Tables.PROGRAM + " (" +
            ProgramContract.Columns.ID + " INTEGER PRIMARY KEY AUTOINCREMENT," +
            ProgramContract.Columns.UID + " TEXT NOT NULL UNIQUE," +
            ProgramContract.Columns.CODE + " TEXT," +
            ProgramContract.Columns.NAME + " TEXT," +
            ProgramContract.Columns.DISPLAY_NAME + " TEXT," +
            ProgramContract.Columns.CREATED + " TEXT," +
            ProgramContract.Columns.LAST_UPDATED + " TEXT," +
            ProgramContract.Columns.SHORT_NAME + " TEXT," +
            ProgramContract.Columns.DISPLAY_SHORT_NAME + " TEXT," +
            ProgramContract.Columns.DESCRIPTION + " TEXT," +
            ProgramContract.Columns.DISPLAY_DESCRIPTION + " TEXT," +
            ProgramContract.Columns.VERSION + " INTEGER," +
            ProgramContract.Columns.ONLY_ENROLL_ONCE + " INTEGER," +
            ProgramContract.Columns.ENROLLMENT_DATE_LABEL + " TEXT," +
            ProgramContract.Columns.DISPLAY_INCIDENT_DATE + " INTEGER," +
            ProgramContract.Columns.INCIDENT_DATE_LABEL + " TEXT," +
            ProgramContract.Columns.REGISTRATION + " INTEGER," +
            ProgramContract.Columns.SELECT_ENROLLMENT_DATES_IN_FUTURE + " INTEGER," +
            ProgramContract.Columns.DATA_ENTRY_METHOD + " INTEGER," +
            ProgramContract.Columns.IGNORE_OVERDUE_EVENTS + " INTEGER," +
            ProgramContract.Columns.RELATIONSHIP_FROM_A + " INTEGER," +
            ProgramContract.Columns.SELECT_INCIDENT_DATES_IN_FUTURE + " INTEGER," +
            ProgramContract.Columns.CAPTURE_COORDINATES + " INTEGER," +
            ProgramContract.Columns.USE_FIRST_STAGE_DURING_REGISTRATION + " INTEGER," +
            ProgramContract.Columns.DISPLAY_FRONT_PAGE_LIST + " INTEGER," +
            ProgramContract.Columns.PROGRAM_TYPE + " TEXT," +
            ProgramContract.Columns.RELATIONSHIP_TYPE + " TEXT," +
            ProgramContract.Columns.RELATIONSHIP_TEXT + " TEXT," +
            ProgramContract.Columns.RELATED_PROGRAM + " TEXT" +
            ");";

    private static final String CREATE_TRACKED_ENTITY_TABLE = "CREATE TABLE " + Tables.TRACKED_ENTITY + " (" +
            TrackedEntityContract.Columns.ID + " INTEGER PRIMARY KEY AUTOINCREMENT," +
            TrackedEntityContract.Columns.UID + " TEXT NOT NULL UNIQUE," +
            TrackedEntityContract.Columns.CODE + " TEXT," +
            TrackedEntityContract.Columns.NAME + " TEXT," +
            TrackedEntityContract.Columns.DISPLAY_NAME + " TEXT," +
            TrackedEntityContract.Columns.CREATED + " TEXT," +
            TrackedEntityContract.Columns.LAST_UPDATED + " TEXT," +
            TrackedEntityContract.Columns.SHORT_NAME + " TEXT," +
            TrackedEntityContract.Columns.DISPLAY_SHORT_NAME + " TEXT," +
            TrackedEntityContract.Columns.DESCRIPTION + " TEXT," +
            TrackedEntityContract.Columns.DISPLAY_DESCRIPTION + " TEXT" +
            ");";

    private static final String CREATE_DATA_ELEMENT_TABLE = "CREATE TABLE " + Tables.DATA_ELEMENT + " (" +
            DataElementContract.Columns.ID + " INTEGER PRIMARY KEY AUTOINCREMENT," +
            DataElementContract.Columns.UID + " TEXT NOT NULL UNIQUE," +
            DataElementContract.Columns.CODE + " TEXT," +
            DataElementContract.Columns.NAME + " TEXT," +
            DataElementContract.Columns.DISPLAY_NAME + " TEXT," +
            DataElementContract.Columns.CREATED + " TEXT," +
            DataElementContract.Columns.LAST_UPDATED + " TEXT," +
            DataElementContract.Columns.SHORT_NAME + " TEXT," +
            DataElementContract.Columns.DISPLAY_SHORT_NAME + " TEXT," +
            DataElementContract.Columns.DESCRIPTION + " TEXT," +
            DataElementContract.Columns.DISPLAY_DESCRIPTION + " TEXT," +
            DataElementContract.Columns.VALUE_TYPE + " TEXT," +
            DataElementContract.Columns.ZERO_IS_SIGNIFICANT + " INTEGER," +
            DataElementContract.Columns.AGGREGATION_OPERATOR + " TEXT," +
            DataElementContract.Columns.FORM_NAME + " TEXT," +
            DataElementContract.Columns.NUMBER_TYPE + " TEXT," +
            DataElementContract.Columns.DOMAIN_TYPE + " TEXT," +
            DataElementContract.Columns.DIMENSION + " TEXT," +
            DataElementContract.Columns.DISPLAY_FORM_NAME + " TEXT," +
            DataElementContract.Columns.OPTION_SET + " TEXT," +
            " FOREIGN KEY ( " + DataElementContract.Columns.OPTION_SET + ")" +
            " REFERENCES " + Tables.OPTION_SET + " (" + OptionSetContract.Columns.UID + ")" +
            ");";

    private static final String CREATE_PROGRAM_STAGE_DATA_ELEMENT_TABLE = "CREATE TABLE " +
            Tables.PROGRAM_STAGE_DATA_ELEMENT + " (" +
            ProgramStageDataElementContract.Columns.ID + " INTEGER PRIMARY KEY AUTOINCREMENT," +
            ProgramStageDataElementContract.Columns.UID + " TEXT NOT NULL UNIQUE," +
            ProgramStageDataElementContract.Columns.CODE + " TEXT," +
            ProgramStageDataElementContract.Columns.NAME + " TEXT," +
            ProgramStageDataElementContract.Columns.DISPLAY_NAME + " TEXT," +
            ProgramStageDataElementContract.Columns.CREATED + " TEXT," +
            ProgramStageDataElementContract.Columns.LAST_UPDATED + " TEXT," +
            ProgramStageDataElementContract.Columns.DISPLAY_IN_REPORTS + " INTEGER NOT NULL," +
            ProgramStageDataElementContract.Columns.COMPULSORY + " INTEGER NOT NULL," +
            ProgramStageDataElementContract.Columns.ALLOW_PROVIDED_ELSEWHERE + " INTEGER NOT NULL," +
            ProgramStageDataElementContract.Columns.SORT_ORDER + " INTEGER," +
            ProgramStageDataElementContract.Columns.ALLOW_FUTURE_DATE + " INTEGER NOT NULL," +
            ProgramStageDataElementContract.Columns.DATA_ELEMENT + " TEXT NOT NULL," +
            ProgramStageDataElementContract.Columns.PROGRAM_STAGE_SECTION + " TEXT," +
            " FOREIGN KEY (" + ProgramStageDataElementContract.Columns.DATA_ELEMENT + ")" +
            "REFERENCES " + Tables.DATA_ELEMENT + " (" + DataElementContract.Columns.UID + ")" +
            "ON DELETE CASCADE," +
            "FOREIGN KEY (" + ProgramStageDataElementContract.Columns.PROGRAM_STAGE_SECTION + ")" +
            "REFERENCES " + Tables.PROGRAM_STAGE_SECTION + " (" + ProgramStageSectionContract.Columns.UID + ")" +
            "ON DELETE CASCADE" +
            ");";

    private static final String CREATE_RELATIONSHIP_TABLE =
            "CREATE TABLE " + Tables.RELATIONSHIP_TABLE + "(" +
                    RelationshipContract.Columns.ID + " INTEGER PRIMARY KEY," +
                    RelationshipContract.Columns.TRACKED_ENTITY_INSTANCE_A + " TEXT," +
                    RelationshipContract.Columns.TRACKED_ENTITY_INSTANCE_B + " TEXT," +
                    RelationshipContract.Columns.RELATIONSHIP_TYPE + " TEXT NOT NULL," +
                    "FOREIGN KEY (" + RelationshipContract.Columns.RELATIONSHIP_TYPE + ") " +
                    "REFERENCES " + Tables.RELATIONSHIP_TYPE +
                    " (" + RelationshipTypeContract.Columns.UID + ")" +
                    ");";

    private static final String CREATE_RELATIONSHIP_TYPE_TABLE = "CREATE TABLE " +
            Tables.RELATIONSHIP_TYPE + "( " +
            RelationshipTypeContract.Columns.ID + " INTEGER PRIMARY KEY AUTOINCREMENT, " +
            RelationshipTypeContract.Columns.UID + " TEXT NOT NULL UNIQUE, " +
            RelationshipTypeContract.Columns.CODE + " TEXT, " +
            RelationshipTypeContract.Columns.NAME + " TEXT, " +
            RelationshipTypeContract.Columns.DISPLAY_NAME + " TEXT, " +
            RelationshipTypeContract.Columns.CREATED + " TEXT, " +
            RelationshipTypeContract.Columns.LAST_UPDATED + " TEXT, " +
            RelationshipTypeContract.Columns.B_IS_TO_A + " TEXT, " +
            RelationshipTypeContract.Columns.A_IS_TO_B + " TEXT " +
            ");";

    private static final String CREATE_PROGRAM_STAGE_SECTION_TABLE = "CREATE TABLE " +
            Tables.PROGRAM_STAGE_SECTION + " (" +
            ProgramStageSectionContract.Columns.ID + " INTEGER PRIMARY KEY AUTOINCREMENT," +
            ProgramStageSectionContract.Columns.UID + " TEXT NOT NULL UNIQUE," +
            ProgramStageSectionContract.Columns.CODE + " TEXT," +
            ProgramStageSectionContract.Columns.NAME + " TEXT," +
            ProgramStageSectionContract.Columns.DISPLAY_NAME + " TEXT," +
            ProgramStageSectionContract.Columns.CREATED + " TEXT," +
            ProgramStageSectionContract.Columns.LAST_UPDATED + " TEXT," +
            ProgramStageSectionContract.Columns.SORT_ORDER + " INTEGER," +
            ProgramStageSectionContract.Columns.PROGRAM_STAGE + " TEXT NOT NULL," +
            " FOREIGN KEY ( " + ProgramStageSectionContract.Columns.PROGRAM_STAGE + ")" +
            " REFERENCES " + Tables.PROGRAM_STAGE + " (" + ProgramStageContract.Columns.UID + ")" +
            ");";

    private static final String CREATE_PROGRAM_STAGE_TABLE = "CREATE TABLE " +
            Tables.PROGRAM_STAGE + " (" +
            ProgramStageContract.Columns.ID + " INTEGER PRIMARY KEY AUTOINCREMENT," +
            ProgramStageContract.Columns.UID + " TEXT NOT NULL UNIQUE," +
            ProgramStageContract.Columns.CODE + " TEXT," +
            ProgramStageContract.Columns.NAME + " TEXT," +
            ProgramStageContract.Columns.DISPLAY_NAME + " TEXT," +
            ProgramStageContract.Columns.CREATED + " TEXT," +
            ProgramStageContract.Columns.LAST_UPDATED + " TEXT," +
            ProgramStageContract.Columns.EXECUTION_DATE_LABEL + " TEXT," +
            ProgramStageContract.Columns.ALLOW_GENERATE_NEXT_VISIT + " INTEGER," +
            ProgramStageContract.Columns.VALID_COMPLETE_ONLY + " INTEGER," +
            ProgramStageContract.Columns.REPORT_DATE_TO_USE + " TEXT," +
            ProgramStageContract.Columns.OPEN_AFTER_ENROLLMENT + " INTEGER," +
            ProgramStageContract.Columns.REPEATABLE + " INTEGER," +
            ProgramStageContract.Columns.CAPTURE_COORDINATES + " INTEGER," +
            ProgramStageContract.Columns.FORM_TYPE + " TEXT," +
            ProgramStageContract.Columns.DISPLAY_GENERATE_EVENT_BOX + " INTEGER," +
            ProgramStageContract.Columns.GENERATED_BY_ENROLMENT_DATE + " INTEGER," +
            ProgramStageContract.Columns.AUTO_GENERATE_EVENT + " INTEGER," +
            ProgramStageContract.Columns.SORT_ORDER + " INTEGER," +
            ProgramStageContract.Columns.HIDE_DUE_DATE + " INTEGER," +
            ProgramStageContract.Columns.BLOCK_ENTRY_FORM + " INTEGER," +
            ProgramStageContract.Columns.MIN_DAYS_FROM_START + " INTEGER," +
            ProgramStageContract.Columns.STANDARD_INTERVAL + " INTEGER," +
            ProgramStageContract.Columns.PROGRAM + " TEXT NOT NULL," +
            " FOREIGN KEY ( " + ProgramStageContract.Columns.PROGRAM + ")" +
            " REFERENCES " + Tables.PROGRAM + " (" + ProgramContract.Columns.UID + ")" +
            ");";
    
    private static final String CREATE_TRACKED_ENTITY_ATTRIBUTE_TABLE = "CREATE TABLE " + Tables.TRACKED_ENTITY_ATTRIBUTE + " (" +
            TrackedEntityAttributeContract.Columns.ID + " INTEGER PRIMARY KEY AUTOINCREMENT," +
            TrackedEntityAttributeContract.Columns.UID + " TEXT NOT NULL UNIQUE," +
            TrackedEntityAttributeContract.Columns.CODE + " TEXT," +
            TrackedEntityAttributeContract.Columns.NAME + " TEXT," +
            TrackedEntityAttributeContract.Columns.DISPLAY_NAME + " TEXT," +
            TrackedEntityAttributeContract.Columns.CREATED + " TEXT," +
            TrackedEntityAttributeContract.Columns.LAST_UPDATED + " TEXT," +
            TrackedEntityAttributeContract.Columns.SHORT_NAME + " TEXT," +
            TrackedEntityAttributeContract.Columns.DISPLAY_SHORT_NAME + " TEXT," +
            TrackedEntityAttributeContract.Columns.DESCRIPTION + " TEXT," +
            TrackedEntityAttributeContract.Columns.DISPLAY_DESCRIPTION + " TEXT," +
            TrackedEntityAttributeContract.Columns.PATTERN + " TEXT," +
            TrackedEntityAttributeContract.Columns.SORT_ORDER_IN_LIST_NO_PROGRAM + " INTEGER," +
            TrackedEntityAttributeContract.Columns.OPTION_SET + " TEXT," +
            TrackedEntityAttributeContract.Columns.VALUE_TYPE + " TEXT," +
            TrackedEntityAttributeContract.Columns.EXPRESSION + " TEXT," +
            TrackedEntityAttributeContract.Columns.SEARCH_SCOPE + " TEXT," +
            TrackedEntityAttributeContract.Columns.PROGRAM_SCOPE + " INTEGER," +
            TrackedEntityAttributeContract.Columns.DISPLAY_IN_LIST_NO_PROGRAM + " INTEGER," +
            TrackedEntityAttributeContract.Columns.GENERATED + " INTEGER," +
            TrackedEntityAttributeContract.Columns.DISPLAY_ON_VISIT_SCHEDULE + " INTEGER," +
            TrackedEntityAttributeContract.Columns.ORG_UNIT_SCOPE + " INTEGER," +
            TrackedEntityAttributeContract.Columns.UNIQUE + " INTEGER," +
            TrackedEntityAttributeContract.Columns.INHERIT + " INTEGER," +
            " FOREIGN KEY (" + TrackedEntityAttributeContract.Columns.OPTION_SET + ")" +
            " REFERENCES " + Tables.OPTION_SET + " (" + OptionSetContract.Columns.UID + ")" +
            ");";

    private static final String CREATE_CONSTANT_TABLE ="CREATE TABLE " + Tables.CONSTANT + " (" +
            ConstantContract.Columns.ID + " INTEGER PRIMARY KEY AUTOINCREMENT," +
            ConstantContract.Columns.UID + " TEXT NOT NULL UNIQUE," +
            ConstantContract.Columns.CODE + " TEXT," +
            ConstantContract.Columns.NAME + " TEXT," +
            ConstantContract.Columns.DISPLAY_NAME + " TEXT," +
            ConstantContract.Columns.CREATED + " TEXT," +
            ConstantContract.Columns.LAST_UPDATED + " TEXT," +
            ConstantContract.Columns.VALUE + " REAL" +
            ");";

    /**
     * This method should be used only for testing purposes
     */
    // ToDo: Revise usage of this method
    @VisibleForTesting

    static SQLiteDatabase create() {
        return create(SQLiteDatabase.create(null));
    }

    private static SQLiteDatabase create(SQLiteDatabase database) {
        database.execSQL(CREATE_USER_TABLE);
        database.execSQL(CREATE_USER_CREDENTIALS_TABLE);
        database.execSQL(CREATE_ORGANISATION_UNITS_TABLE);
        database.execSQL(CREATE_USER_ORGANISATION_UNIT_TABLE);
        database.execSQL(CREATE_AUTHENTICATED_USER_TABLE);
        database.execSQL(CREATE_OPTION_SET_TABLE);
        database.execSQL(CREATE_OPTION_TABLE);
        database.execSQL(CREATE_PROGRAM_TABLE);
        database.execSQL(CREATE_TRACKED_ENTITY_TABLE);
        database.execSQL(CREATE_DATA_ELEMENT_TABLE);
        database.execSQL(CREATE_PROGRAM_STAGE_DATA_ELEMENT_TABLE);
        database.execSQL(CREATE_RELATIONSHIP_TABLE);
        database.execSQL(CREATE_RELATIONSHIP_TYPE_TABLE);
        database.execSQL(CREATE_PROGRAM_STAGE_SECTION_TABLE);
        database.execSQL(CREATE_PROGRAM_STAGE_TABLE);
        database.execSQL(CREATE_TRACKED_ENTITY_ATTRIBUTE_TABLE);
        database.execSQL(CREATE_CONSTANT_TABLE);
        return database;
    }

    public DbOpenHelper(@NonNull Context context, @NonNull String databaseName) {
        super(context, databaseName, null, VERSION);
    }

    @Override
    public void onCreate(SQLiteDatabase db) {
        create(db);
    }

    @Override
    public void onUpgrade(SQLiteDatabase db, int oldVersion, int newVersion) {
        // ToDo: logic for proper schema migration
    }

    @Override
    public void onOpen(SQLiteDatabase db) {
        super.onOpen(db);

        // enable foreign key support in database
        db.execSQL("PRAGMA foreign_keys = ON;");
    }
}<|MERGE_RESOLUTION|>--- conflicted
+++ resolved
@@ -46,13 +46,10 @@
         String PROGRAM_STAGE_DATA_ELEMENT = "ProgramStageDataElement";
         String PROGRAM_STAGE_SECTION = "ProgramStageSection";
         String PROGRAM_STAGE = "ProgramStage";
-<<<<<<< HEAD
         String RELATIONSHIP_TABLE = "Relationship";
         String RELATIONSHIP_TYPE = "RelationshipType";
-=======
         String TRACKED_ENTITY_ATTRIBUTE = "TrackedEntityAttribute";
         String CONSTANT = "Constant";
->>>>>>> 3b6f636d
     }
 
     private static final String CREATE_USER_TABLE = "CREATE TABLE " + Tables.USER + " (" +
