/*
 * Copyright (c) 2017, University of Oslo
 *
 * All rights reserved.
 * Redistribution and use in source and binary forms, with or without
 * modification, are permitted provided that the following conditions are met:
 * Redistributions of source code must retain the above copyright notice, this
 * list of conditions and the following disclaimer.
 *
 * Redistributions in binary form must reproduce the above copyright notice,
 * this list of conditions and the following disclaimer in the documentation
 * and/or other materials provided with the distribution.
 * Neither the name of the HISP project nor the names of its contributors may
 * be used to endorse or promote products derived from this software without
 * specific prior written permission.
 *
 * THIS SOFTWARE IS PROVIDED BY THE COPYRIGHT HOLDERS AND CONTRIBUTORS "AS IS" AND
 * ANY EXPRESS OR IMPLIED WARRANTIES, INCLUDING, BUT NOT LIMITED TO, THE IMPLIED
 * WARRANTIES OF MERCHANTABILITY AND FITNESS FOR A PARTICULAR PURPOSE ARE
 * DISCLAIMED. IN NO EVENT SHALL THE COPYRIGHT OWNER OR CONTRIBUTORS BE LIABLE FOR
 * ANY DIRECT, INDIRECT, INCIDENTAL, SPECIAL, EXEMPLARY, OR CONSEQUENTIAL DAMAGES
 * (INCLUDING, BUT NOT LIMITED TO, PROCUREMENT OF SUBSTITUTE GOODS OR SERVICES;
 * LOSS OF USE, DATA, OR PROFITS; OR BUSINESS INTERRUPTION) HOWEVER CAUSED AND ON
 * ANY THEORY OF LIABILITY, WHETHER IN CONTRACT, STRICT LIABILITY, OR TORT
 * (INCLUDING NEGLIGENCE OR OTHERWISE) ARISING IN ANY WAY OUT OF THE USE OF THIS
 * SOFTWARE, EVEN IF ADVISED OF THE POSSIBILITY OF SUCH DAMAGE.
 */

package org.hisp.dhis.android.core.data.database;

import static org.hisp.dhis.android.core.user.UserOrganisationUnitLinkModel.Columns
        .ORGANISATION_UNIT_SCOPE;

import android.content.Context;
import android.database.sqlite.SQLiteDatabase;
import android.support.annotation.NonNull;
import android.support.annotation.Nullable;
import android.support.annotation.VisibleForTesting;
import android.util.Log;

import org.hisp.dhis.android.core.category.CategoryComboLinkModel;
import org.hisp.dhis.android.core.category.CategoryComboModel;
import org.hisp.dhis.android.core.category.CategoryOptionComboLinkCategoryModel;
import org.hisp.dhis.android.core.category.CategoryOptionComboModel;
import org.hisp.dhis.android.core.category.CategoryModel;
import org.hisp.dhis.android.core.category.CategoryOptionLinkModel;
import org.hisp.dhis.android.core.category.CategoryOptionModel;
import org.hisp.dhis.android.core.configuration.ConfigurationModel;
import org.hisp.dhis.android.core.constant.ConstantModel;
import org.hisp.dhis.android.core.dataelement.DataElementModel;
import org.hisp.dhis.android.core.enrollment.EnrollmentModel;
import org.hisp.dhis.android.core.event.EventModel;
import org.hisp.dhis.android.core.option.OptionModel;
import org.hisp.dhis.android.core.option.OptionSetModel;
import org.hisp.dhis.android.core.organisationunit.OrganisationUnitModel;
import org.hisp.dhis.android.core.organisationunit.OrganisationUnitProgramLinkModel;
import org.hisp.dhis.android.core.program.ProgramIndicatorModel;
import org.hisp.dhis.android.core.program.ProgramModel;
import org.hisp.dhis.android.core.program.ProgramRuleActionModel;
import org.hisp.dhis.android.core.program.ProgramRuleModel;
import org.hisp.dhis.android.core.program.ProgramRuleVariableModel;
import org.hisp.dhis.android.core.program.ProgramStageDataElementModel;
import org.hisp.dhis.android.core.program.ProgramStageModel;
import org.hisp.dhis.android.core.program.ProgramStageSectionModel;
import org.hisp.dhis.android.core.program.ProgramStageSectionProgramIndicatorLinkModel;
import org.hisp.dhis.android.core.program.ProgramTrackedEntityAttributeModel;
import org.hisp.dhis.android.core.relationship.RelationshipModel;
import org.hisp.dhis.android.core.relationship.RelationshipTypeModel;
import org.hisp.dhis.android.core.resource.ResourceModel;
import org.hisp.dhis.android.core.systeminfo.SystemInfoModel;
import org.hisp.dhis.android.core.trackedentity.TrackedEntityAttributeModel;
import org.hisp.dhis.android.core.trackedentity.TrackedEntityAttributeValueModel;
import org.hisp.dhis.android.core.trackedentity.TrackedEntityDataValueModel;
import org.hisp.dhis.android.core.trackedentity.TrackedEntityInstanceModel;
import org.hisp.dhis.android.core.trackedentity.TrackedEntityModel;
import org.hisp.dhis.android.core.user.AuthenticatedUserModel;
import org.hisp.dhis.android.core.user.UserCredentialsModel;
import org.hisp.dhis.android.core.user.UserModel;
import org.hisp.dhis.android.core.user.UserOrganisationUnitLinkModel;
import org.hisp.dhis.android.core.user.UserRoleModel;
import org.hisp.dhis.android.core.user.UserRoleProgramLinkModel;

<<<<<<< HEAD
import static org.hisp.dhis.android.core.user.UserOrganisationUnitLinkModel.Columns
        .ORGANISATION_UNIT_SCOPE;
=======
import java.io.BufferedReader;
import java.io.IOException;
import java.io.InputStream;
import java.io.InputStreamReader;
import java.nio.charset.Charset;
>>>>>>> d3a43a85

@SuppressWarnings({
        "PMD.AvoidDuplicateLiterals", "PMD.ExcessiveImports"
})
public class DbOpenHelper extends CustomSQLBriteOpenHelper {

    @VisibleForTesting
    static final int VERSION = 1;
<<<<<<< HEAD

=======
    public String mockedSqlDatabase = "";
>>>>>>> d3a43a85
    private static final String CREATE_CONFIGURATION_TABLE =
            "CREATE TABLE " + ConfigurationModel.CONFIGURATION + " (" +
                    ConfigurationModel.Columns.ID + " INTEGER PRIMARY KEY AUTOINCREMENT," +
                    ConfigurationModel.Columns.SERVER_URL + " TEXT NOT NULL UNIQUE" +
                    ");";
<<<<<<< HEAD

    private static final String CREATE_CATEGORY_TABLE =
            "CREATE TABLE " + CategoryModel.TABLE + " (" +
                    CategoryModel.Columns.ID + " INTEGER PRIMARY KEY AUTOINCREMENT," +
                    CategoryModel.Columns.UID + " TEXT NOT NULL UNIQUE," +
                    CategoryModel.Columns.CODE + " TEXT," +
                    CategoryModel.Columns.NAME + " TEXT," +
                    CategoryModel.Columns.DISPLAY_NAME + " TEXT," +
                    CategoryModel.Columns.CREATED + " TEXT," +
                    CategoryModel.Columns.LAST_UPDATED + " TEXT," +
                    CategoryModel.Columns.DATA_DIMENSION_TYPE + " TEXT" + ");";

    private static final String CREATE_CATEGORY_OPTION_TABLE =
            "CREATE TABLE " + CategoryOptionModel.TABLE + " (" +
                    CategoryModel.Columns.ID + " INTEGER PRIMARY KEY AUTOINCREMENT," +
                    CategoryModel.Columns.UID + " TEXT NOT NULL UNIQUE," +
                    CategoryModel.Columns.CODE + " TEXT," +
                    CategoryModel.Columns.NAME + " TEXT," +
                    CategoryModel.Columns.DISPLAY_NAME + " TEXT," +
                    CategoryModel.Columns.CREATED + " TEXT," +
                    CategoryModel.Columns.LAST_UPDATED + " TEXT" + ");";

    private static final String CREATE_CATEGORY_OPTION_LINK_TABLE = "CREATE TABLE " +
            CategoryOptionLinkModel.TABLE + " (" +
            CategoryOptionLinkModel.Columns.ID + " INTEGER PRIMARY KEY AUTOINCREMENT," +
            CategoryOptionLinkModel.Columns.CATEGORY + " TEXT NOT NULL," +
            CategoryOptionLinkModel.Columns.OPTION + " TEXT NOT NULL, " +
            " FOREIGN KEY (" + CategoryOptionLinkModel.Columns.CATEGORY + ") " +
            " REFERENCES " + CategoryModel.TABLE + " (" + CategoryModel.Columns.UID + ") " +
            " ON DELETE CASCADE DEFERRABLE INITIALLY DEFERRED," +
            " FOREIGN KEY (" + CategoryOptionLinkModel.Columns.OPTION + ") " +
            " REFERENCES " + CategoryOptionModel.TABLE + " (" + CategoryOptionModel.Columns.UID
            + ")" +
            " ON DELETE CASCADE DEFERRABLE INITIALLY DEFERRED," +
            "UNIQUE (" + CategoryOptionLinkModel.Columns.CATEGORY + ", " +
            CategoryOptionLinkModel.Columns.OPTION + ")" +
            ");";

    private static final String CREATE_COMBO_TABLE =
            "CREATE TABLE " + CategoryComboModel.TABLE + " (" +
                    CategoryComboModel.Columns.ID + " INTEGER PRIMARY KEY AUTOINCREMENT," +
                    CategoryComboModel.Columns.UID + " TEXT NOT NULL UNIQUE," +
                    CategoryComboModel.Columns.CODE + " TEXT," +
                    CategoryComboModel.Columns.NAME + " TEXT," +
                    CategoryComboModel.Columns.DISPLAY_NAME + " TEXT," +
                    CategoryComboModel.Columns.CREATED + " TEXT," +
                    CategoryComboModel.Columns.LAST_UPDATED + " TEXT, " +
                    CategoryComboModel.Columns.IS_DEFAULT + " INTEGER" + ");";

    private static final String CREATE_CATEGORY_COMBO_LINK_TABLE = "CREATE TABLE " +
            CategoryComboLinkModel.TABLE + " (" +
            CategoryComboLinkModel.Columns.ID + " INTEGER PRIMARY KEY AUTOINCREMENT," +
            CategoryComboLinkModel.Columns.CATEGORY + " TEXT NOT NULL," +
            CategoryComboLinkModel.Columns.COMBO + " TEXT NOT NULL, " +
            " FOREIGN KEY (" + CategoryComboLinkModel.Columns.CATEGORY + ") " +
            " REFERENCES " + CategoryModel.TABLE + " (" + CategoryModel.Columns.UID + ") " +
            " ON DELETE CASCADE DEFERRABLE INITIALLY DEFERRED," +
            " FOREIGN KEY (" + CategoryComboLinkModel.Columns.COMBO + ") " +
            " REFERENCES " + CategoryComboModel.TABLE + " (" + CategoryComboModel.Columns.UID + ")"
            +
            " ON DELETE CASCADE DEFERRABLE INITIALLY DEFERRED," +
            "UNIQUE (" + CategoryComboLinkModel.Columns.CATEGORY + ", " +
            CategoryComboLinkModel.Columns.COMBO + ")" +
            ");";

    private static final String CREATE_OPTION_COMBO_TABLE =
            "CREATE TABLE " + CategoryOptionComboModel.TABLE + " (" +
                    CategoryOptionComboModel.Columns.ID + " INTEGER PRIMARY KEY AUTOINCREMENT," +
                    CategoryOptionComboModel.Columns.UID + " TEXT NOT NULL UNIQUE," +
                    CategoryOptionComboModel.Columns.CODE + " TEXT," +
                    CategoryOptionComboModel.Columns.NAME + " TEXT," +
                    CategoryOptionComboModel.Columns.DISPLAY_NAME + " TEXT," +
                    CategoryOptionComboModel.Columns.CREATED + " TEXT," +
                    CategoryOptionComboModel.Columns.LAST_UPDATED + " TEXT, " +
                    CategoryOptionComboModel.Columns.CATEGORY_COMBO + " TEXT, " +
                    " FOREIGN KEY (" + CategoryOptionComboModel.Columns.CATEGORY_COMBO + ") " +
                    " REFERENCES " + CategoryComboModel.TABLE + " ("
                    + CategoryComboModel.Columns.UID + ")" +
                    " ON DELETE CASCADE DEFERRABLE INITIALLY DEFERRED );";

    private static final String CREATE_OPTION_COMBO_LINK_CATEGORY_TABLE = "CREATE TABLE " +
            CategoryOptionComboLinkCategoryModel.TABLE + " (" +
            CategoryOptionComboLinkCategoryModel.Columns.ID + " INTEGER PRIMARY KEY AUTOINCREMENT,"
            +
            CategoryOptionComboLinkCategoryModel.Columns.OPTION_COMBO + " TEXT NOT NULL," +
            CategoryOptionComboLinkCategoryModel.Columns.CATEGORY + " TEXT NOT NULL, " +
            " FOREIGN KEY (" + CategoryOptionComboLinkCategoryModel.Columns.OPTION_COMBO + ") " +
            " REFERENCES " + CategoryOptionComboModel.TABLE + " ("
            + CategoryOptionComboModel.Columns.UID + ") " +
            " ON DELETE CASCADE DEFERRABLE INITIALLY DEFERRED," +
            " FOREIGN KEY (" + CategoryOptionComboLinkCategoryModel.Columns.CATEGORY + ") " +
            " REFERENCES " + CategoryOptionModel.TABLE + " (" + CategoryOptionModel.Columns.UID
            + ")" +
            " ON DELETE CASCADE DEFERRABLE INITIALLY DEFERRED," +
            "UNIQUE (" + CategoryOptionComboLinkCategoryModel.Columns.OPTION_COMBO + ", " +
            CategoryOptionComboLinkCategoryModel.Columns.CATEGORY + ")" +
            ");";
=======
>>>>>>> d3a43a85

    private static final String CREATE_USER_TABLE = "CREATE TABLE " + UserModel.TABLE + " (" +
            UserModel.Columns.ID + " INTEGER PRIMARY KEY AUTOINCREMENT," +
            UserModel.Columns.UID + " TEXT NOT NULL UNIQUE," +
            UserModel.Columns.CODE + " TEXT," +
            UserModel.Columns.NAME + " TEXT," +
            UserModel.Columns.DISPLAY_NAME + " TEXT," +
            UserModel.Columns.CREATED + " TEXT," +
            UserModel.Columns.LAST_UPDATED + " TEXT," +
            UserModel.Columns.BIRTHDAY + " TEXT," +
            UserModel.Columns.EDUCATION + " TEXT," +
            UserModel.Columns.GENDER + " TEXT," +
            UserModel.Columns.JOB_TITLE + " TEXT," +
            UserModel.Columns.SURNAME + " TEXT," +
            UserModel.Columns.FIRST_NAME + " TEXT," +
            UserModel.Columns.INTRODUCTION + " TEXT," +
            UserModel.Columns.EMPLOYER + " TEXT," +
            UserModel.Columns.INTERESTS + " TEXT," +
            UserModel.Columns.LANGUAGES + " TEXT," +
            UserModel.Columns.EMAIL + " TEXT," +
            UserModel.Columns.PHONE_NUMBER + " TEXT," +
            UserModel.Columns.NATIONALITY + " TEXT" +
            ");";

    private static final String CREATE_USER_CREDENTIALS_TABLE = "CREATE TABLE " +
            UserCredentialsModel.TABLE + " (" +
            UserCredentialsModel.Columns.ID + " INTEGER PRIMARY KEY AUTOINCREMENT," +
            UserCredentialsModel.Columns.UID + " TEXT NOT NULL UNIQUE," +
            UserCredentialsModel.Columns.CODE + " TEXT," +
            UserCredentialsModel.Columns.NAME + " TEXT," +
            UserCredentialsModel.Columns.DISPLAY_NAME + " TEXT," +
            UserCredentialsModel.Columns.CREATED + " TEXT," +
            UserCredentialsModel.Columns.LAST_UPDATED + " TEXT," +
            UserCredentialsModel.Columns.USERNAME + " TEXT," +
            UserCredentialsModel.Columns.USER + " TEXT NOT NULL UNIQUE," +
            " FOREIGN KEY (" + UserCredentialsModel.Columns.USER + ") " +
            "REFERENCES " + UserModel.TABLE + " (" + UserModel.Columns.UID + ") " +
            "ON DELETE CASCADE DEFERRABLE INITIALLY DEFERRED " +
            ");";

    private static final String CREATE_ORGANISATION_UNIT_TABLE = "CREATE TABLE " +
            OrganisationUnitModel.TABLE + " (" +
            OrganisationUnitModel.Columns.ID + " INTEGER PRIMARY KEY AUTOINCREMENT," +
            OrganisationUnitModel.Columns.UID + " TEXT NOT NULL UNIQUE," +
            OrganisationUnitModel.Columns.CODE + " TEXT," +
            OrganisationUnitModel.Columns.NAME + " TEXT," +
            OrganisationUnitModel.Columns.DISPLAY_NAME + " TEXT," +
            OrganisationUnitModel.Columns.CREATED + " TEXT," +
            OrganisationUnitModel.Columns.LAST_UPDATED + " TEXT," +
            OrganisationUnitModel.Columns.SHORT_NAME + " TEXT," +
            OrganisationUnitModel.Columns.DISPLAY_SHORT_NAME + " TEXT," +
            OrganisationUnitModel.Columns.DESCRIPTION + " TEXT," +
            OrganisationUnitModel.Columns.DISPLAY_DESCRIPTION + " TEXT," +
            OrganisationUnitModel.Columns.PATH + " TEXT," +
            OrganisationUnitModel.Columns.OPENING_DATE + " TEXT," +
            OrganisationUnitModel.Columns.CLOSED_DATE + " TEXT," +
            OrganisationUnitModel.Columns.LEVEL + " INTEGER," +
            OrganisationUnitModel.Columns.PARENT + " TEXT" +
            ");";

    private static final String CREATE_USER_ORGANISATION_UNIT_TABLE = "CREATE TABLE " +
            UserOrganisationUnitLinkModel.TABLE + " (" +
            UserOrganisationUnitLinkModel.Columns.ID + " INTEGER PRIMARY KEY AUTOINCREMENT," +
            UserOrganisationUnitLinkModel.Columns.USER + " TEXT NOT NULL," +
            UserOrganisationUnitLinkModel.Columns.ORGANISATION_UNIT + " TEXT NOT NULL," +
            ORGANISATION_UNIT_SCOPE + " TEXT NOT NULL," +
            " FOREIGN KEY (" + UserOrganisationUnitLinkModel.Columns.USER + ") " +
            " REFERENCES " + UserModel.TABLE + " (" + UserModel.Columns.UID + ") " +
            " ON DELETE CASCADE DEFERRABLE INITIALLY DEFERRED," +
            " FOREIGN KEY (" + UserOrganisationUnitLinkModel.Columns.ORGANISATION_UNIT + ") " +
            " REFERENCES " + OrganisationUnitModel.TABLE + " (" + OrganisationUnitModel.Columns.UID
            + ")" +
            " ON DELETE CASCADE DEFERRABLE INITIALLY DEFERRED," +
            "UNIQUE (" + UserOrganisationUnitLinkModel.Columns.USER + ", " +
            UserOrganisationUnitLinkModel.Columns.ORGANISATION_UNIT + ", " +
            ORGANISATION_UNIT_SCOPE + ")" +
            ");";

    private static final String CREATE_AUTHENTICATED_USER_TABLE = "CREATE TABLE " +
            AuthenticatedUserModel.TABLE + " (" +
            AuthenticatedUserModel.Columns.ID + " INTEGER PRIMARY KEY AUTOINCREMENT," +
            AuthenticatedUserModel.Columns.USER + " TEXT NOT NULL UNIQUE," +
            AuthenticatedUserModel.Columns.CREDENTIALS + " TEXT NOT NULL," +
            " FOREIGN KEY (" + AuthenticatedUserModel.Columns.USER + ") " +
            " REFERENCES " + UserModel.TABLE + " (" + UserModel.Columns.UID + ")" +
            " ON DELETE CASCADE DEFERRABLE INITIALLY DEFERRED" +
            ");";

    private static final String CREATE_OPTION_SET_TABLE =
            "CREATE TABLE " + OptionSetModel.TABLE + " (" +
                    OptionSetModel.Columns.ID + " INTEGER PRIMARY KEY AUTOINCREMENT," +
                    OptionSetModel.Columns.UID + " TEXT NOT NULL UNIQUE," +
                    OptionSetModel.Columns.CODE + " TEXT," +
                    OptionSetModel.Columns.NAME + " TEXT," +
                    OptionSetModel.Columns.DISPLAY_NAME + " TEXT," +
                    OptionSetModel.Columns.CREATED + " TEXT," +
                    OptionSetModel.Columns.LAST_UPDATED + " TEXT," +
                    OptionSetModel.Columns.VERSION + " INTEGER," +
                    OptionSetModel.Columns.VALUE_TYPE + " TEXT" +
                    ");";

    private static final String CREATE_OPTION_TABLE = "CREATE TABLE " + OptionModel.TABLE + " (" +
            OptionModel.Columns.ID + " INTEGER PRIMARY KEY AUTOINCREMENT," +
            OptionModel.Columns.UID + " TEXT NOT NULL UNIQUE," +
            OptionModel.Columns.CODE + " TEXT," +
            OptionModel.Columns.NAME + " TEXT," +
            OptionModel.Columns.DISPLAY_NAME + " TEXT," +
            OptionModel.Columns.CREATED + " TEXT," +
            OptionModel.Columns.LAST_UPDATED + " TEXT," +
            OptionModel.Columns.OPTION_SET + " TEXT NOT NULL," +
            " FOREIGN KEY (" + OptionModel.Columns.OPTION_SET + ") " +
            " REFERENCES " + OptionSetModel.TABLE +
            " (" + OptionSetModel.Columns.UID + ") ON DELETE CASCADE DEFERRABLE INITIALLY DEFERRED "
            +
            ");";

    private static final String CREATE_PROGRAM_TABLE = "CREATE TABLE " + ProgramModel.TABLE + " (" +
            ProgramModel.Columns.ID + " INTEGER PRIMARY KEY AUTOINCREMENT," +
            ProgramModel.Columns.UID + " TEXT NOT NULL UNIQUE," +
            ProgramModel.Columns.CODE + " TEXT," +
            ProgramModel.Columns.NAME + " TEXT," +
            ProgramModel.Columns.DISPLAY_NAME + " TEXT," +
            ProgramModel.Columns.CREATED + " TEXT," +
            ProgramModel.Columns.LAST_UPDATED + " TEXT," +
            ProgramModel.Columns.SHORT_NAME + " TEXT," +
            ProgramModel.Columns.DISPLAY_SHORT_NAME + " TEXT," +
            ProgramModel.Columns.DESCRIPTION + " TEXT," +
            ProgramModel.Columns.DISPLAY_DESCRIPTION + " TEXT," +
            ProgramModel.Columns.VERSION + " INTEGER," +
            ProgramModel.Columns.ONLY_ENROLL_ONCE + " INTEGER," +
            ProgramModel.Columns.ENROLLMENT_DATE_LABEL + " TEXT," +
            ProgramModel.Columns.DISPLAY_INCIDENT_DATE + " INTEGER," +
            ProgramModel.Columns.INCIDENT_DATE_LABEL + " TEXT," +
            ProgramModel.Columns.REGISTRATION + " INTEGER," +
            ProgramModel.Columns.SELECT_ENROLLMENT_DATES_IN_FUTURE + " INTEGER," +
            ProgramModel.Columns.DATA_ENTRY_METHOD + " INTEGER," +
            ProgramModel.Columns.IGNORE_OVERDUE_EVENTS + " INTEGER," +
            ProgramModel.Columns.RELATIONSHIP_FROM_A + " INTEGER," +
            ProgramModel.Columns.SELECT_INCIDENT_DATES_IN_FUTURE + " INTEGER," +
            ProgramModel.Columns.CAPTURE_COORDINATES + " INTEGER," +
            ProgramModel.Columns.USE_FIRST_STAGE_DURING_REGISTRATION + " INTEGER," +
            ProgramModel.Columns.DISPLAY_FRONT_PAGE_LIST + " INTEGER," +
            ProgramModel.Columns.PROGRAM_TYPE + " TEXT," +
            ProgramModel.Columns.RELATIONSHIP_TYPE + " TEXT," +
            ProgramModel.Columns.RELATIONSHIP_TEXT + " TEXT," +
            ProgramModel.Columns.RELATED_PROGRAM + " TEXT," +
            ProgramModel.Columns.TRACKED_ENTITY + " TEXT," +
            " FOREIGN KEY (" + ProgramModel.Columns.RELATIONSHIP_TYPE + ")" +
            " REFERENCES " + RelationshipTypeModel.TABLE + " (" + RelationshipTypeModel.Columns.UID
            + ")" +
            " ON DELETE CASCADE DEFERRABLE INITIALLY DEFERRED, " +
            " FOREIGN KEY (" + ProgramModel.Columns.TRACKED_ENTITY + ")" +
            " REFERENCES " + TrackedEntityModel.TABLE + " (" + TrackedEntityModel.Columns.UID + ")"
            +
            " ON DELETE CASCADE DEFERRABLE INITIALLY DEFERRED" +
            ");";

    private static final String CREATE_TRACKED_ENTITY_TABLE =
            "CREATE TABLE " + TrackedEntityModel.TABLE +
                    " (" +
                    TrackedEntityModel.Columns.ID + " INTEGER PRIMARY KEY AUTOINCREMENT," +
                    TrackedEntityModel.Columns.UID + " TEXT NOT NULL UNIQUE," +
                    TrackedEntityModel.Columns.CODE + " TEXT," +
                    TrackedEntityModel.Columns.NAME + " TEXT," +
                    TrackedEntityModel.Columns.DISPLAY_NAME + " TEXT," +
                    TrackedEntityModel.Columns.CREATED + " TEXT," +
                    TrackedEntityModel.Columns.LAST_UPDATED + " TEXT," +
                    TrackedEntityModel.Columns.SHORT_NAME + " TEXT," +
                    TrackedEntityModel.Columns.DISPLAY_SHORT_NAME + " TEXT," +
                    TrackedEntityModel.Columns.DESCRIPTION + " TEXT," +
                    TrackedEntityModel.Columns.DISPLAY_DESCRIPTION + " TEXT" +
                    ");";

    private static final String CREATE_DATA_ELEMENT_TABLE =
            "CREATE TABLE " + DataElementModel.TABLE + " (" +
                    DataElementModel.Columns.ID + " INTEGER PRIMARY KEY AUTOINCREMENT," +
                    DataElementModel.Columns.UID + " TEXT NOT NULL UNIQUE," +
                    DataElementModel.Columns.CODE + " TEXT," +
                    DataElementModel.Columns.NAME + " TEXT," +
                    DataElementModel.Columns.DISPLAY_NAME + " TEXT," +
                    DataElementModel.Columns.CREATED + " TEXT," +
                    DataElementModel.Columns.LAST_UPDATED + " TEXT," +
                    DataElementModel.Columns.SHORT_NAME + " TEXT," +
                    DataElementModel.Columns.DISPLAY_SHORT_NAME + " TEXT," +
                    DataElementModel.Columns.DESCRIPTION + " TEXT," +
                    DataElementModel.Columns.DISPLAY_DESCRIPTION + " TEXT," +
                    DataElementModel.Columns.VALUE_TYPE + " TEXT," +
                    DataElementModel.Columns.ZERO_IS_SIGNIFICANT + " INTEGER," +
                    DataElementModel.Columns.AGGREGATION_TYPE + " TEXT," +
                    DataElementModel.Columns.FORM_NAME + " TEXT," +
                    DataElementModel.Columns.NUMBER_TYPE + " TEXT," +
                    DataElementModel.Columns.DOMAIN_TYPE + " TEXT," +
                    DataElementModel.Columns.DIMENSION + " TEXT," +
                    DataElementModel.Columns.DISPLAY_FORM_NAME + " TEXT," +
                    DataElementModel.Columns.OPTION_SET + " TEXT," +
                    " FOREIGN KEY ( " + DataElementModel.Columns.OPTION_SET + ")" +
                    " REFERENCES " + OptionSetModel.TABLE + " (" + OptionSetModel.Columns.UID + ")"
                    +
                    " ON DELETE CASCADE DEFERRABLE INITIALLY DEFERRED" +
                    ");";

    private static final String CREATE_PROGRAM_STAGE_DATA_ELEMENT_TABLE = "CREATE TABLE " +
            ProgramStageDataElementModel.TABLE + " (" +
            ProgramStageDataElementModel.Columns.ID + " INTEGER PRIMARY KEY AUTOINCREMENT," +
            ProgramStageDataElementModel.Columns.UID + " TEXT NOT NULL UNIQUE," +
            ProgramStageDataElementModel.Columns.CODE + " TEXT," +
            ProgramStageDataElementModel.Columns.NAME + " TEXT," +
            ProgramStageDataElementModel.Columns.DISPLAY_NAME + " TEXT," +
            ProgramStageDataElementModel.Columns.CREATED + " TEXT," +
            ProgramStageDataElementModel.Columns.LAST_UPDATED + " TEXT," +
            ProgramStageDataElementModel.Columns.DISPLAY_IN_REPORTS + " INTEGER," +
            ProgramStageDataElementModel.Columns.COMPULSORY + " INTEGER," +
            ProgramStageDataElementModel.Columns.ALLOW_PROVIDED_ELSEWHERE + " INTEGER," +
            ProgramStageDataElementModel.Columns.SORT_ORDER + " INTEGER," +
            ProgramStageDataElementModel.Columns.ALLOW_FUTURE_DATE + " INTEGER," +
            ProgramStageDataElementModel.Columns.DATA_ELEMENT + " TEXT NOT NULL," +
            ProgramStageDataElementModel.Columns.PROGRAM_STAGE + " TEXT NOT NULL," +
            ProgramStageDataElementModel.Columns.PROGRAM_STAGE_SECTION + " TEXT," +
            " FOREIGN KEY (" + ProgramStageDataElementModel.Columns.PROGRAM_STAGE + ")" +
            " REFERENCES " + ProgramStageModel.TABLE + " (" + ProgramStageModel.Columns.UID + ")" +
            " ON DELETE CASCADE DEFERRABLE INITIALLY DEFERRED," +
            " FOREIGN KEY (" + ProgramStageDataElementModel.Columns.DATA_ELEMENT + ")" +
            " REFERENCES " + DataElementModel.TABLE + " (" + DataElementModel.Columns.UID + ")" +
            " ON DELETE CASCADE DEFERRABLE INITIALLY DEFERRED," +
            " FOREIGN KEY (" + ProgramStageDataElementModel.Columns.PROGRAM_STAGE_SECTION + ")" +
            " REFERENCES " + ProgramStageSectionModel.TABLE + " ("
            + ProgramStageSectionModel.Columns.UID + ")" +
            " ON DELETE CASCADE DEFERRABLE INITIALLY DEFERRED" +
            ");";

    private static final String CREATE_RELATIONSHIP_TABLE =
            "CREATE TABLE " + RelationshipModel.TABLE + " (" +
                    RelationshipModel.Columns.ID + " INTEGER PRIMARY KEY AUTOINCREMENT," +
                    RelationshipModel.Columns.TRACKED_ENTITY_INSTANCE_A + " TEXT NOT NULL," +
                    RelationshipModel.Columns.TRACKED_ENTITY_INSTANCE_B + " TEXT NOT NULL," +
                    RelationshipModel.Columns.RELATIONSHIP_TYPE + " TEXT NOT NULL," +
                    " FOREIGN KEY (" + RelationshipModel.Columns.RELATIONSHIP_TYPE + ") " +
                    " REFERENCES " + RelationshipTypeModel.TABLE + " ("
                    + RelationshipTypeModel.Columns.UID + ")" +
                    " ON DELETE CASCADE DEFERRABLE INITIALLY DEFERRED" +
                    " FOREIGN KEY (" + RelationshipModel.Columns.TRACKED_ENTITY_INSTANCE_A + ") " +
                    " REFERENCES " + TrackedEntityInstanceModel.TABLE + " ("
                    + TrackedEntityInstanceModel.Columns.UID + ")" +
                    " ON DELETE CASCADE DEFERRABLE INITIALLY DEFERRED" +
                    " FOREIGN KEY (" + RelationshipModel.Columns.TRACKED_ENTITY_INSTANCE_B + ") " +
                    " REFERENCES " + TrackedEntityInstanceModel.TABLE + " ("
                    + TrackedEntityInstanceModel.Columns.UID + ")" +
                    " ON DELETE CASCADE DEFERRABLE INITIALLY DEFERRED" +
                    ");";

    private static final String CREATE_RELATIONSHIP_TYPE_TABLE = "CREATE TABLE " +
            RelationshipTypeModel.TABLE + " (" +
            RelationshipTypeModel.Columns.ID + " INTEGER PRIMARY KEY AUTOINCREMENT, " +
            RelationshipTypeModel.Columns.UID + " TEXT NOT NULL UNIQUE, " +
            RelationshipTypeModel.Columns.CODE + " TEXT, " +
            RelationshipTypeModel.Columns.NAME + " TEXT, " +
            RelationshipTypeModel.Columns.DISPLAY_NAME + " TEXT, " +
            RelationshipTypeModel.Columns.CREATED + " TEXT, " +
            RelationshipTypeModel.Columns.LAST_UPDATED + " TEXT, " +
            RelationshipTypeModel.Columns.B_IS_TO_A + " TEXT, " +
            RelationshipTypeModel.Columns.A_IS_TO_B + " TEXT " +
            ");";

    private static final String CREATE_PROGRAM_STAGE_SECTION_TABLE = "CREATE TABLE " +
            ProgramStageSectionModel.TABLE + " (" +
            ProgramStageSectionModel.Columns.ID + " INTEGER PRIMARY KEY AUTOINCREMENT," +
            ProgramStageSectionModel.Columns.UID + " TEXT NOT NULL UNIQUE," +
            ProgramStageSectionModel.Columns.CODE + " TEXT," +
            ProgramStageSectionModel.Columns.NAME + " TEXT," +
            ProgramStageSectionModel.Columns.DISPLAY_NAME + " TEXT," +
            ProgramStageSectionModel.Columns.CREATED + " TEXT," +
            ProgramStageSectionModel.Columns.LAST_UPDATED + " TEXT," +
            ProgramStageSectionModel.Columns.SORT_ORDER + " INTEGER," +
            ProgramStageSectionModel.Columns.PROGRAM_STAGE + " TEXT NOT NULL," +
            " FOREIGN KEY ( " + ProgramStageSectionModel.Columns.PROGRAM_STAGE + ")" +
            " REFERENCES " + ProgramStageModel.TABLE + " (" + ProgramStageModel.Columns.UID + ")" +
            " ON DELETE CASCADE DEFERRABLE INITIALLY DEFERRED" +
            ");";

    private static final String CREATE_PROGRAM_STAGE_TABLE = "CREATE TABLE " +
            ProgramStageModel.TABLE + " (" +
            ProgramStageModel.Columns.ID + " INTEGER PRIMARY KEY AUTOINCREMENT," +
            ProgramStageModel.Columns.UID + " TEXT NOT NULL UNIQUE," +
            ProgramStageModel.Columns.CODE + " TEXT," +
            ProgramStageModel.Columns.NAME + " TEXT," +
            ProgramStageModel.Columns.DISPLAY_NAME + " TEXT," +
            ProgramStageModel.Columns.CREATED + " TEXT," +
            ProgramStageModel.Columns.LAST_UPDATED + " TEXT," +
            ProgramStageModel.Columns.EXECUTION_DATE_LABEL + " TEXT," +
            ProgramStageModel.Columns.ALLOW_GENERATE_NEXT_VISIT + " INTEGER," +
            ProgramStageModel.Columns.VALID_COMPLETE_ONLY + " INTEGER," +
            ProgramStageModel.Columns.REPORT_DATE_TO_USE + " TEXT," +
            ProgramStageModel.Columns.OPEN_AFTER_ENROLLMENT + " INTEGER," +
            ProgramStageModel.Columns.REPEATABLE + " INTEGER," +
            ProgramStageModel.Columns.CAPTURE_COORDINATES + " INTEGER," +
            ProgramStageModel.Columns.FORM_TYPE + " TEXT," +
            ProgramStageModel.Columns.DISPLAY_GENERATE_EVENT_BOX + " INTEGER," +
            ProgramStageModel.Columns.GENERATED_BY_ENROLMENT_DATE + " INTEGER," +
            ProgramStageModel.Columns.AUTO_GENERATE_EVENT + " INTEGER," +
            ProgramStageModel.Columns.SORT_ORDER + " INTEGER," +
            ProgramStageModel.Columns.HIDE_DUE_DATE + " INTEGER," +
            ProgramStageModel.Columns.BLOCK_ENTRY_FORM + " INTEGER," +
            ProgramStageModel.Columns.MIN_DAYS_FROM_START + " INTEGER," +
            ProgramStageModel.Columns.STANDARD_INTERVAL + " INTEGER," +
            ProgramStageModel.Columns.PROGRAM + " TEXT NOT NULL," +
            " FOREIGN KEY ( " + ProgramStageModel.Columns.PROGRAM + ")" +
            " REFERENCES " + ProgramModel.TABLE + " (" + ProgramModel.Columns.UID + ")" +
            " ON DELETE CASCADE DEFERRABLE INITIALLY DEFERRED" +
            ");";

    private static final String CREATE_PROGRAM_RULE_VARIABLE_TABLE = "CREATE TABLE " +
            ProgramRuleVariableModel.TABLE + " (" +
            ProgramRuleVariableModel.Columns.ID + " INTEGER PRIMARY KEY AUTOINCREMENT," +
            ProgramRuleVariableModel.Columns.UID + " TEXT NOT NULL UNIQUE," +
            ProgramRuleVariableModel.Columns.CODE + " TEXT," +
            ProgramRuleVariableModel.Columns.NAME + " TEXT," +
            ProgramRuleVariableModel.Columns.DISPLAY_NAME + " TEXT," +
            ProgramRuleVariableModel.Columns.CREATED + " TEXT," +
            ProgramRuleVariableModel.Columns.LAST_UPDATED + " TEXT," +
            ProgramRuleVariableModel.Columns.USE_CODE_FOR_OPTION_SET + " INTEGER," +
            ProgramRuleVariableModel.Columns.PROGRAM + " TEXT NOT NULL," +
            ProgramRuleVariableModel.Columns.PROGRAM_STAGE + " TEXT," +
            ProgramRuleVariableModel.Columns.DATA_ELEMENT + " TEXT," +
            ProgramRuleVariableModel.Columns.TRACKED_ENTITY_ATTRIBUTE + " TEXT," +
            ProgramRuleVariableModel.Columns.PROGRAM_RULE_VARIABLE_SOURCE_TYPE + " TEXT," +
            " FOREIGN KEY (" + ProgramRuleVariableModel.Columns.PROGRAM + ")" +
            " REFERENCES " + ProgramModel.TABLE + " (" + ProgramModel.Columns.UID + ")" +
            " ON DELETE CASCADE DEFERRABLE INITIALLY DEFERRED," +
            " FOREIGN KEY (" + ProgramRuleVariableModel.Columns.PROGRAM_STAGE + ")" +
            " REFERENCES " + ProgramStageModel.TABLE + " (" + ProgramStageModel.Columns.UID + ")" +
            " ON DELETE CASCADE DEFERRABLE INITIALLY DEFERRED," +
            " FOREIGN KEY (" + ProgramRuleVariableModel.Columns.TRACKED_ENTITY_ATTRIBUTE + ")" +
            " REFERENCES " + TrackedEntityAttributeModel.TABLE + "("
            + TrackedEntityAttributeModel.Columns.UID + ")" +
            " ON DELETE CASCADE DEFERRABLE INITIALLY DEFERRED," +
            " FOREIGN KEY (" + ProgramRuleVariableModel.Columns.DATA_ELEMENT + ")" +
            " REFERENCES " + DataElementModel.TABLE + " (" + DataElementModel.Columns.UID + ")" +
            " ON DELETE CASCADE DEFERRABLE INITIALLY DEFERRED" +
            ");";

    private static final String CREATE_TRACKED_ENTITY_ATTRIBUTE_TABLE = "CREATE TABLE " +
            TrackedEntityAttributeModel.TABLE + " (" +
            TrackedEntityAttributeModel.Columns.ID + " INTEGER PRIMARY KEY AUTOINCREMENT," +
            TrackedEntityAttributeModel.Columns.UID + " TEXT NOT NULL UNIQUE," +
            TrackedEntityAttributeModel.Columns.CODE + " TEXT," +
            TrackedEntityAttributeModel.Columns.NAME + " TEXT," +
            TrackedEntityAttributeModel.Columns.DISPLAY_NAME + " TEXT," +
            TrackedEntityAttributeModel.Columns.CREATED + " TEXT," +
            TrackedEntityAttributeModel.Columns.LAST_UPDATED + " TEXT," +
            TrackedEntityAttributeModel.Columns.SHORT_NAME + " TEXT," +
            TrackedEntityAttributeModel.Columns.DISPLAY_SHORT_NAME + " TEXT," +
            TrackedEntityAttributeModel.Columns.DESCRIPTION + " TEXT," +
            TrackedEntityAttributeModel.Columns.DISPLAY_DESCRIPTION + " TEXT," +
            TrackedEntityAttributeModel.Columns.PATTERN + " TEXT," +
            TrackedEntityAttributeModel.Columns.SORT_ORDER_IN_LIST_NO_PROGRAM + " INTEGER," +
            TrackedEntityAttributeModel.Columns.OPTION_SET + " TEXT," +
            TrackedEntityAttributeModel.Columns.VALUE_TYPE + " TEXT," +
            TrackedEntityAttributeModel.Columns.EXPRESSION + " TEXT," +
            TrackedEntityAttributeModel.Columns.SEARCH_SCOPE + " TEXT," +
            TrackedEntityAttributeModel.Columns.PROGRAM_SCOPE + " INTEGER," +
            TrackedEntityAttributeModel.Columns.DISPLAY_IN_LIST_NO_PROGRAM + " INTEGER," +
            TrackedEntityAttributeModel.Columns.GENERATED + " INTEGER," +
            TrackedEntityAttributeModel.Columns.DISPLAY_ON_VISIT_SCHEDULE + " INTEGER," +
            TrackedEntityAttributeModel.Columns.ORG_UNIT_SCOPE + " INTEGER," +
            TrackedEntityAttributeModel.Columns.UNIQUE + " INTEGER," +
            TrackedEntityAttributeModel.Columns.INHERIT + " INTEGER," +
            " FOREIGN KEY (" + TrackedEntityAttributeModel.Columns.OPTION_SET + ")" +
            " REFERENCES " + OptionSetModel.TABLE + " (" + OptionSetModel.Columns.UID + ")" +
            " ON DELETE CASCADE DEFERRABLE INITIALLY DEFERRED" +
            ");";

    private static final String CREATE_PROGRAM_TRACKED_ENTITY_ATTRIBUTE_TABLE = "CREATE TABLE " +
            ProgramTrackedEntityAttributeModel.TABLE + " (" +
            ProgramTrackedEntityAttributeModel.Columns.ID + " INTEGER PRIMARY KEY AUTOINCREMENT," +
            ProgramTrackedEntityAttributeModel.Columns.UID + " TEXT NOT NULL UNIQUE," +
            ProgramTrackedEntityAttributeModel.Columns.CODE + " TEXT," +
            ProgramTrackedEntityAttributeModel.Columns.NAME + " TEXT," +
            ProgramTrackedEntityAttributeModel.Columns.DISPLAY_NAME + " TEXT," +
            ProgramTrackedEntityAttributeModel.Columns.CREATED + " TEXT," +
            ProgramTrackedEntityAttributeModel.Columns.LAST_UPDATED + " TEXT," +
            ProgramTrackedEntityAttributeModel.Columns.SHORT_NAME + " TEXT," +
            ProgramTrackedEntityAttributeModel.Columns.DISPLAY_SHORT_NAME + " TEXT," +
            ProgramTrackedEntityAttributeModel.Columns.DESCRIPTION + " TEXT," +
            ProgramTrackedEntityAttributeModel.Columns.DISPLAY_DESCRIPTION + " TEXT," +
            ProgramTrackedEntityAttributeModel.Columns.MANDATORY + " INTEGER," +
            ProgramTrackedEntityAttributeModel.Columns.TRACKED_ENTITY_ATTRIBUTE + " TEXT NOT NULL,"
            +
            ProgramTrackedEntityAttributeModel.Columns.ALLOW_FUTURE_DATES + " INTEGER," +
            ProgramTrackedEntityAttributeModel.Columns.DISPLAY_IN_LIST + " INTEGER," +
            ProgramTrackedEntityAttributeModel.Columns.SORT_ORDER + " INTEGER," +
            ProgramTrackedEntityAttributeModel.Columns.PROGRAM + " TEXT NOT NULL," +
            " FOREIGN KEY (" + ProgramTrackedEntityAttributeModel.Columns.TRACKED_ENTITY_ATTRIBUTE
            + ")" +
            " REFERENCES " + TrackedEntityAttributeModel.TABLE +
            " (" + TrackedEntityAttributeModel.Columns.UID + ")" +
            " ON DELETE CASCADE DEFERRABLE INITIALLY DEFERRED," +
            " FOREIGN KEY (" + ProgramTrackedEntityAttributeModel.Columns.PROGRAM + ")" +
            " REFERENCES " + ProgramModel.TABLE + " (" + ProgramModel.Columns.UID + ")" +
            " ON DELETE CASCADE DEFERRABLE INITIALLY DEFERRED" +
            ");";

    private static final String CREATE_PROGRAM_RULE_TABLE = "CREATE TABLE " +
            ProgramRuleModel.TABLE + " (" +
            ProgramRuleModel.Columns.ID + " INTEGER PRIMARY KEY AUTOINCREMENT," +
            ProgramRuleModel.Columns.UID + " TEXT NOT NULL UNIQUE," +
            ProgramRuleModel.Columns.CODE + " TEXT," +
            ProgramRuleModel.Columns.NAME + " TEXT," +
            ProgramRuleModel.Columns.DISPLAY_NAME + " TEXT," +
            ProgramRuleModel.Columns.CREATED + " TEXT," +
            ProgramRuleModel.Columns.LAST_UPDATED + " TEXT," +
            ProgramRuleModel.Columns.PRIORITY + " INTEGER," +
            ProgramRuleModel.Columns.CONDITION + " TEXT," +
            ProgramRuleModel.Columns.PROGRAM + " TEXT NOT NULL," +
            ProgramRuleModel.Columns.PROGRAM_STAGE + " TEXT," +
            " FOREIGN KEY (" + ProgramRuleModel.Columns.PROGRAM + ")" +
            " REFERENCES " + ProgramModel.TABLE + " (" + ProgramModel.Columns.UID + ")" +
            " ON DELETE CASCADE DEFERRABLE INITIALLY DEFERRED," +
            " FOREIGN KEY (" + ProgramRuleModel.Columns.PROGRAM_STAGE + ")" +
            " REFERENCES " + ProgramStageModel.TABLE + " (" + ProgramStageModel.Columns.UID + ")" +
            " ON DELETE CASCADE DEFERRABLE INITIALLY DEFERRED" +
            ");";

    private static final String CREATE_CONSTANT_TABLE =
            "CREATE TABLE " + ConstantModel.TABLE + " (" +
                    ConstantModel.Columns.ID + " INTEGER PRIMARY KEY AUTOINCREMENT," +
                    ConstantModel.Columns.UID + " TEXT NOT NULL UNIQUE," +
                    ConstantModel.Columns.CODE + " TEXT," +
                    ConstantModel.Columns.NAME + " TEXT," +
                    ConstantModel.Columns.DISPLAY_NAME + " TEXT," +
                    ConstantModel.Columns.CREATED + " TEXT," +
                    ConstantModel.Columns.LAST_UPDATED + " TEXT," +
                    ConstantModel.Columns.VALUE + " TEXT" +
                    ");";

    private static final String CREATE_SYSTEM_INFO_TABLE =
            "CREATE TABLE " + SystemInfoModel.TABLE + " (" +
                    SystemInfoModel.Columns.ID + " INTEGER PRIMARY KEY AUTOINCREMENT, " +
                    SystemInfoModel.Columns.SERVER_DATE + " TEXT," +
                    SystemInfoModel.Columns.DATE_FORMAT + " TEXT," +
                    SystemInfoModel.Columns.VERSION + " TEXT," +
                    SystemInfoModel.Columns.CONTEXT_PATH + " TEXT" +
                    ");";

    private static final String CREATE_PROGRAM_INDICATOR_TABLE = "CREATE TABLE " +
            ProgramIndicatorModel.TABLE + " (" +
            ProgramIndicatorModel.Columns.ID + " INTEGER PRIMARY KEY AUTOINCREMENT," +
            ProgramIndicatorModel.Columns.UID + " TEXT NOT NULL UNIQUE," +
            ProgramIndicatorModel.Columns.CODE + " TEXT," +
            ProgramIndicatorModel.Columns.NAME + " TEXT," +
            ProgramIndicatorModel.Columns.DISPLAY_NAME + " TEXT," +
            ProgramIndicatorModel.Columns.CREATED + " TEXT," +
            ProgramIndicatorModel.Columns.LAST_UPDATED + " TEXT," +
            ProgramIndicatorModel.Columns.SHORT_NAME + " TEXT," +
            ProgramIndicatorModel.Columns.DISPLAY_SHORT_NAME + " TEXT," +
            ProgramIndicatorModel.Columns.DESCRIPTION + " TEXT," +
            ProgramIndicatorModel.Columns.DISPLAY_DESCRIPTION + " TEXT," +
            ProgramIndicatorModel.Columns.DISPLAY_IN_FORM + " INTEGER," +
            ProgramIndicatorModel.Columns.EXPRESSION + " TEXT," +
            ProgramIndicatorModel.Columns.DIMENSION_ITEM + " TEXT," +
            ProgramIndicatorModel.Columns.FILTER + " TEXT," +
            ProgramIndicatorModel.Columns.DECIMALS + " INTEGER," +
            ProgramIndicatorModel.Columns.PROGRAM + " TEXT NOT NULL," +
            " FOREIGN KEY (" + ProgramIndicatorModel.Columns.PROGRAM + ")" +
            " REFERENCES " + ProgramModel.TABLE + " (" + ProgramModel.Columns.UID + ")" +
            " ON DELETE CASCADE DEFERRABLE INITIALLY DEFERRED " +
            ");";

    private static final String CREATE_PROGRAM_RULE_ACTION_TABLE = "CREATE TABLE " +
            ProgramRuleActionModel.TABLE + " (" +
            ProgramRuleActionModel.Columns.ID + " INTEGER PRIMARY KEY AUTOINCREMENT," +
            ProgramRuleActionModel.Columns.UID + " TEXT NOT NULL UNIQUE," +
            ProgramRuleActionModel.Columns.CODE + " TEXT," +
            ProgramRuleActionModel.Columns.NAME + " TEXT," +
            ProgramRuleActionModel.Columns.DISPLAY_NAME + " TEXT," +
            ProgramRuleActionModel.Columns.CREATED + " TEXT," +
            ProgramRuleActionModel.Columns.LAST_UPDATED + " TEXT," +
            ProgramRuleActionModel.Columns.DATA + " TEXT," +
            ProgramRuleActionModel.Columns.CONTENT + " TEXT," +
            ProgramRuleActionModel.Columns.LOCATION + " TEXT," +
            ProgramRuleActionModel.Columns.TRACKED_ENTITY_ATTRIBUTE + " TEXT," +
            ProgramRuleActionModel.Columns.PROGRAM_INDICATOR + " TEXT," +
            ProgramRuleActionModel.Columns.PROGRAM_STAGE_SECTION + " TEXT," +
            ProgramRuleActionModel.Columns.PROGRAM_RULE_ACTION_TYPE + " TEXT," +
            ProgramRuleActionModel.Columns.PROGRAM_STAGE + " TEXT," +
            ProgramRuleActionModel.Columns.DATA_ELEMENT + " TEXT," +
            ProgramRuleActionModel.Columns.PROGRAM_RULE + " TEXT NOT NULL," +
            " FOREIGN KEY (" + ProgramRuleActionModel.Columns.PROGRAM_RULE + ")" +
            " REFERENCES " + ProgramRuleModel.TABLE +
            " (" + ProgramRuleModel.Columns.UID + ")" +
            " ON DELETE CASCADE DEFERRABLE INITIALLY DEFERRED," +
            " FOREIGN KEY (" + ProgramRuleActionModel.Columns.TRACKED_ENTITY_ATTRIBUTE + ")" +
            " REFERENCES " + TrackedEntityAttributeModel.TABLE +
            " (" + TrackedEntityAttributeModel.Columns.UID + ") " +
            " ON DELETE CASCADE DEFERRABLE INITIALLY DEFERRED," +
            " FOREIGN KEY (" + ProgramRuleActionModel.Columns.PROGRAM_INDICATOR + ")" +
            " REFERENCES " + ProgramIndicatorModel.TABLE +
            " (" + ProgramIndicatorModel.Columns.UID + ") " +
            " ON DELETE CASCADE DEFERRABLE INITIALLY DEFERRED," +
            " FOREIGN KEY (" + ProgramRuleActionModel.Columns.PROGRAM_STAGE_SECTION + ")" +
            " REFERENCES " + ProgramStageSectionModel.TABLE +
            " (" + ProgramStageSectionModel.Columns.UID + ") " +
            " ON DELETE CASCADE DEFERRABLE INITIALLY DEFERRED," +
            " FOREIGN KEY (" + ProgramRuleActionModel.Columns.PROGRAM_STAGE + ")" +
            " REFERENCES " + ProgramStageModel.TABLE +
            " (" + ProgramStageModel.Columns.UID + ")" +
            " ON DELETE CASCADE DEFERRABLE INITIALLY DEFERRED," +
            " FOREIGN KEY (" + ProgramRuleActionModel.Columns.DATA_ELEMENT + ")" +
            " REFERENCES " + DataElementModel.TABLE +
            " (" + DataElementModel.Columns.UID + ")" +
            " ON DELETE CASCADE DEFERRABLE INITIALLY DEFERRED" +
            ");";

    private static final String CREATE_TRACKED_ENTITY_DATA_VALUE_TABLE = "CREATE TABLE " +
            TrackedEntityDataValueModel.TABLE + " (" +
            TrackedEntityDataValueModel.Columns.ID + " INTEGER PRIMARY KEY AUTOINCREMENT," +
            TrackedEntityDataValueModel.Columns.EVENT + " TEXT NOT NULL," +
            TrackedEntityDataValueModel.Columns.DATA_ELEMENT + " TEXT NOT NULL," +
            TrackedEntityDataValueModel.Columns.STORED_BY + " TEXT," +
            TrackedEntityDataValueModel.Columns.VALUE + " TEXT," +
            TrackedEntityDataValueModel.Columns.CREATED + " TEXT," +
            TrackedEntityDataValueModel.Columns.LAST_UPDATED + " TEXT," +
            TrackedEntityDataValueModel.Columns.PROVIDED_ELSEWHERE + " INTEGER," +
            " FOREIGN KEY (" + TrackedEntityDataValueModel.Columns.DATA_ELEMENT + ")" +
            " REFERENCES " + DataElementModel.TABLE +
            " (" + DataElementModel.Columns.UID + ")" +
            " ON DELETE CASCADE DEFERRABLE INITIALLY DEFERRED, " +
            " FOREIGN KEY (" + TrackedEntityDataValueModel.Columns.EVENT + ")" +
            " REFERENCES " + EventModel.TABLE + " (" + EventModel.Columns.UID + ")" +
            " ON DELETE CASCADE DEFERRABLE INITIALLY DEFERRED" +
            ");";

    private static final String CREATE_TRACKED_ENTITY_ATTRIBUTE_VALUE_TABLE = "CREATE TABLE " +
            TrackedEntityAttributeValueModel.TABLE + " (" +
            TrackedEntityAttributeValueModel.Columns.ID + " INTEGER PRIMARY KEY AUTOINCREMENT," +
            TrackedEntityAttributeValueModel.Columns.CREATED + " TEXT," +
            TrackedEntityAttributeValueModel.Columns.LAST_UPDATED + " TEXT," +
            TrackedEntityAttributeValueModel.Columns.VALUE + " TEXT," +
            TrackedEntityAttributeValueModel.Columns.TRACKED_ENTITY_ATTRIBUTE + " TEXT NOT NULL," +
            TrackedEntityAttributeValueModel.Columns.TRACKED_ENTITY_INSTANCE + " TEXT NOT NULL," +
            " FOREIGN KEY (" + TrackedEntityAttributeValueModel.Columns.TRACKED_ENTITY_ATTRIBUTE
            + ")" +
            " REFERENCES " + TrackedEntityAttributeModel.TABLE +
            " (" + TrackedEntityAttributeModel.Columns.UID + ")" +
            " ON DELETE CASCADE DEFERRABLE INITIALLY DEFERRED, " +
            " FOREIGN KEY (" + TrackedEntityAttributeValueModel.Columns.TRACKED_ENTITY_INSTANCE
            + ") " +
            " REFERENCES " + TrackedEntityInstanceModel.TABLE +
            " (" + TrackedEntityInstanceModel.Columns.UID + ")" +
            " ON DELETE CASCADE DEFERRABLE INITIALLY DEFERRED" +
            ");";

    private static final String CREATE_EVENT_TABLE = "CREATE TABLE " + EventModel.TABLE + " (" +
            EventModel.Columns.ID + " INTEGER PRIMARY KEY AUTOINCREMENT," +
            EventModel.Columns.UID + " TEXT NOT NULL UNIQUE," +
            EventModel.Columns.ENROLLMENT_UID + " TEXT," +
            EventModel.Columns.CREATED + " TEXT," +
            EventModel.Columns.LAST_UPDATED + " TEXT," +
            EventModel.Columns.CREATED_AT_CLIENT + " TEXT," +
            EventModel.Columns.LAST_UPDATED_AT_CLIENT + " TEXT," +
            EventModel.Columns.STATUS + " TEXT," +
            EventModel.Columns.LATITUDE + " TEXT," +
            EventModel.Columns.LONGITUDE + " TEXT," +
            EventModel.Columns.PROGRAM + " TEXT NOT NULL," +
            EventModel.Columns.PROGRAM_STAGE + " TEXT NOT NULL," +
            EventModel.Columns.ORGANISATION_UNIT + " TEXT NOT NULL," +
            EventModel.Columns.EVENT_DATE + " TEXT," +
            EventModel.Columns.COMPLETE_DATE + " TEXT," +
            EventModel.Columns.DUE_DATE + " TEXT," +
            EventModel.Columns.STATE + " TEXT," +
            " FOREIGN KEY (" + EventModel.Columns.PROGRAM + ")" +
            " REFERENCES " + ProgramModel.TABLE +
            " (" + ProgramModel.Columns.UID + ")" +
            " ON DELETE CASCADE DEFERRABLE INITIALLY DEFERRED," +
            " FOREIGN KEY (" + EventModel.Columns.PROGRAM_STAGE + ")" +
            " REFERENCES " + ProgramStageModel.TABLE +
            " (" + ProgramStageModel.Columns.UID + ")" +
            " ON DELETE CASCADE DEFERRABLE INITIALLY DEFERRED," +
            "FOREIGN KEY (" + EventModel.Columns.ENROLLMENT_UID + ")" +
            " REFERENCES " + EnrollmentModel.TABLE +
            " (" + EnrollmentModel.Columns.UID + ")" +
            " ON DELETE CASCADE DEFERRABLE INITIALLY DEFERRED," +
            " FOREIGN KEY (" + EventModel.Columns.ORGANISATION_UNIT + ")" +
            " REFERENCES " + OrganisationUnitModel.TABLE +
            " (" + OrganisationUnitModel.Columns.UID + ")" +
            " ON DELETE CASCADE DEFERRABLE INITIALLY DEFERRED" +
            ");";

    private static final String CREATE_TRACKED_ENTITY_INSTANCE_TABLE = "CREATE TABLE " +
            TrackedEntityInstanceModel.TABLE + " (" +
            TrackedEntityInstanceModel.Columns.ID + " INTEGER PRIMARY KEY AUTOINCREMENT," +
            TrackedEntityInstanceModel.Columns.UID + " TEXT NOT NULL UNIQUE," +
            TrackedEntityInstanceModel.Columns.CREATED + " TEXT," +
            TrackedEntityInstanceModel.Columns.LAST_UPDATED + " TEXT," +
            TrackedEntityInstanceModel.Columns.CREATED_AT_CLIENT + " TEXT," +
            TrackedEntityInstanceModel.Columns.LAST_UPDATED_AT_CLIENT + " TEXT," +
            TrackedEntityInstanceModel.Columns.ORGANISATION_UNIT + " TEXT NOT NULL," +
            TrackedEntityInstanceModel.Columns.TRACKED_ENTITY + " TEXT NOT NULL," +
            TrackedEntityInstanceModel.Columns.STATE + " TEXT," +
            " FOREIGN KEY (" + TrackedEntityInstanceModel.Columns.ORGANISATION_UNIT + ")" +
            " REFERENCES " + OrganisationUnitModel.TABLE + " (" + OrganisationUnitModel.Columns.UID
            + ")" +
            " ON DELETE CASCADE DEFERRABLE INITIALLY DEFERRED" +
            " FOREIGN KEY (" + TrackedEntityInstanceModel.Columns.TRACKED_ENTITY + ")" +
            " REFERENCES " + TrackedEntityModel.TABLE + " (" + TrackedEntityModel.Columns.UID + ")"
            +
            " ON DELETE CASCADE DEFERRABLE INITIALLY DEFERRED" +
            ");";

    private static final String CREATE_ENROLLMENT_TABLE =
            "CREATE TABLE " + EnrollmentModel.TABLE + " (" +
                    EnrollmentModel.Columns.ID + " INTEGER PRIMARY KEY AUTOINCREMENT," +
                    EnrollmentModel.Columns.UID + " TEXT NOT NULL UNIQUE," +
                    EnrollmentModel.Columns.CREATED + " TEXT," +
                    EnrollmentModel.Columns.LAST_UPDATED + " TEXT," +
                    EnrollmentModel.Columns.CREATED_AT_CLIENT + " TEXT," +
                    EnrollmentModel.Columns.LAST_UPDATED_AT_CLIENT + " TEXT," +
                    EnrollmentModel.Columns.ORGANISATION_UNIT + " TEXT NOT NULL," +
                    EnrollmentModel.Columns.PROGRAM + " TEXT NOT NULL," +
                    EnrollmentModel.Columns.DATE_OF_ENROLLMENT + " TEXT," +
                    EnrollmentModel.Columns.DATE_OF_INCIDENT + " TEXT," +
                    EnrollmentModel.Columns.FOLLOW_UP + " INTEGER," +
                    EnrollmentModel.Columns.ENROLLMENT_STATUS + " TEXT," +
                    EnrollmentModel.Columns.TRACKED_ENTITY_INSTANCE + " TEXT NOT NULL," +
                    EnrollmentModel.Columns.LATITUDE + " TEXT," +
                    EnrollmentModel.Columns.LONGITUDE + " TEXT," +
                    EnrollmentModel.Columns.STATE + " TEXT," +
                    " FOREIGN KEY (" + EnrollmentModel.Columns.ORGANISATION_UNIT + ")" +
                    " REFERENCES " + OrganisationUnitModel.TABLE +
                    " (" + OrganisationUnitModel.Columns.UID + ")" +
                    " ON DELETE CASCADE DEFERRABLE INITIALLY DEFERRED," +
                    " FOREIGN KEY (" + EnrollmentModel.Columns.PROGRAM + ")" +
                    " REFERENCES " + ProgramModel.TABLE +
                    " (" + ProgramModel.Columns.UID + ")" +
                    " ON DELETE CASCADE DEFERRABLE INITIALLY DEFERRED," +
                    " FOREIGN KEY (" + EnrollmentModel.Columns.TRACKED_ENTITY_INSTANCE + ")" +
                    " REFERENCES " + TrackedEntityInstanceModel.TABLE +
                    " (" + TrackedEntityInstanceModel.Columns.UID + ")" +
                    " ON DELETE CASCADE DEFERRABLE INITIALLY DEFERRED" +
                    ");";

    private static final String CREATE_RESOURCE_TABLE =
            "CREATE TABLE " + ResourceModel.TABLE + " (" +
                    ResourceModel.Columns.ID + " INTEGER PRIMARY KEY AUTOINCREMENT," +
                    ResourceModel.Columns.RESOURCE_TYPE + " TEXT NOT NULL," +
                    ResourceModel.Columns.LAST_SYNCED + " TEXT" + ");";

    private static final String CREATE_ORGANISATION_UNIT_PROGRAM_LINK_TABLE = "CREATE TABLE " +
            OrganisationUnitProgramLinkModel.TABLE + " (" +
            OrganisationUnitProgramLinkModel.Columns.ID + " INTEGER PRIMARY KEY AUTOINCREMENT," +
            OrganisationUnitProgramLinkModel.Columns.ORGANISATION_UNIT + " TEXT NOT NULL," +
            OrganisationUnitProgramLinkModel.Columns.PROGRAM + " TEXT NOT NULL," +
            " FOREIGN KEY (" + OrganisationUnitProgramLinkModel.Columns.ORGANISATION_UNIT + ")" +
            " REFERENCES " + OrganisationUnitModel.TABLE + " (" + OrganisationUnitModel.Columns.UID
            + ")" +
            " ON DELETE CASCADE DEFERRABLE INITIALLY DEFERRED," +
            " FOREIGN KEY (" + OrganisationUnitProgramLinkModel.Columns.PROGRAM + ")" +
            " REFERENCES " + ProgramModel.TABLE + " (" + ProgramModel.Columns.UID + ")" +
            " ON DELETE CASCADE DEFERRABLE INITIALLY DEFERRED," +
            " UNIQUE (" + OrganisationUnitProgramLinkModel.Columns.ORGANISATION_UNIT + ", " +
            OrganisationUnitProgramLinkModel.Columns.PROGRAM + ")" +
            ");";

    private static final String CREATE_USER_ROLE_TABLE =
            "CREATE TABLE " + UserRoleModel.TABLE + " (" +
                    UserRoleModel.Columns.ID + " INTEGER PRIMARY KEY AUTOINCREMENT," +
                    UserRoleModel.Columns.UID + " TEXT NOT NULL UNIQUE," +
                    UserRoleModel.Columns.CODE + " TEXT," +
                    UserRoleModel.Columns.NAME + " TEXT," +
                    UserRoleModel.Columns.DISPLAY_NAME + " TEXT," +
                    UserRoleModel.Columns.CREATED + " TEXT," +
                    UserRoleModel.Columns.LAST_UPDATED + " TEXT" +
                    ");";

    private static final String CREATE_USER_ROLE_PROGRAM_TABLE = "CREATE TABLE " +
            UserRoleProgramLinkModel.TABLE + " (" +
            UserRoleProgramLinkModel.Columns.ID + " INTEGER PRIMARY KEY AUTOINCREMENT," +
            UserRoleProgramLinkModel.Columns.USER_ROLE + " TEXT NOT NULL," +
            UserRoleProgramLinkModel.Columns.PROGRAM + " TEXT NOT NULL," +
            " FOREIGN KEY (" + UserRoleProgramLinkModel.Columns.USER_ROLE + ") " +
            " REFERENCES " + UserRoleModel.TABLE + " (" + UserRoleModel.Columns.UID + ")" +
            " ON DELETE CASCADE DEFERRABLE INITIALLY DEFERRED," +
            " FOREIGN KEY (" + UserRoleProgramLinkModel.Columns.PROGRAM + ") " +
            " REFERENCES " + ProgramModel.TABLE + " (" + ProgramModel.Columns.UID + ")" +
            " ON DELETE CASCADE DEFERRABLE INITIALLY DEFERRED," +
            " UNIQUE (" + UserRoleProgramLinkModel.Columns.USER_ROLE + ", " +
            UserRoleProgramLinkModel.Columns.PROGRAM + ")" +
            ");";

    private static final String CREATE_PROGRAM_STAGE_SECTION_PROGRAM_INDICATOR_LINK_TABLE =
            "CREATE TABLE " +
                    ProgramStageSectionProgramIndicatorLinkModel.TABLE + " (" +
                    ProgramStageSectionProgramIndicatorLinkModel.Columns.ID
                    + " INTEGER PRIMARY KEY AUTOINCREMENT," +
                    ProgramStageSectionProgramIndicatorLinkModel.Columns.PROGRAM_STAGE_SECTION
                    + " TEXT NOT NULL," +
                    ProgramStageSectionProgramIndicatorLinkModel.Columns.PROGRAM_INDICATOR
                    + " TEXT NOT NULL," +
                    " FOREIGN KEY ("
                    + ProgramStageSectionProgramIndicatorLinkModel.Columns.PROGRAM_STAGE_SECTION
                    + ") " +
                    " REFERENCES " + ProgramStageSectionModel.TABLE + " ("
                    + ProgramStageModel.Columns.UID + ")" +
                    " ON DELETE CASCADE DEFERRABLE INITIALLY DEFERRED," +
                    " FOREIGN KEY ("
                    + ProgramStageSectionProgramIndicatorLinkModel.Columns.PROGRAM_INDICATOR + ") "
                    +
                    " REFERENCES " + ProgramIndicatorModel.TABLE + " ("
                    + ProgramIndicatorModel.Columns.UID + ")" +
                    " ON DELETE CASCADE DEFERRABLE INITIALLY DEFERRED, " +
                    " UNIQUE ("
                    + ProgramStageSectionProgramIndicatorLinkModel.Columns.PROGRAM_STAGE_SECTION
                    + ", " +
                    ProgramStageSectionProgramIndicatorLinkModel.Columns.PROGRAM_INDICATOR + ")" +
                    ");";
<<<<<<< HEAD

    /**
     * This method should be used only for testing purposes
     */
    // ToDo: Revise usage of this method
    @VisibleForTesting
    static SQLiteDatabase create() {
        return create(SQLiteDatabase.create(null));
    }

=======
>>>>>>> d3a43a85

    private static SQLiteDatabase create(SQLiteDatabase database) {
        database.execSQL(CREATE_CONFIGURATION_TABLE);
        database.execSQL(CREATE_USER_TABLE);
        database.execSQL(CREATE_USER_CREDENTIALS_TABLE);
        database.execSQL(CREATE_ORGANISATION_UNIT_TABLE);
        database.execSQL(CREATE_USER_ORGANISATION_UNIT_TABLE);
        database.execSQL(CREATE_AUTHENTICATED_USER_TABLE);
        database.execSQL(CREATE_OPTION_SET_TABLE);
        database.execSQL(CREATE_OPTION_TABLE);
        database.execSQL(CREATE_PROGRAM_TABLE);
        database.execSQL(CREATE_TRACKED_ENTITY_TABLE);
        database.execSQL(CREATE_DATA_ELEMENT_TABLE);
        database.execSQL(CREATE_PROGRAM_STAGE_DATA_ELEMENT_TABLE);
        database.execSQL(CREATE_RELATIONSHIP_TABLE);
        database.execSQL(CREATE_RELATIONSHIP_TYPE_TABLE);
        database.execSQL(CREATE_PROGRAM_STAGE_SECTION_TABLE);
        database.execSQL(CREATE_PROGRAM_STAGE_TABLE);
        database.execSQL(CREATE_PROGRAM_RULE_VARIABLE_TABLE);
        database.execSQL(CREATE_TRACKED_ENTITY_ATTRIBUTE_TABLE);
        database.execSQL(CREATE_PROGRAM_TRACKED_ENTITY_ATTRIBUTE_TABLE);
        database.execSQL(CREATE_CONSTANT_TABLE);
        database.execSQL(CREATE_SYSTEM_INFO_TABLE);
        database.execSQL(CREATE_PROGRAM_RULE_TABLE);
        database.execSQL(CREATE_PROGRAM_INDICATOR_TABLE);
        database.execSQL(CREATE_PROGRAM_RULE_ACTION_TABLE);
        database.execSQL(CREATE_CATEGORY_TABLE);
        database.execSQL(CREATE_CATEGORY_OPTION_TABLE);
        database.execSQL(CREATE_CATEGORY_OPTION_LINK_TABLE);
        database.execSQL(CREATE_COMBO_TABLE);
        database.execSQL(CREATE_CATEGORY_COMBO_LINK_TABLE);
        database.execSQL(CREATE_OPTION_COMBO_TABLE);
        database.execSQL(CREATE_OPTION_COMBO_LINK_CATEGORY_TABLE);
        database.execSQL(CREATE_TRACKED_ENTITY_DATA_VALUE_TABLE);
        database.execSQL(CREATE_TRACKED_ENTITY_ATTRIBUTE_VALUE_TABLE);
        database.execSQL(CREATE_EVENT_TABLE);
        database.execSQL(CREATE_TRACKED_ENTITY_INSTANCE_TABLE);
        database.execSQL(CREATE_ENROLLMENT_TABLE);
        database.execSQL(CREATE_RESOURCE_TABLE);
        database.execSQL(CREATE_ORGANISATION_UNIT_PROGRAM_LINK_TABLE);
        database.execSQL(CREATE_USER_ROLE_TABLE);
        database.execSQL(CREATE_USER_ROLE_PROGRAM_TABLE);
        database.execSQL(CREATE_PROGRAM_STAGE_SECTION_PROGRAM_INDICATOR_LINK_TABLE);
        return database;
    }

    public DbOpenHelper(Context context, String databaseName, int version, String migrationTestDir,
            String sqlDatabase) {
        super(context, databaseName, version, true, migrationTestDir);
        mockedSqlDatabase = sqlDatabase;
    }

    public DbOpenHelper(@NonNull Context context, @Nullable String databaseName) {
        super(context, databaseName, VERSION);
    }

    public DbOpenHelper(Context context, String databaseName, int version) {
        super(context, databaseName, version);
    }

    @Override
    public void onCreate(SQLiteDatabase db) {
        String emptySqlFile = "";
        if (emptySqlFile.equals(mockedSqlDatabase)) {
            create(db);
        } else {
            populateDBfromResource(db, mockedSqlDatabase);
        }
        super.onCreate(db);
    }

    @Override
    public void onUpgrade(SQLiteDatabase db, int oldVersion, int newVersion) {
        super.onUpgrade(db, oldVersion, newVersion);
    }

    @Override
    public void onOpen(SQLiteDatabase db) {
        super.onOpen(db);

        // enable foreign key support in database
        db.execSQL("PRAGMA foreign_keys = ON;");
    }

    private SQLiteDatabase populateDBfromResource(SQLiteDatabase database, String databaseSqlFile) {
        String emptySqlFile = "";
        if (emptySqlFile.equals(databaseSqlFile)) {
            return database;
        }
        InputStream in = this.getClass().getClassLoader().getResourceAsStream(databaseSqlFile);
        InputStreamReader inputStreamReader = new InputStreamReader(in, Charset.forName("UTF-8"));
        BufferedReader reader = new BufferedReader(inputStreamReader);
        String line = null;
        try {
            line = reader.readLine();
            while (line != null) {
                database.execSQL(line);
                line = reader.readLine();
            }
        } catch (IOException e) {
            Log.e(getClass().getName(), e.getMessage());
        } finally {
            try {
                reader.close();
                inputStreamReader.close();
                in.close();
            } catch (IOException e) {
                Log.e(getClass().getName(), e.getMessage());
            }
        }
        return database;
    }
}<|MERGE_RESOLUTION|>--- conflicted
+++ resolved
@@ -80,16 +80,11 @@
 import org.hisp.dhis.android.core.user.UserRoleModel;
 import org.hisp.dhis.android.core.user.UserRoleProgramLinkModel;
 
-<<<<<<< HEAD
-import static org.hisp.dhis.android.core.user.UserOrganisationUnitLinkModel.Columns
-        .ORGANISATION_UNIT_SCOPE;
-=======
 import java.io.BufferedReader;
 import java.io.IOException;
 import java.io.InputStream;
 import java.io.InputStreamReader;
 import java.nio.charset.Charset;
->>>>>>> d3a43a85
 
 @SuppressWarnings({
         "PMD.AvoidDuplicateLiterals", "PMD.ExcessiveImports"
@@ -98,17 +93,12 @@
 
     @VisibleForTesting
     static final int VERSION = 1;
-<<<<<<< HEAD
-
-=======
     public String mockedSqlDatabase = "";
->>>>>>> d3a43a85
     private static final String CREATE_CONFIGURATION_TABLE =
             "CREATE TABLE " + ConfigurationModel.CONFIGURATION + " (" +
                     ConfigurationModel.Columns.ID + " INTEGER PRIMARY KEY AUTOINCREMENT," +
                     ConfigurationModel.Columns.SERVER_URL + " TEXT NOT NULL UNIQUE" +
                     ");";
-<<<<<<< HEAD
 
     private static final String CREATE_CATEGORY_TABLE =
             "CREATE TABLE " + CategoryModel.TABLE + " (" +
@@ -206,8 +196,6 @@
             "UNIQUE (" + CategoryOptionComboLinkCategoryModel.Columns.OPTION_COMBO + ", " +
             CategoryOptionComboLinkCategoryModel.Columns.CATEGORY + ")" +
             ");";
-=======
->>>>>>> d3a43a85
 
     private static final String CREATE_USER_TABLE = "CREATE TABLE " + UserModel.TABLE + " (" +
             UserModel.Columns.ID + " INTEGER PRIMARY KEY AUTOINCREMENT," +
@@ -922,7 +910,6 @@
                     + ", " +
                     ProgramStageSectionProgramIndicatorLinkModel.Columns.PROGRAM_INDICATOR + ")" +
                     ");";
-<<<<<<< HEAD
 
     /**
      * This method should be used only for testing purposes
@@ -933,8 +920,6 @@
         return create(SQLiteDatabase.create(null));
     }
 
-=======
->>>>>>> d3a43a85
 
     private static SQLiteDatabase create(SQLiteDatabase database) {
         database.execSQL(CREATE_CONFIGURATION_TABLE);
