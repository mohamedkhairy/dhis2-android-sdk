--- conflicted
+++ resolved
@@ -42,11 +42,7 @@
 
 public class DbOpenHelper extends SQLBriteOpenHelper {
 
-<<<<<<< HEAD
-    public static final int VERSION = 10;
-=======
-    public static final int VERSION = 9;
->>>>>>> c46ac6ec
+    public static final int VERSION = 11;
 
     public DbOpenHelper(@NonNull Context context, @Nullable String databaseName) {
         super(context, databaseName, null, VERSION);
