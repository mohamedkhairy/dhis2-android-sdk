package org.hisp.dhis.android.core.data.database;

import android.content.Context;
import android.database.sqlite.SQLiteDatabase;
import android.database.sqlite.SQLiteOpenHelper;
import android.support.annotation.NonNull;
import android.support.annotation.VisibleForTesting;

import org.hisp.dhis.android.core.constant.ConstantContract;
import org.hisp.dhis.android.core.dataelement.DataElementContract;
import org.hisp.dhis.android.core.option.OptionContract;
import org.hisp.dhis.android.core.option.OptionSetContract;
import org.hisp.dhis.android.core.organisationunit.OrganisationUnitContract;
import org.hisp.dhis.android.core.program.ProgramContract;
<<<<<<< HEAD
import org.hisp.dhis.android.core.program.ProgramRuleModel;
import org.hisp.dhis.android.core.program.ProgramRuleVariableContract;
=======
import org.hisp.dhis.android.core.program.ProgramIndicatorContract;
import org.hisp.dhis.android.core.program.ProgramRuleActionContract;
>>>>>>> 10333765
import org.hisp.dhis.android.core.program.ProgramStageContract;
import org.hisp.dhis.android.core.program.ProgramStageDataElementContract;
import org.hisp.dhis.android.core.program.ProgramStageSectionContract;
import org.hisp.dhis.android.core.program.ProgramTrackedEntityAttributeContract;
import org.hisp.dhis.android.core.relationship.RelationshipContract;
import org.hisp.dhis.android.core.relationship.RelationshipTypeContract;
import org.hisp.dhis.android.core.trackedentity.TrackedEntityAttributeContract;
import org.hisp.dhis.android.core.trackedentity.TrackedEntityContract;
import org.hisp.dhis.android.core.user.AuthenticatedUserContract;
import org.hisp.dhis.android.core.user.UserContract;
import org.hisp.dhis.android.core.user.UserCredentialsContract;
import org.hisp.dhis.android.core.user.UserOrganisationUnitLinkContract;

public final class DbOpenHelper extends SQLiteOpenHelper {

    // @VisibleForTesting
    // static final String NAME = "dhis.db";

    @VisibleForTesting
    static final int VERSION = 1;

    public interface Tables {
        String USER = "User";
        String USER_CREDENTIALS = "UserCredentials";
        String ORGANISATION_UNIT = "OrganisationUnit";
        String USER_ORGANISATION_UNIT = "UserOrganisationUnit";
        String AUTHENTICATED_USER = "AuthenticatedUser";
        String OPTION_SET = "OptionSet";
        String OPTION = "Option";
        String PROGRAM = "Program";
        String TRACKED_ENTITY = "TrackedEntity";
        String DATA_ELEMENT = "DataElement";
        String PROGRAM_STAGE_DATA_ELEMENT = "ProgramStageDataElement";
        String PROGRAM_STAGE_SECTION = "ProgramStageSection";
        String PROGRAM_STAGE = "ProgramStage";
        String PROGRAM_RULE_VARIABLE = "ProgramRuleVariable";
        String RELATIONSHIP_TABLE = "Relationship";
        String RELATIONSHIP_TYPE = "RelationshipType";
        String TRACKED_ENTITY_ATTRIBUTE = "TrackedEntityAttribute";
        String PROGRAM_TRACKED_ENTITY_ATTRIBUTE = "ProgramTrackedEntityAttribute";
        String CONSTANT = "Constant";
<<<<<<< HEAD
        String PROGRAM_RULE = "ProgramRule";
=======
        String PROGRAM_INDICATOR = "ProgramIndicator";
        String PROGRAM_RULE_ACTION = "ProgramRuleAction";
>>>>>>> 10333765
    }

    private static final String CREATE_USER_TABLE = "CREATE TABLE " + Tables.USER + " (" +
            UserContract.Columns.ID + " INTEGER PRIMARY KEY AUTOINCREMENT," +
            UserContract.Columns.UID + " TEXT NOT NULL UNIQUE," +
            UserContract.Columns.CODE + " TEXT," +
            UserContract.Columns.NAME + " TEXT," +
            UserContract.Columns.DISPLAY_NAME + " TEXT," +
            UserContract.Columns.CREATED + " TEXT," +
            UserContract.Columns.LAST_UPDATED + " TEXT," +
            UserContract.Columns.BIRTHDAY + " TEXT," +
            UserContract.Columns.EDUCATION + " TEXT," +
            UserContract.Columns.GENDER + " TEXT," +
            UserContract.Columns.JOB_TITLE + " TEXT," +
            UserContract.Columns.SURNAME + " TEXT," +
            UserContract.Columns.FIRST_NAME + " TEXT," +
            UserContract.Columns.INTRODUCTION + " TEXT," +
            UserContract.Columns.EMPLOYER + " TEXT," +
            UserContract.Columns.INTERESTS + " TEXT," +
            UserContract.Columns.LANGUAGES + " TEXT," +
            UserContract.Columns.EMAIL + " TEXT," +
            UserContract.Columns.PHONE_NUMBER + " TEXT," +
            UserContract.Columns.NATIONALITY + " TEXT" +
            ");";

    private static final String CREATE_USER_CREDENTIALS_TABLE = "CREATE TABLE " + Tables.USER_CREDENTIALS + " (" +
            UserCredentialsContract.Columns.ID + " INTEGER PRIMARY KEY AUTOINCREMENT," +
            UserCredentialsContract.Columns.UID + " TEXT NOT NULL UNIQUE," +
            UserCredentialsContract.Columns.CODE + " TEXT," +
            UserCredentialsContract.Columns.NAME + " TEXT," +
            UserCredentialsContract.Columns.DISPLAY_NAME + " TEXT," +
            UserCredentialsContract.Columns.CREATED + " TEXT," +
            UserCredentialsContract.Columns.LAST_UPDATED + " TEXT," +
            UserCredentialsContract.Columns.USERNAME + " TEXT," +
            UserCredentialsContract.Columns.USER + " TEXT NOT NULL UNIQUE," +
            "FOREIGN KEY (" + UserCredentialsContract.Columns.USER + ") REFERENCES " + Tables.USER +
            " (" + UserContract.Columns.UID + ") ON DELETE CASCADE" +
            ");";

    private static final String CREATE_ORGANISATION_UNITS_TABLE = "CREATE TABLE " + Tables.ORGANISATION_UNIT + " (" +
            OrganisationUnitContract.Columns.ID + " INTEGER PRIMARY KEY AUTOINCREMENT," +
            OrganisationUnitContract.Columns.UID + " TEXT NOT NULL UNIQUE," +
            OrganisationUnitContract.Columns.CODE + " TEXT," +
            OrganisationUnitContract.Columns.NAME + " TEXT," +
            OrganisationUnitContract.Columns.DISPLAY_NAME + " TEXT," +
            OrganisationUnitContract.Columns.CREATED + " TEXT," +
            OrganisationUnitContract.Columns.LAST_UPDATED + " TEXT," +
            OrganisationUnitContract.Columns.SHORT_NAME + " TEXT," +
            OrganisationUnitContract.Columns.DISPLAY_SHORT_NAME + " TEXT," +
            OrganisationUnitContract.Columns.DESCRIPTION + " TEXT," +
            OrganisationUnitContract.Columns.DISPLAY_DESCRIPTION + " TEXT," +
            OrganisationUnitContract.Columns.PATH + " TEXT," +
            OrganisationUnitContract.Columns.OPENING_DATE + " TEXT," +
            OrganisationUnitContract.Columns.CLOSED_DATE + " TEXT," +
            OrganisationUnitContract.Columns.LEVEL + " INTEGER," +
            OrganisationUnitContract.Columns.PARENT + " TEXT" + ");";

    private static final String CREATE_USER_ORGANISATION_UNIT_TABLE = "CREATE TABLE " + Tables.USER_ORGANISATION_UNIT + " (" +
            UserOrganisationUnitLinkContract.Columns.ID + " INTEGER PRIMARY KEY AUTOINCREMENT," +
            UserOrganisationUnitLinkContract.Columns.USER + " TEXT NOT NULL," +
            UserOrganisationUnitLinkContract.Columns.ORGANISATION_UNIT + " TEXT NOT NULL," +
            UserOrganisationUnitLinkContract.Columns.ORGANISATION_UNIT_SCOPE + " TEXT NOT NULL," +
            "FOREIGN KEY (" + UserOrganisationUnitLinkContract.Columns.USER + ") REFERENCES " + Tables.USER +
            " (" + UserContract.Columns.UID + ") ON DELETE CASCADE," +
            "FOREIGN KEY (" + UserOrganisationUnitLinkContract.Columns.ORGANISATION_UNIT + ") REFERENCES " + Tables.ORGANISATION_UNIT +
            " (" + OrganisationUnitContract.Columns.UID + ") ON DELETE CASCADE," +
            "UNIQUE (" + UserOrganisationUnitLinkContract.Columns.USER + ", " +
            UserOrganisationUnitLinkContract.Columns.ORGANISATION_UNIT + ", " +
            UserOrganisationUnitLinkContract.Columns.ORGANISATION_UNIT_SCOPE + ")" +
            ");";

    private static final String CREATE_AUTHENTICATED_USER_TABLE = "CREATE TABLE " + Tables.AUTHENTICATED_USER + " (" +
            AuthenticatedUserContract.Columns.ID + " INTEGER PRIMARY KEY AUTOINCREMENT," +
            AuthenticatedUserContract.Columns.USER + " TEXT NOT NULL UNIQUE," +
            AuthenticatedUserContract.Columns.CREDENTIALS + " TEXT NOT NULL," +
            "FOREIGN KEY (" + AuthenticatedUserContract.Columns.USER + ") REFERENCES " + Tables.USER +
            " (" + UserContract.Columns.UID + ") ON DELETE CASCADE" +
            ");";

    private static final String CREATE_OPTION_SET_TABLE = "CREATE TABLE " + Tables.OPTION_SET + " (" +
            OptionSetContract.Columns.ID + " INTEGER PRIMARY KEY AUTOINCREMENT," +
            OptionSetContract.Columns.UID + " TEXT NOT NULL UNIQUE," +
            OptionSetContract.Columns.CODE + " TEXT," +
            OptionSetContract.Columns.NAME + " TEXT," +
            OptionSetContract.Columns.DISPLAY_NAME + " TEXT," +
            OptionSetContract.Columns.CREATED + " TEXT," +
            OptionSetContract.Columns.LAST_UPDATED + " TEXT," +
            OptionSetContract.Columns.VERSION + " INTEGER," +
            OptionSetContract.Columns.VALUE_TYPE + " TEXT" +
            ");";

    private static final String CREATE_OPTION_TABLE = "CREATE TABLE " + Tables.OPTION + " (" +
            OptionContract.Columns.ID + " INTEGER PRIMARY KEY AUTOINCREMENT," +
            OptionContract.Columns.UID + " TEXT NOT NULL UNIQUE," +
            OptionContract.Columns.CODE + " TEXT," +
            OptionContract.Columns.NAME + " TEXT," +
            OptionContract.Columns.DISPLAY_NAME + " TEXT," +
            OptionContract.Columns.CREATED + " TEXT," +
            OptionContract.Columns.LAST_UPDATED + " TEXT," +
            OptionContract.Columns.OPTION_SET + " TEXT NOT NULL," +
            "FOREIGN KEY (" + OptionContract.Columns.OPTION_SET + ") REFERENCES " + Tables.OPTION_SET +
            " (" + OptionSetContract.Columns.UID + ") ON DELETE CASCADE" +
            ");";

    private static final String CREATE_PROGRAM_TABLE = "CREATE TABLE " + Tables.PROGRAM + " (" +
            ProgramContract.Columns.ID + " INTEGER PRIMARY KEY AUTOINCREMENT," +
            ProgramContract.Columns.UID + " TEXT NOT NULL UNIQUE," +
            ProgramContract.Columns.CODE + " TEXT," +
            ProgramContract.Columns.NAME + " TEXT," +
            ProgramContract.Columns.DISPLAY_NAME + " TEXT," +
            ProgramContract.Columns.CREATED + " TEXT," +
            ProgramContract.Columns.LAST_UPDATED + " TEXT," +
            ProgramContract.Columns.SHORT_NAME + " TEXT," +
            ProgramContract.Columns.DISPLAY_SHORT_NAME + " TEXT," +
            ProgramContract.Columns.DESCRIPTION + " TEXT," +
            ProgramContract.Columns.DISPLAY_DESCRIPTION + " TEXT," +
            ProgramContract.Columns.VERSION + " INTEGER," +
            ProgramContract.Columns.ONLY_ENROLL_ONCE + " INTEGER," +
            ProgramContract.Columns.ENROLLMENT_DATE_LABEL + " TEXT," +
            ProgramContract.Columns.DISPLAY_INCIDENT_DATE + " INTEGER," +
            ProgramContract.Columns.INCIDENT_DATE_LABEL + " TEXT," +
            ProgramContract.Columns.REGISTRATION + " INTEGER," +
            ProgramContract.Columns.SELECT_ENROLLMENT_DATES_IN_FUTURE + " INTEGER," +
            ProgramContract.Columns.DATA_ENTRY_METHOD + " INTEGER," +
            ProgramContract.Columns.IGNORE_OVERDUE_EVENTS + " INTEGER," +
            ProgramContract.Columns.RELATIONSHIP_FROM_A + " INTEGER," +
            ProgramContract.Columns.SELECT_INCIDENT_DATES_IN_FUTURE + " INTEGER," +
            ProgramContract.Columns.CAPTURE_COORDINATES + " INTEGER," +
            ProgramContract.Columns.USE_FIRST_STAGE_DURING_REGISTRATION + " INTEGER," +
            ProgramContract.Columns.DISPLAY_FRONT_PAGE_LIST + " INTEGER," +
            ProgramContract.Columns.PROGRAM_TYPE + " TEXT," +
            ProgramContract.Columns.RELATIONSHIP_TYPE + " TEXT," +
            ProgramContract.Columns.RELATIONSHIP_TEXT + " TEXT," +
            ProgramContract.Columns.RELATED_PROGRAM + " TEXT," +
            ProgramContract.Columns.TRACKED_ENTITY + " TEXT" +
            ");";

    private static final String CREATE_TRACKED_ENTITY_TABLE = "CREATE TABLE " + Tables.TRACKED_ENTITY + " (" +
            TrackedEntityContract.Columns.ID + " INTEGER PRIMARY KEY AUTOINCREMENT," +
            TrackedEntityContract.Columns.UID + " TEXT NOT NULL UNIQUE," +
            TrackedEntityContract.Columns.CODE + " TEXT," +
            TrackedEntityContract.Columns.NAME + " TEXT," +
            TrackedEntityContract.Columns.DISPLAY_NAME + " TEXT," +
            TrackedEntityContract.Columns.CREATED + " TEXT," +
            TrackedEntityContract.Columns.LAST_UPDATED + " TEXT," +
            TrackedEntityContract.Columns.SHORT_NAME + " TEXT," +
            TrackedEntityContract.Columns.DISPLAY_SHORT_NAME + " TEXT," +
            TrackedEntityContract.Columns.DESCRIPTION + " TEXT," +
            TrackedEntityContract.Columns.DISPLAY_DESCRIPTION + " TEXT" +
            ");";

    private static final String CREATE_DATA_ELEMENT_TABLE = "CREATE TABLE " + Tables.DATA_ELEMENT + " (" +
            DataElementContract.Columns.ID + " INTEGER PRIMARY KEY AUTOINCREMENT," +
            DataElementContract.Columns.UID + " TEXT NOT NULL UNIQUE," +
            DataElementContract.Columns.CODE + " TEXT," +
            DataElementContract.Columns.NAME + " TEXT," +
            DataElementContract.Columns.DISPLAY_NAME + " TEXT," +
            DataElementContract.Columns.CREATED + " TEXT," +
            DataElementContract.Columns.LAST_UPDATED + " TEXT," +
            DataElementContract.Columns.SHORT_NAME + " TEXT," +
            DataElementContract.Columns.DISPLAY_SHORT_NAME + " TEXT," +
            DataElementContract.Columns.DESCRIPTION + " TEXT," +
            DataElementContract.Columns.DISPLAY_DESCRIPTION + " TEXT," +
            DataElementContract.Columns.VALUE_TYPE + " TEXT," +
            DataElementContract.Columns.ZERO_IS_SIGNIFICANT + " INTEGER," +
            DataElementContract.Columns.AGGREGATION_OPERATOR + " TEXT," +
            DataElementContract.Columns.FORM_NAME + " TEXT," +
            DataElementContract.Columns.NUMBER_TYPE + " TEXT," +
            DataElementContract.Columns.DOMAIN_TYPE + " TEXT," +
            DataElementContract.Columns.DIMENSION + " TEXT," +
            DataElementContract.Columns.DISPLAY_FORM_NAME + " TEXT," +
            DataElementContract.Columns.OPTION_SET + " TEXT," +
            " FOREIGN KEY ( " + DataElementContract.Columns.OPTION_SET + ")" +
            " REFERENCES " + Tables.OPTION_SET + " (" + OptionSetContract.Columns.UID + ")" +
            ");";

    private static final String CREATE_PROGRAM_STAGE_DATA_ELEMENT_TABLE = "CREATE TABLE " +
            Tables.PROGRAM_STAGE_DATA_ELEMENT + " (" +
            ProgramStageDataElementContract.Columns.ID + " INTEGER PRIMARY KEY AUTOINCREMENT," +
            ProgramStageDataElementContract.Columns.UID + " TEXT NOT NULL UNIQUE," +
            ProgramStageDataElementContract.Columns.CODE + " TEXT," +
            ProgramStageDataElementContract.Columns.NAME + " TEXT," +
            ProgramStageDataElementContract.Columns.DISPLAY_NAME + " TEXT," +
            ProgramStageDataElementContract.Columns.CREATED + " TEXT," +
            ProgramStageDataElementContract.Columns.LAST_UPDATED + " TEXT," +
            ProgramStageDataElementContract.Columns.DISPLAY_IN_REPORTS + " INTEGER NOT NULL," +
            ProgramStageDataElementContract.Columns.COMPULSORY + " INTEGER NOT NULL," +
            ProgramStageDataElementContract.Columns.ALLOW_PROVIDED_ELSEWHERE + " INTEGER NOT NULL," +
            ProgramStageDataElementContract.Columns.SORT_ORDER + " INTEGER," +
            ProgramStageDataElementContract.Columns.ALLOW_FUTURE_DATE + " INTEGER NOT NULL," +
            ProgramStageDataElementContract.Columns.DATA_ELEMENT + " TEXT NOT NULL," +
            ProgramStageDataElementContract.Columns.PROGRAM_STAGE_SECTION + " TEXT," +
            " FOREIGN KEY (" + ProgramStageDataElementContract.Columns.DATA_ELEMENT + ")" +
            "REFERENCES " + Tables.DATA_ELEMENT + " (" + DataElementContract.Columns.UID + ")" +
            "ON DELETE CASCADE," +
            "FOREIGN KEY (" + ProgramStageDataElementContract.Columns.PROGRAM_STAGE_SECTION + ")" +
            "REFERENCES " + Tables.PROGRAM_STAGE_SECTION + " (" + ProgramStageSectionContract.Columns.UID + ")" +
            "ON DELETE CASCADE" +
            ");";

    private static final String CREATE_RELATIONSHIP_TABLE =
            "CREATE TABLE " + Tables.RELATIONSHIP_TABLE + "(" +
                    RelationshipContract.Columns.ID + " INTEGER PRIMARY KEY AUTOINCREMENT," +
                    RelationshipContract.Columns.TRACKED_ENTITY_INSTANCE_A + " TEXT," +
                    RelationshipContract.Columns.TRACKED_ENTITY_INSTANCE_B + " TEXT," +
                    RelationshipContract.Columns.RELATIONSHIP_TYPE + " TEXT NOT NULL," +
                    "FOREIGN KEY (" + RelationshipContract.Columns.RELATIONSHIP_TYPE + ") " +
                    "REFERENCES " + Tables.RELATIONSHIP_TYPE +
                    " (" + RelationshipTypeContract.Columns.UID + ")" +
                    ");";

    private static final String CREATE_RELATIONSHIP_TYPE_TABLE = "CREATE TABLE " +
            Tables.RELATIONSHIP_TYPE + "( " +
            RelationshipTypeContract.Columns.ID + " INTEGER PRIMARY KEY AUTOINCREMENT, " +
            RelationshipTypeContract.Columns.UID + " TEXT NOT NULL UNIQUE, " +
            RelationshipTypeContract.Columns.CODE + " TEXT, " +
            RelationshipTypeContract.Columns.NAME + " TEXT, " +
            RelationshipTypeContract.Columns.DISPLAY_NAME + " TEXT, " +
            RelationshipTypeContract.Columns.CREATED + " TEXT, " +
            RelationshipTypeContract.Columns.LAST_UPDATED + " TEXT, " +
            RelationshipTypeContract.Columns.B_IS_TO_A + " TEXT, " +
            RelationshipTypeContract.Columns.A_IS_TO_B + " TEXT " +
            ");";

    private static final String CREATE_PROGRAM_STAGE_SECTION_TABLE = "CREATE TABLE " +
            Tables.PROGRAM_STAGE_SECTION + " (" +
            ProgramStageSectionContract.Columns.ID + " INTEGER PRIMARY KEY AUTOINCREMENT," +
            ProgramStageSectionContract.Columns.UID + " TEXT NOT NULL UNIQUE," +
            ProgramStageSectionContract.Columns.CODE + " TEXT," +
            ProgramStageSectionContract.Columns.NAME + " TEXT," +
            ProgramStageSectionContract.Columns.DISPLAY_NAME + " TEXT," +
            ProgramStageSectionContract.Columns.CREATED + " TEXT," +
            ProgramStageSectionContract.Columns.LAST_UPDATED + " TEXT," +
            ProgramStageSectionContract.Columns.SORT_ORDER + " INTEGER," +
            ProgramStageSectionContract.Columns.PROGRAM_STAGE + " TEXT NOT NULL," +
            " FOREIGN KEY ( " + ProgramStageSectionContract.Columns.PROGRAM_STAGE + ")" +
            " REFERENCES " + Tables.PROGRAM_STAGE + " (" + ProgramStageContract.Columns.UID + ")" +
            ");";

    private static final String CREATE_PROGRAM_STAGE_TABLE = "CREATE TABLE " +
            Tables.PROGRAM_STAGE + " (" +
            ProgramStageContract.Columns.ID + " INTEGER PRIMARY KEY AUTOINCREMENT," +
            ProgramStageContract.Columns.UID + " TEXT NOT NULL UNIQUE," +
            ProgramStageContract.Columns.CODE + " TEXT," +
            ProgramStageContract.Columns.NAME + " TEXT," +
            ProgramStageContract.Columns.DISPLAY_NAME + " TEXT," +
            ProgramStageContract.Columns.CREATED + " TEXT," +
            ProgramStageContract.Columns.LAST_UPDATED + " TEXT," +
            ProgramStageContract.Columns.EXECUTION_DATE_LABEL + " TEXT," +
            ProgramStageContract.Columns.ALLOW_GENERATE_NEXT_VISIT + " INTEGER," +
            ProgramStageContract.Columns.VALID_COMPLETE_ONLY + " INTEGER," +
            ProgramStageContract.Columns.REPORT_DATE_TO_USE + " TEXT," +
            ProgramStageContract.Columns.OPEN_AFTER_ENROLLMENT + " INTEGER," +
            ProgramStageContract.Columns.REPEATABLE + " INTEGER," +
            ProgramStageContract.Columns.CAPTURE_COORDINATES + " INTEGER," +
            ProgramStageContract.Columns.FORM_TYPE + " TEXT," +
            ProgramStageContract.Columns.DISPLAY_GENERATE_EVENT_BOX + " INTEGER," +
            ProgramStageContract.Columns.GENERATED_BY_ENROLMENT_DATE + " INTEGER," +
            ProgramStageContract.Columns.AUTO_GENERATE_EVENT + " INTEGER," +
            ProgramStageContract.Columns.SORT_ORDER + " INTEGER," +
            ProgramStageContract.Columns.HIDE_DUE_DATE + " INTEGER," +
            ProgramStageContract.Columns.BLOCK_ENTRY_FORM + " INTEGER," +
            ProgramStageContract.Columns.MIN_DAYS_FROM_START + " INTEGER," +
            ProgramStageContract.Columns.STANDARD_INTERVAL + " INTEGER," +
            ProgramStageContract.Columns.PROGRAM + " TEXT NOT NULL," +
            " FOREIGN KEY ( " + ProgramStageContract.Columns.PROGRAM + ")" +
            " REFERENCES " + Tables.PROGRAM + " (" + ProgramContract.Columns.UID + ")" +
            ");";

    private static final String CREATE_PROGRAM_RULE_VARIABLE_TABLE = "CREATE TABLE " +
            Tables.PROGRAM_RULE_VARIABLE + " (" +
            ProgramRuleVariableContract.Columns.ID + " INTEGER PRIMARY KEY AUTOINCREMENT," +
            ProgramRuleVariableContract.Columns.UID + " TEXT NOT NULL UNIQUE," +
            ProgramRuleVariableContract.Columns.CODE + " TEXT," +
            ProgramRuleVariableContract.Columns.NAME + " TEXT," +
            ProgramRuleVariableContract.Columns.DISPLAY_NAME + " TEXT," +
            ProgramRuleVariableContract.Columns.CREATED + " TEXT," +
            ProgramRuleVariableContract.Columns.LAST_UPDATED + " TEXT," +
            ProgramRuleVariableContract.Columns.USE_CODE_FOR_OPTION_SET + " INTEGER," +
            ProgramRuleVariableContract.Columns.PROGRAM + " TEXT NOT NULL," +
            ProgramRuleVariableContract.Columns.PROGRAM_STAGE + " TEXT," +
            ProgramRuleVariableContract.Columns.DATA_ELEMENT + " TEXT," +
            ProgramRuleVariableContract.Columns.TRACKED_ENTITY_ATTRIBUTE + " TEXT," +
            ProgramRuleVariableContract.Columns.PROGRAM_RULE_VARIABLE_SOURCE_TYPE + " TEXT," +
            " FOREIGN KEY (" + ProgramRuleVariableContract.Columns.PROGRAM + ")" +
            " REFERENCES " + Tables.PROGRAM + " (" + ProgramContract.Columns.UID + ")," +
            " FOREIGN KEY (" + ProgramRuleVariableContract.Columns.PROGRAM_STAGE + ")" +
            " REFERENCES " + Tables.PROGRAM_STAGE + " (" + ProgramStageContract.Columns.UID + ")," +
            " FOREIGN KEY (" + ProgramRuleVariableContract.Columns.TRACKED_ENTITY_ATTRIBUTE + ")" +
            " REFERENCES " + Tables.TRACKED_ENTITY_ATTRIBUTE + " (" + TrackedEntityAttributeContract.Columns.UID + ")," +
            " FOREIGN KEY (" + ProgramRuleVariableContract.Columns.DATA_ELEMENT + ")" +
            " REFERENCES " + Tables.DATA_ELEMENT + " (" + DataElementContract.Columns.UID + ")" +
            ");";

    private static final String CREATE_TRACKED_ENTITY_ATTRIBUTE_TABLE = "CREATE TABLE " +
            Tables.TRACKED_ENTITY_ATTRIBUTE + " (" +
            TrackedEntityAttributeContract.Columns.ID + " INTEGER PRIMARY KEY AUTOINCREMENT," +
            TrackedEntityAttributeContract.Columns.UID + " TEXT NOT NULL UNIQUE," +
            TrackedEntityAttributeContract.Columns.CODE + " TEXT," +
            TrackedEntityAttributeContract.Columns.NAME + " TEXT," +
            TrackedEntityAttributeContract.Columns.DISPLAY_NAME + " TEXT," +
            TrackedEntityAttributeContract.Columns.CREATED + " TEXT," +
            TrackedEntityAttributeContract.Columns.LAST_UPDATED + " TEXT," +
            TrackedEntityAttributeContract.Columns.SHORT_NAME + " TEXT," +
            TrackedEntityAttributeContract.Columns.DISPLAY_SHORT_NAME + " TEXT," +
            TrackedEntityAttributeContract.Columns.DESCRIPTION + " TEXT," +
            TrackedEntityAttributeContract.Columns.DISPLAY_DESCRIPTION + " TEXT," +
            TrackedEntityAttributeContract.Columns.PATTERN + " TEXT," +
            TrackedEntityAttributeContract.Columns.SORT_ORDER_IN_LIST_NO_PROGRAM + " INTEGER," +
            TrackedEntityAttributeContract.Columns.OPTION_SET + " TEXT," +
            TrackedEntityAttributeContract.Columns.VALUE_TYPE + " TEXT," +
            TrackedEntityAttributeContract.Columns.EXPRESSION + " TEXT," +
            TrackedEntityAttributeContract.Columns.SEARCH_SCOPE + " TEXT," +
            TrackedEntityAttributeContract.Columns.PROGRAM_SCOPE + " INTEGER," +
            TrackedEntityAttributeContract.Columns.DISPLAY_IN_LIST_NO_PROGRAM + " INTEGER," +
            TrackedEntityAttributeContract.Columns.GENERATED + " INTEGER," +
            TrackedEntityAttributeContract.Columns.DISPLAY_ON_VISIT_SCHEDULE + " INTEGER," +
            TrackedEntityAttributeContract.Columns.ORG_UNIT_SCOPE + " INTEGER," +
            TrackedEntityAttributeContract.Columns.UNIQUE + " INTEGER," +
            TrackedEntityAttributeContract.Columns.INHERIT + " INTEGER," +
            " FOREIGN KEY (" + TrackedEntityAttributeContract.Columns.OPTION_SET + ")" +
            " REFERENCES " + Tables.OPTION_SET + " (" + OptionSetContract.Columns.UID + ")" +
            "ON DELETE CASCADE" +
            ");";

    private static final String CREATE_PROGRAM_TRACKED_ENTITY_ATTRIBUTE_TABLE = "CREATE TABLE " +
            Tables.PROGRAM_TRACKED_ENTITY_ATTRIBUTE + " (" +
            ProgramTrackedEntityAttributeContract.Columns.ID + " INTEGER PRIMARY KEY AUTOINCREMENT," +
            ProgramTrackedEntityAttributeContract.Columns.UID + " TEXT NOT NULL UNIQUE," +
            ProgramTrackedEntityAttributeContract.Columns.CODE + " TEXT," +
            ProgramTrackedEntityAttributeContract.Columns.NAME + " TEXT," +
            ProgramTrackedEntityAttributeContract.Columns.DISPLAY_NAME + " TEXT," +
            ProgramTrackedEntityAttributeContract.Columns.CREATED + " TEXT," +
            ProgramTrackedEntityAttributeContract.Columns.LAST_UPDATED + " TEXT," +
            ProgramTrackedEntityAttributeContract.Columns.SHORT_NAME + " TEXT," +
            ProgramTrackedEntityAttributeContract.Columns.DISPLAY_SHORT_NAME + " TEXT," +
            ProgramTrackedEntityAttributeContract.Columns.DESCRIPTION + " TEXT," +
            ProgramTrackedEntityAttributeContract.Columns.DISPLAY_DESCRIPTION + " TEXT," +
            ProgramTrackedEntityAttributeContract.Columns.MANDATORY + " INTEGER," +
            ProgramTrackedEntityAttributeContract.Columns.TRACKED_ENTITY_ATTRIBUTE + " TEXT," +
            ProgramTrackedEntityAttributeContract.Columns.VALUE_TYPE + " TEXT," +
            ProgramTrackedEntityAttributeContract.Columns.ALLOW_FUTURE_DATES + " INTEGER," +
            ProgramTrackedEntityAttributeContract.Columns.DISPLAY_IN_LIST + " INTEGER," +
            " FOREIGN KEY (" + ProgramTrackedEntityAttributeContract.Columns.TRACKED_ENTITY_ATTRIBUTE + ")" +
            " REFERENCES " + Tables.TRACKED_ENTITY_ATTRIBUTE + " (" + TrackedEntityAttributeContract.Columns.UID + ")" +
            "ON DELETE CASCADE" +
            ");";

    private static final String CREATE_PROGRAM_RULE_TABLE = "CREATE TABLE " +
            Tables.PROGRAM_RULE + " (" +
            ProgramRuleModel.Columns.ID + " INTEGER PRIMARY KEY AUTOINCREMENT," +
            ProgramRuleModel.Columns.UID + " TEXT NOT NULL UNIQUE," +
            ProgramRuleModel.Columns.CODE + " TEXT," +
            ProgramRuleModel.Columns.NAME + " TEXT," +
            ProgramRuleModel.Columns.DISPLAY_NAME + " TEXT," +
            ProgramRuleModel.Columns.CREATED + " TEXT," +
            ProgramRuleModel.Columns.LAST_UPDATED + " TEXT," +
            ProgramRuleModel.Columns.PRIORITY + " INTEGER," +
            ProgramRuleModel.Columns.CONDITION + " TEXT," +
            ProgramRuleModel.Columns.PROGRAM + " TEXT NOT NULL," +
            ProgramRuleModel.Columns.PROGRAM_STAGE + " TEXT," +
            " FOREIGN KEY (" + ProgramRuleModel.Columns.PROGRAM + ")" +
            " REFERENCES " + Tables.PROGRAM + " (" + ProgramContract.Columns.UID + ")," +
            " FOREIGN KEY (" + ProgramRuleModel.Columns.PROGRAM_STAGE + ")" +
            " REFERENCES " + Tables.PROGRAM_STAGE + " (" + ProgramStageContract.Columns.UID + ")" +
            ");";

    private static final String CREATE_CONSTANT_TABLE = "CREATE TABLE " + Tables.CONSTANT + " (" +
            ConstantContract.Columns.ID + " INTEGER PRIMARY KEY AUTOINCREMENT," +
            ConstantContract.Columns.UID + " TEXT NOT NULL UNIQUE," +
            ConstantContract.Columns.CODE + " TEXT," +
            ConstantContract.Columns.NAME + " TEXT," +
            ConstantContract.Columns.DISPLAY_NAME + " TEXT," +
            ConstantContract.Columns.CREATED + " TEXT," +
            ConstantContract.Columns.LAST_UPDATED + " TEXT," +
            ConstantContract.Columns.VALUE + " REAL" +
            ");";

    private static final String CREATE_PROGRAM_INDICATOR_TABLE = "CREATE TABLE " + Tables.PROGRAM_INDICATOR + " (" +
            ProgramIndicatorContract.Columns.ID + " INTEGER PRIMARY KEY AUTOINCREMENT," +
            ProgramIndicatorContract.Columns.UID + " TEXT NOT NULL UNIQUE," +
            ProgramIndicatorContract.Columns.CODE + " TEXT," +
            ProgramIndicatorContract.Columns.NAME + " TEXT," +
            ProgramIndicatorContract.Columns.DISPLAY_NAME + " TEXT," +
            ProgramIndicatorContract.Columns.CREATED + " TEXT," +
            ProgramIndicatorContract.Columns.LAST_UPDATED + " TEXT," +
            ProgramIndicatorContract.Columns.SHORT_NAME + " TEXT," +
            ProgramIndicatorContract.Columns.DISPLAY_SHORT_NAME + " TEXT," +
            ProgramIndicatorContract.Columns.DESCRIPTION + " TEXT," +
            ProgramIndicatorContract.Columns.DISPLAY_DESCRIPTION + " TEXT," +
            ProgramIndicatorContract.Columns.DISPLAY_IN_FORM + " INTEGER," +
            ProgramIndicatorContract.Columns.EXPRESSION + " TEXT," +
            ProgramIndicatorContract.Columns.DIMENSION_ITEM + " TEXT," +
            ProgramIndicatorContract.Columns.FILTER + " TEXT," +
            ProgramIndicatorContract.Columns.DECIMALS + " INTEGER" +
            ");";

    private static final String CREATE_PROGRAM_RULE_ACTION_TABLE = "CREATE TABLE " + Tables.PROGRAM_RULE_ACTION + " (" +
            ProgramRuleActionContract.Columns.ID + " INTEGER PRIMARY KEY AUTOINCREMENT," +
            ProgramRuleActionContract.Columns.UID + " TEXT NOT NULL UNIQUE," +
            ProgramRuleActionContract.Columns.CODE + " TEXT," +
            ProgramRuleActionContract.Columns.NAME + " TEXT," +
            ProgramRuleActionContract.Columns.DISPLAY_NAME + " TEXT," +
            ProgramRuleActionContract.Columns.CREATED + " TEXT," +
            ProgramRuleActionContract.Columns.LAST_UPDATED + " TEXT," +
            ProgramRuleActionContract.Columns.DATA + " TEXT," +
            ProgramRuleActionContract.Columns.CONTENT + " TEXT," +
            ProgramRuleActionContract.Columns.LOCATION + " TEXT," +
            ProgramRuleActionContract.Columns.TRACKED_ENTITY_ATTRIBUTE + " TEXT," +
            ProgramRuleActionContract.Columns.PROGRAM_INDICATOR + " TEXT," +
            ProgramRuleActionContract.Columns.PROGRAM_STAGE_SECTION + " TEXT," +
            ProgramRuleActionContract.Columns.PROGRAM_RULE_ACTION_TYPE + " TEXT," +
            ProgramRuleActionContract.Columns.PROGRAM_STAGE + " TEXT," +
            ProgramRuleActionContract.Columns.DATA_ELEMENT + " TEXT" +
            ");";

    /**
     * This method should be used only for testing purposes
     */
    // ToDo: Revise usage of this method
    @VisibleForTesting

    static SQLiteDatabase create() {
        return create(SQLiteDatabase.create(null));
    }

    private static SQLiteDatabase create(SQLiteDatabase database) {
        database.execSQL(CREATE_USER_TABLE);
        database.execSQL(CREATE_USER_CREDENTIALS_TABLE);
        database.execSQL(CREATE_ORGANISATION_UNITS_TABLE);
        database.execSQL(CREATE_USER_ORGANISATION_UNIT_TABLE);
        database.execSQL(CREATE_AUTHENTICATED_USER_TABLE);
        database.execSQL(CREATE_OPTION_SET_TABLE);
        database.execSQL(CREATE_OPTION_TABLE);
        database.execSQL(CREATE_PROGRAM_TABLE);
        database.execSQL(CREATE_TRACKED_ENTITY_TABLE);
        database.execSQL(CREATE_DATA_ELEMENT_TABLE);
        database.execSQL(CREATE_PROGRAM_STAGE_DATA_ELEMENT_TABLE);
        database.execSQL(CREATE_RELATIONSHIP_TABLE);
        database.execSQL(CREATE_RELATIONSHIP_TYPE_TABLE);
        database.execSQL(CREATE_PROGRAM_STAGE_SECTION_TABLE);
        database.execSQL(CREATE_PROGRAM_STAGE_TABLE);
        database.execSQL(CREATE_PROGRAM_RULE_VARIABLE_TABLE);
        database.execSQL(CREATE_TRACKED_ENTITY_ATTRIBUTE_TABLE);
        database.execSQL(CREATE_PROGRAM_TRACKED_ENTITY_ATTRIBUTE_TABLE);
        database.execSQL(CREATE_CONSTANT_TABLE);
<<<<<<< HEAD
        database.execSQL(CREATE_PROGRAM_RULE_TABLE);
=======
        database.execSQL(CREATE_PROGRAM_INDICATOR_TABLE);
        database.execSQL(CREATE_PROGRAM_RULE_ACTION_TABLE);
>>>>>>> 10333765
        return database;
    }

    public DbOpenHelper(@NonNull Context context, @NonNull String databaseName) {
        super(context, databaseName, null, VERSION);
    }

    @Override
    public void onCreate(SQLiteDatabase db) {
        create(db);
    }

    @Override
    public void onUpgrade(SQLiteDatabase db, int oldVersion, int newVersion) {
        // ToDo: logic for proper schema migration
    }

    @Override
    public void onOpen(SQLiteDatabase db) {
        super.onOpen(db);

        // enable foreign key support in database
        db.execSQL("PRAGMA foreign_keys = ON;");
    }
}<|MERGE_RESOLUTION|>--- conflicted
+++ resolved
@@ -12,13 +12,10 @@
 import org.hisp.dhis.android.core.option.OptionSetContract;
 import org.hisp.dhis.android.core.organisationunit.OrganisationUnitContract;
 import org.hisp.dhis.android.core.program.ProgramContract;
-<<<<<<< HEAD
+import org.hisp.dhis.android.core.program.ProgramIndicatorContract;
+import org.hisp.dhis.android.core.program.ProgramRuleActionContract;
 import org.hisp.dhis.android.core.program.ProgramRuleModel;
 import org.hisp.dhis.android.core.program.ProgramRuleVariableContract;
-=======
-import org.hisp.dhis.android.core.program.ProgramIndicatorContract;
-import org.hisp.dhis.android.core.program.ProgramRuleActionContract;
->>>>>>> 10333765
 import org.hisp.dhis.android.core.program.ProgramStageContract;
 import org.hisp.dhis.android.core.program.ProgramStageDataElementContract;
 import org.hisp.dhis.android.core.program.ProgramStageSectionContract;
@@ -60,12 +57,9 @@
         String TRACKED_ENTITY_ATTRIBUTE = "TrackedEntityAttribute";
         String PROGRAM_TRACKED_ENTITY_ATTRIBUTE = "ProgramTrackedEntityAttribute";
         String CONSTANT = "Constant";
-<<<<<<< HEAD
         String PROGRAM_RULE = "ProgramRule";
-=======
         String PROGRAM_INDICATOR = "ProgramIndicator";
         String PROGRAM_RULE_ACTION = "ProgramRuleAction";
->>>>>>> 10333765
     }
 
     private static final String CREATE_USER_TABLE = "CREATE TABLE " + Tables.USER + " (" +
@@ -512,12 +506,9 @@
         database.execSQL(CREATE_TRACKED_ENTITY_ATTRIBUTE_TABLE);
         database.execSQL(CREATE_PROGRAM_TRACKED_ENTITY_ATTRIBUTE_TABLE);
         database.execSQL(CREATE_CONSTANT_TABLE);
-<<<<<<< HEAD
         database.execSQL(CREATE_PROGRAM_RULE_TABLE);
-=======
         database.execSQL(CREATE_PROGRAM_INDICATOR_TABLE);
         database.execSQL(CREATE_PROGRAM_RULE_ACTION_TABLE);
->>>>>>> 10333765
         return database;
     }
 
