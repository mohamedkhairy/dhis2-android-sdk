--- conflicted
+++ resolved
@@ -469,9 +469,7 @@
             " FOREIGN KEY (" + ProgramRuleActionModel.Columns.PROGRAM_RULE + ")" +
             " REFERENCES " + Tables.PROGRAM_RULE + " (" + ProgramRuleModel.Columns.UID + ")" +
             ");";
-
-<<<<<<< HEAD
-=======
+    
     private static final String CREATE_TRACKED_ENTITY_DATA_VALUE_TABLE = "CREATE TABLE " + Tables.TRACKED_ENTITY_DATA_VALUE + " (" +
             TrackedEntityDataValueModel.Columns.ID + " INTEGER PRIMARY KEY AUTOINCREMENT," +
             TrackedEntityDataValueModel.Columns.EVENT + " TEXT NOT NULL," +
@@ -485,7 +483,6 @@
             " REFERENCES " + Tables.EVENT + " (" + EventModel.Columns.UID + ")" +
             ");";
 
->>>>>>> 50cb451b
     private static final String CREATE_TRACKED_ENTITY_ATTRIBUTE_VALUE_TABLE = "CREATE TABLE " +
             Tables.TRACKED_ENTITY_ATTRIBUTE_VALUE + " (" +
             TrackedEntityAttributeValueModel.Columns.ID + " INTEGER PRIMARY KEY AUTOINCREMENT," +
