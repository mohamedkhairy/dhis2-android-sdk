--- conflicted
+++ resolved
@@ -42,11 +42,7 @@
 
 public class DbOpenHelper extends SQLBriteOpenHelper {
 
-<<<<<<< HEAD
-    public static final int VERSION = 11;
-=======
-    public static final int VERSION = 9;
->>>>>>> e45b22c7
+    public static final int VERSION = 12;
 
     public DbOpenHelper(@NonNull Context context, @Nullable String databaseName) {
         super(context, databaseName, null, VERSION);
