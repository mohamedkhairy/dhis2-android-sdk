package org.hisp.dhis.android.core.data.database;

import android.content.Context;
import android.database.sqlite.SQLiteDatabase;
import android.database.sqlite.SQLiteOpenHelper;
import android.support.annotation.NonNull;
import android.support.annotation.VisibleForTesting;

import org.hisp.dhis.android.core.configuration.ConfigurationModel;
import org.hisp.dhis.android.core.constant.ConstantModel;
import org.hisp.dhis.android.core.dataelement.DataElementModel;
import org.hisp.dhis.android.core.enrollment.EnrollmentModel;
import org.hisp.dhis.android.core.event.EventModel;
import org.hisp.dhis.android.core.option.OptionModel;
import org.hisp.dhis.android.core.option.OptionSetModel;
import org.hisp.dhis.android.core.organisationunit.OrganisationUnitModel;
import org.hisp.dhis.android.core.program.ProgramIndicatorModel;
import org.hisp.dhis.android.core.program.ProgramModel;
import org.hisp.dhis.android.core.program.ProgramRuleActionModel;
import org.hisp.dhis.android.core.program.ProgramRuleModel;
import org.hisp.dhis.android.core.program.ProgramRuleVariableModel;
import org.hisp.dhis.android.core.program.ProgramStageDataElementModel;
import org.hisp.dhis.android.core.program.ProgramStageModel;
import org.hisp.dhis.android.core.program.ProgramStageSectionModel;
import org.hisp.dhis.android.core.program.ProgramTrackedEntityAttributeModel;
import org.hisp.dhis.android.core.relationship.RelationshipModel;
import org.hisp.dhis.android.core.relationship.RelationshipTypeModel;
import org.hisp.dhis.android.core.systeminfo.SystemInfoModel;
import org.hisp.dhis.android.core.trackedentity.TrackedEntityAttributeModel;
import org.hisp.dhis.android.core.trackedentity.TrackedEntityAttributeValueModel;
import org.hisp.dhis.android.core.trackedentity.TrackedEntityDataValueModel;
import org.hisp.dhis.android.core.trackedentity.TrackedEntityInstanceModel;
import org.hisp.dhis.android.core.trackedentity.TrackedEntityModel;
import org.hisp.dhis.android.core.user.AuthenticatedUserModel;
import org.hisp.dhis.android.core.user.UserCredentialsModel;
import org.hisp.dhis.android.core.user.UserModel;
import org.hisp.dhis.android.core.user.UserOrganisationUnitLinkModel;

@SuppressWarnings({
        "PMD.AvoidDuplicateLiterals", "PMD.ExcessiveImports"
})
public final class DbOpenHelper extends SQLiteOpenHelper {

    @VisibleForTesting
    static final int VERSION = 1;

    private static final String CREATE_CONFIGURATION_TABLE = "CREATE TABLE " + Tables.CONFIGURATION + " (" +
            ConfigurationModel.Columns.ID + " INTEGER PRIMARY KEY AUTOINCREMENT," +
            ConfigurationModel.Columns.SERVER_URL + " TEXT NOT NULL UNIQUE" +
            ");";

    private static final String CREATE_USER_TABLE = "CREATE TABLE " + Tables.USER + " (" +
            UserModel.Columns.ID + " INTEGER PRIMARY KEY AUTOINCREMENT," +
            UserModel.Columns.UID + " TEXT NOT NULL UNIQUE," +
            UserModel.Columns.CODE + " TEXT," +
            UserModel.Columns.NAME + " TEXT," +
            UserModel.Columns.DISPLAY_NAME + " TEXT," +
            UserModel.Columns.CREATED + " TEXT," +
            UserModel.Columns.LAST_UPDATED + " TEXT," +
            UserModel.Columns.BIRTHDAY + " TEXT," +
            UserModel.Columns.EDUCATION + " TEXT," +
            UserModel.Columns.GENDER + " TEXT," +
            UserModel.Columns.JOB_TITLE + " TEXT," +
            UserModel.Columns.SURNAME + " TEXT," +
            UserModel.Columns.FIRST_NAME + " TEXT," +
            UserModel.Columns.INTRODUCTION + " TEXT," +
            UserModel.Columns.EMPLOYER + " TEXT," +
            UserModel.Columns.INTERESTS + " TEXT," +
            UserModel.Columns.LANGUAGES + " TEXT," +
            UserModel.Columns.EMAIL + " TEXT," +
            UserModel.Columns.PHONE_NUMBER + " TEXT," +
            UserModel.Columns.NATIONALITY + " TEXT" +
            ");";

    private static final String CREATE_USER_CREDENTIALS_TABLE = "CREATE TABLE " + Tables.USER_CREDENTIALS + " (" +
            UserCredentialsModel.Columns.ID + " INTEGER PRIMARY KEY AUTOINCREMENT," +
            UserCredentialsModel.Columns.UID + " TEXT NOT NULL UNIQUE," +
            UserCredentialsModel.Columns.CODE + " TEXT," +
            UserCredentialsModel.Columns.NAME + " TEXT," +
            UserCredentialsModel.Columns.DISPLAY_NAME + " TEXT," +
            UserCredentialsModel.Columns.CREATED + " TEXT," +
            UserCredentialsModel.Columns.LAST_UPDATED + " TEXT," +
            UserCredentialsModel.Columns.USERNAME + " TEXT," +
            UserCredentialsModel.Columns.USER + " TEXT NOT NULL UNIQUE," +
            "FOREIGN KEY (" + UserCredentialsModel.Columns.USER + ") REFERENCES " + Tables.USER +
            " (" + UserModel.Columns.UID + ") ON DELETE CASCADE" +
            ");";

    private static final String CREATE_ORGANISATION_UNITS_TABLE = "CREATE TABLE " + Tables.ORGANISATION_UNIT + " (" +
            OrganisationUnitModel.Columns.ID + " INTEGER PRIMARY KEY AUTOINCREMENT," +
            OrganisationUnitModel.Columns.UID + " TEXT NOT NULL UNIQUE," +
            OrganisationUnitModel.Columns.CODE + " TEXT," +
            OrganisationUnitModel.Columns.NAME + " TEXT," +
            OrganisationUnitModel.Columns.DISPLAY_NAME + " TEXT," +
            OrganisationUnitModel.Columns.CREATED + " TEXT," +
            OrganisationUnitModel.Columns.LAST_UPDATED + " TEXT," +
            OrganisationUnitModel.Columns.SHORT_NAME + " TEXT," +
            OrganisationUnitModel.Columns.DISPLAY_SHORT_NAME + " TEXT," +
            OrganisationUnitModel.Columns.DESCRIPTION + " TEXT," +
            OrganisationUnitModel.Columns.DISPLAY_DESCRIPTION + " TEXT," +
            OrganisationUnitModel.Columns.PATH + " TEXT," +
            OrganisationUnitModel.Columns.OPENING_DATE + " TEXT," +
            OrganisationUnitModel.Columns.CLOSED_DATE + " TEXT," +
            OrganisationUnitModel.Columns.LEVEL + " INTEGER," +
            OrganisationUnitModel.Columns.PARENT + " TEXT" + ");";

    private static final String CREATE_USER_ORGANISATION_UNIT_TABLE = "CREATE TABLE " +
            Tables.USER_ORGANISATION_UNIT + " (" +
            UserOrganisationUnitLinkModel.Columns.ID + " INTEGER PRIMARY KEY AUTOINCREMENT," +
            UserOrganisationUnitLinkModel.Columns.USER + " TEXT NOT NULL," +
            UserOrganisationUnitLinkModel.Columns.ORGANISATION_UNIT + " TEXT NOT NULL," +
            UserOrganisationUnitLinkModel.Columns.ORGANISATION_UNIT_SCOPE + " TEXT NOT NULL," +
            "FOREIGN KEY (" + UserOrganisationUnitLinkModel.Columns.USER + ") REFERENCES " +
            Tables.USER + " (" + UserModel.Columns.UID + ") ON DELETE CASCADE," +
            "FOREIGN KEY (" + UserOrganisationUnitLinkModel.Columns.ORGANISATION_UNIT + ") REFERENCES " +
            Tables.ORGANISATION_UNIT + " (" + OrganisationUnitModel.Columns.UID + ") ON DELETE CASCADE," +
            "UNIQUE (" + UserOrganisationUnitLinkModel.Columns.USER + ", " +
            UserOrganisationUnitLinkModel.Columns.ORGANISATION_UNIT + ", " +
            UserOrganisationUnitLinkModel.Columns.ORGANISATION_UNIT_SCOPE + ")" +
            ");";

    private static final String CREATE_AUTHENTICATED_USER_TABLE = "CREATE TABLE " + Tables.AUTHENTICATED_USER + " (" +
            AuthenticatedUserModel.Columns.ID + " INTEGER PRIMARY KEY AUTOINCREMENT," +
            AuthenticatedUserModel.Columns.USER + " TEXT NOT NULL UNIQUE," +
            AuthenticatedUserModel.Columns.CREDENTIALS + " TEXT NOT NULL," +
            "FOREIGN KEY (" + AuthenticatedUserModel.Columns.USER + ") REFERENCES " + Tables.USER +
            " (" + UserModel.Columns.UID + ") ON DELETE CASCADE" +
            ");";

    private static final String CREATE_OPTION_SET_TABLE = "CREATE TABLE " + Tables.OPTION_SET + " (" +
            OptionSetModel.Columns.ID + " INTEGER PRIMARY KEY AUTOINCREMENT," +
            OptionSetModel.Columns.UID + " TEXT NOT NULL UNIQUE," +
            OptionSetModel.Columns.CODE + " TEXT," +
            OptionSetModel.Columns.NAME + " TEXT," +
            OptionSetModel.Columns.DISPLAY_NAME + " TEXT," +
            OptionSetModel.Columns.CREATED + " TEXT," +
            OptionSetModel.Columns.LAST_UPDATED + " TEXT," +
            OptionSetModel.Columns.VERSION + " INTEGER," +
            OptionSetModel.Columns.VALUE_TYPE + " TEXT" +
            ");";

    private static final String CREATE_OPTION_TABLE = "CREATE TABLE " + Tables.OPTION + " (" +
            OptionModel.Columns.ID + " INTEGER PRIMARY KEY AUTOINCREMENT," +
            OptionModel.Columns.UID + " TEXT NOT NULL UNIQUE," +
            OptionModel.Columns.CODE + " TEXT," +
            OptionModel.Columns.NAME + " TEXT," +
            OptionModel.Columns.DISPLAY_NAME + " TEXT," +
            OptionModel.Columns.CREATED + " TEXT," +
            OptionModel.Columns.LAST_UPDATED + " TEXT," +
            OptionModel.Columns.OPTION_SET + " TEXT NOT NULL," +
            "FOREIGN KEY (" + OptionModel.Columns.OPTION_SET + ") REFERENCES " + Tables.OPTION_SET +
            " (" + OptionSetModel.Columns.UID + ") ON DELETE CASCADE" +
            ");";

    private static final String CREATE_PROGRAM_TABLE = "CREATE TABLE " + Tables.PROGRAM + " (" +
            ProgramModel.Columns.ID + " INTEGER PRIMARY KEY AUTOINCREMENT," +
            ProgramModel.Columns.UID + " TEXT NOT NULL UNIQUE," +
            ProgramModel.Columns.CODE + " TEXT," +
            ProgramModel.Columns.NAME + " TEXT," +
            ProgramModel.Columns.DISPLAY_NAME + " TEXT," +
            ProgramModel.Columns.CREATED + " TEXT," +
            ProgramModel.Columns.LAST_UPDATED + " TEXT," +
            ProgramModel.Columns.SHORT_NAME + " TEXT," +
            ProgramModel.Columns.DISPLAY_SHORT_NAME + " TEXT," +
            ProgramModel.Columns.DESCRIPTION + " TEXT," +
            ProgramModel.Columns.DISPLAY_DESCRIPTION + " TEXT," +
            ProgramModel.Columns.VERSION + " INTEGER," +
            ProgramModel.Columns.ONLY_ENROLL_ONCE + " INTEGER," +
            ProgramModel.Columns.ENROLLMENT_DATE_LABEL + " TEXT," +
            ProgramModel.Columns.DISPLAY_INCIDENT_DATE + " INTEGER," +
            ProgramModel.Columns.INCIDENT_DATE_LABEL + " TEXT," +
            ProgramModel.Columns.REGISTRATION + " INTEGER," +
            ProgramModel.Columns.SELECT_ENROLLMENT_DATES_IN_FUTURE + " INTEGER," +
            ProgramModel.Columns.DATA_ENTRY_METHOD + " INTEGER," +
            ProgramModel.Columns.IGNORE_OVERDUE_EVENTS + " INTEGER," +
            ProgramModel.Columns.RELATIONSHIP_FROM_A + " INTEGER," +
            ProgramModel.Columns.SELECT_INCIDENT_DATES_IN_FUTURE + " INTEGER," +
            ProgramModel.Columns.CAPTURE_COORDINATES + " INTEGER," +
            ProgramModel.Columns.USE_FIRST_STAGE_DURING_REGISTRATION + " INTEGER," +
            ProgramModel.Columns.DISPLAY_FRONT_PAGE_LIST + " INTEGER," +
            ProgramModel.Columns.PROGRAM_TYPE + " TEXT," +
            ProgramModel.Columns.RELATIONSHIP_TYPE + " TEXT NOT NULL," +
            ProgramModel.Columns.RELATIONSHIP_TEXT + " TEXT," +
            //TODO: should maybe reference itself as a foreign key. (Wait for org unit to implement it first)
            ProgramModel.Columns.RELATED_PROGRAM + " TEXT," +
            ProgramModel.Columns.TRACKED_ENTITY + " TEXT NOT NULL," +
            " FOREIGN KEY (" + ProgramModel.Columns.RELATIONSHIP_TYPE + ") REFERENCES " +
            Tables.RELATIONSHIP_TYPE + " (" + RelationshipTypeModel.Columns.UID + "), " +
           /* " FOREIGN KEY (" + ProgramModel.Columns.RELATED_PROGRAM + ") REFERENCES " +
            Tables.PROGRAM + " (" + ProgramModel.Columns.UID + "), " + */
            " FOREIGN KEY (" + ProgramModel.Columns.TRACKED_ENTITY + ") REFERENCES " +
            Tables.TRACKED_ENTITY + " (" + TrackedEntityModel.Columns.UID + ") " +
            ");";

    private static final String CREATE_TRACKED_ENTITY_TABLE = "CREATE TABLE " + Tables.TRACKED_ENTITY + " (" +
            TrackedEntityModel.Columns.ID + " INTEGER PRIMARY KEY AUTOINCREMENT," +
            TrackedEntityModel.Columns.UID + " TEXT NOT NULL UNIQUE," +
            TrackedEntityModel.Columns.CODE + " TEXT," +
            TrackedEntityModel.Columns.NAME + " TEXT," +
            TrackedEntityModel.Columns.DISPLAY_NAME + " TEXT," +
            TrackedEntityModel.Columns.CREATED + " TEXT," +
            TrackedEntityModel.Columns.LAST_UPDATED + " TEXT," +
            TrackedEntityModel.Columns.SHORT_NAME + " TEXT," +
            TrackedEntityModel.Columns.DISPLAY_SHORT_NAME + " TEXT," +
            TrackedEntityModel.Columns.DESCRIPTION + " TEXT," +
            TrackedEntityModel.Columns.DISPLAY_DESCRIPTION + " TEXT" +
            ");";

    private static final String CREATE_DATA_ELEMENT_TABLE = "CREATE TABLE " + Tables.DATA_ELEMENT + " (" +
            DataElementModel.Columns.ID + " INTEGER PRIMARY KEY AUTOINCREMENT," +
            DataElementModel.Columns.UID + " TEXT NOT NULL UNIQUE," +
            DataElementModel.Columns.CODE + " TEXT," +
            DataElementModel.Columns.NAME + " TEXT," +
            DataElementModel.Columns.DISPLAY_NAME + " TEXT," +
            DataElementModel.Columns.CREATED + " TEXT," +
            DataElementModel.Columns.LAST_UPDATED + " TEXT," +
            DataElementModel.Columns.SHORT_NAME + " TEXT," +
            DataElementModel.Columns.DISPLAY_SHORT_NAME + " TEXT," +
            DataElementModel.Columns.DESCRIPTION + " TEXT," +
            DataElementModel.Columns.DISPLAY_DESCRIPTION + " TEXT," +
            DataElementModel.Columns.VALUE_TYPE + " TEXT," +
            DataElementModel.Columns.ZERO_IS_SIGNIFICANT + " INTEGER," +
            DataElementModel.Columns.AGGREGATION_OPERATOR + " TEXT," +
            DataElementModel.Columns.FORM_NAME + " TEXT," +
            DataElementModel.Columns.NUMBER_TYPE + " TEXT," +
            DataElementModel.Columns.DOMAIN_TYPE + " TEXT," +
            DataElementModel.Columns.DIMENSION + " TEXT," +
            DataElementModel.Columns.DISPLAY_FORM_NAME + " TEXT," +
            DataElementModel.Columns.OPTION_SET + " TEXT," +
            " FOREIGN KEY ( " + DataElementModel.Columns.OPTION_SET + ")" +
            " REFERENCES " + Tables.OPTION_SET + " (" + OptionSetModel.Columns.UID + ")" +
            ");";

    private static final String CREATE_PROGRAM_STAGE_DATA_ELEMENT_TABLE = "CREATE TABLE " +
            Tables.PROGRAM_STAGE_DATA_ELEMENT + " (" +
            ProgramStageDataElementModel.Columns.ID + " INTEGER PRIMARY KEY AUTOINCREMENT," +
            ProgramStageDataElementModel.Columns.UID + " TEXT NOT NULL UNIQUE," +
            ProgramStageDataElementModel.Columns.CODE + " TEXT," +
            ProgramStageDataElementModel.Columns.NAME + " TEXT," +
            ProgramStageDataElementModel.Columns.DISPLAY_NAME + " TEXT," +
            ProgramStageDataElementModel.Columns.CREATED + " TEXT," +
            ProgramStageDataElementModel.Columns.LAST_UPDATED + " TEXT," +
            ProgramStageDataElementModel.Columns.DISPLAY_IN_REPORTS + " INTEGER NOT NULL," +
            ProgramStageDataElementModel.Columns.COMPULSORY + " INTEGER NOT NULL," +
            ProgramStageDataElementModel.Columns.ALLOW_PROVIDED_ELSEWHERE + " INTEGER NOT NULL," +
            ProgramStageDataElementModel.Columns.SORT_ORDER + " INTEGER," +
            ProgramStageDataElementModel.Columns.ALLOW_FUTURE_DATE + " INTEGER NOT NULL," +
            ProgramStageDataElementModel.Columns.DATA_ELEMENT + " TEXT NOT NULL," +
            ProgramStageDataElementModel.Columns.PROGRAM_STAGE_SECTION + " TEXT," +
            " FOREIGN KEY (" + ProgramStageDataElementModel.Columns.DATA_ELEMENT + ")" +
            "REFERENCES " + Tables.DATA_ELEMENT + " (" + DataElementModel.Columns.UID + ")" +
            "ON DELETE CASCADE," +
            "FOREIGN KEY (" + ProgramStageDataElementModel.Columns.PROGRAM_STAGE_SECTION + ")" +
            "REFERENCES " + Tables.PROGRAM_STAGE_SECTION + " (" + ProgramStageSectionModel.Columns.UID + ")" +
            "ON DELETE CASCADE" +
            ");";

    private static final String CREATE_RELATIONSHIP_TABLE =
            "CREATE TABLE " + Tables.RELATIONSHIP + " (" +
                    RelationshipModel.Columns.ID + " INTEGER PRIMARY KEY AUTOINCREMENT," +
                    RelationshipModel.Columns.TRACKED_ENTITY_INSTANCE_A + " TEXT," +
                    RelationshipModel.Columns.TRACKED_ENTITY_INSTANCE_B + " TEXT," +
                    RelationshipModel.Columns.RELATIONSHIP_TYPE + " TEXT NOT NULL," +
                    "FOREIGN KEY (" + RelationshipModel.Columns.RELATIONSHIP_TYPE + ") " +
                    "REFERENCES " + Tables.RELATIONSHIP_TYPE +
                    " (" + RelationshipTypeModel.Columns.UID + ")" +
                    ");";

    private static final String CREATE_RELATIONSHIP_TYPE_TABLE = "CREATE TABLE " +
            Tables.RELATIONSHIP_TYPE + " (" +
            RelationshipTypeModel.Columns.ID + " INTEGER PRIMARY KEY AUTOINCREMENT, " +
            RelationshipTypeModel.Columns.UID + " TEXT NOT NULL UNIQUE, " +
            RelationshipTypeModel.Columns.CODE + " TEXT, " +
            RelationshipTypeModel.Columns.NAME + " TEXT, " +
            RelationshipTypeModel.Columns.DISPLAY_NAME + " TEXT, " +
            RelationshipTypeModel.Columns.CREATED + " TEXT, " +
            RelationshipTypeModel.Columns.LAST_UPDATED + " TEXT, " +
            RelationshipTypeModel.Columns.B_IS_TO_A + " TEXT, " +
            RelationshipTypeModel.Columns.A_IS_TO_B + " TEXT " +
            ");";

    private static final String CREATE_PROGRAM_STAGE_SECTION_TABLE = "CREATE TABLE " +
            Tables.PROGRAM_STAGE_SECTION + " (" +
            ProgramStageSectionModel.Columns.ID + " INTEGER PRIMARY KEY AUTOINCREMENT," +
            ProgramStageSectionModel.Columns.UID + " TEXT NOT NULL UNIQUE," +
            ProgramStageSectionModel.Columns.CODE + " TEXT," +
            ProgramStageSectionModel.Columns.NAME + " TEXT," +
            ProgramStageSectionModel.Columns.DISPLAY_NAME + " TEXT," +
            ProgramStageSectionModel.Columns.CREATED + " TEXT," +
            ProgramStageSectionModel.Columns.LAST_UPDATED + " TEXT," +
            ProgramStageSectionModel.Columns.SORT_ORDER + " INTEGER," +
            ProgramStageSectionModel.Columns.PROGRAM_STAGE + " TEXT NOT NULL," +
            " FOREIGN KEY ( " + ProgramStageSectionModel.Columns.PROGRAM_STAGE + ")" +
            " REFERENCES " + Tables.PROGRAM_STAGE + " (" + ProgramStageModel.Columns.UID + ")" +
            ");";

    private static final String CREATE_PROGRAM_STAGE_TABLE = "CREATE TABLE " +
            Tables.PROGRAM_STAGE + " (" +
            ProgramStageModel.Columns.ID + " INTEGER PRIMARY KEY AUTOINCREMENT," +
            ProgramStageModel.Columns.UID + " TEXT NOT NULL UNIQUE," +
            ProgramStageModel.Columns.CODE + " TEXT," +
            ProgramStageModel.Columns.NAME + " TEXT," +
            ProgramStageModel.Columns.DISPLAY_NAME + " TEXT," +
            ProgramStageModel.Columns.CREATED + " TEXT," +
            ProgramStageModel.Columns.LAST_UPDATED + " TEXT," +
            ProgramStageModel.Columns.EXECUTION_DATE_LABEL + " TEXT," +
            ProgramStageModel.Columns.ALLOW_GENERATE_NEXT_VISIT + " INTEGER," +
            ProgramStageModel.Columns.VALID_COMPLETE_ONLY + " INTEGER," +
            ProgramStageModel.Columns.REPORT_DATE_TO_USE + " TEXT," +
            ProgramStageModel.Columns.OPEN_AFTER_ENROLLMENT + " INTEGER," +
            ProgramStageModel.Columns.REPEATABLE + " INTEGER," +
            ProgramStageModel.Columns.CAPTURE_COORDINATES + " INTEGER," +
            ProgramStageModel.Columns.FORM_TYPE + " TEXT," +
            ProgramStageModel.Columns.DISPLAY_GENERATE_EVENT_BOX + " INTEGER," +
            ProgramStageModel.Columns.GENERATED_BY_ENROLMENT_DATE + " INTEGER," +
            ProgramStageModel.Columns.AUTO_GENERATE_EVENT + " INTEGER," +
            ProgramStageModel.Columns.SORT_ORDER + " INTEGER," +
            ProgramStageModel.Columns.HIDE_DUE_DATE + " INTEGER," +
            ProgramStageModel.Columns.BLOCK_ENTRY_FORM + " INTEGER," +
            ProgramStageModel.Columns.MIN_DAYS_FROM_START + " INTEGER," +
            ProgramStageModel.Columns.STANDARD_INTERVAL + " INTEGER," +
            ProgramStageModel.Columns.PROGRAM + " TEXT NOT NULL," +
            " FOREIGN KEY ( " + ProgramStageModel.Columns.PROGRAM + ")" +
            " REFERENCES " + Tables.PROGRAM + " (" + ProgramModel.Columns.UID + ")" +
            ");";

    private static final String CREATE_PROGRAM_RULE_VARIABLE_TABLE = "CREATE TABLE " +
            Tables.PROGRAM_RULE_VARIABLE + " (" +
            ProgramRuleVariableModel.Columns.ID + " INTEGER PRIMARY KEY AUTOINCREMENT," +
            ProgramRuleVariableModel.Columns.UID + " TEXT NOT NULL UNIQUE," +
            ProgramRuleVariableModel.Columns.CODE + " TEXT," +
            ProgramRuleVariableModel.Columns.NAME + " TEXT," +
            ProgramRuleVariableModel.Columns.DISPLAY_NAME + " TEXT," +
            ProgramRuleVariableModel.Columns.CREATED + " TEXT," +
            ProgramRuleVariableModel.Columns.LAST_UPDATED + " TEXT," +
            ProgramRuleVariableModel.Columns.USE_CODE_FOR_OPTION_SET + " INTEGER," +
            ProgramRuleVariableModel.Columns.PROGRAM + " TEXT NOT NULL," +
            ProgramRuleVariableModel.Columns.PROGRAM_STAGE + " TEXT," +
            ProgramRuleVariableModel.Columns.DATA_ELEMENT + " TEXT," +
            ProgramRuleVariableModel.Columns.TRACKED_ENTITY_ATTRIBUTE + " TEXT," +
            ProgramRuleVariableModel.Columns.PROGRAM_RULE_VARIABLE_SOURCE_TYPE + " TEXT," +
            " FOREIGN KEY (" + ProgramRuleVariableModel.Columns.PROGRAM + ")" +
            " REFERENCES " + Tables.PROGRAM + " (" + ProgramModel.Columns.UID + ") ON DELETE CASCADE," +
            " FOREIGN KEY (" + ProgramRuleVariableModel.Columns.PROGRAM_STAGE + ")" +
            " REFERENCES " + Tables.PROGRAM_STAGE + " (" + ProgramStageModel.Columns.UID + ") ON DELETE SET NULL," +
            " FOREIGN KEY (" + ProgramRuleVariableModel.Columns.TRACKED_ENTITY_ATTRIBUTE + ")" +
            " REFERENCES " + Tables.TRACKED_ENTITY_ATTRIBUTE + " (" + TrackedEntityAttributeModel.Columns.UID + ")" +
            "ON DELETE SET NULL," +
            " FOREIGN KEY (" + ProgramRuleVariableModel.Columns.DATA_ELEMENT + ")" +
            " REFERENCES " + Tables.DATA_ELEMENT + " (" + DataElementModel.Columns.UID + ") ON DELETE SET NULL" +
            ");";

    private static final String CREATE_TRACKED_ENTITY_ATTRIBUTE_TABLE = "CREATE TABLE " +
            Tables.TRACKED_ENTITY_ATTRIBUTE + " (" +
            TrackedEntityAttributeModel.Columns.ID + " INTEGER PRIMARY KEY AUTOINCREMENT," +
            TrackedEntityAttributeModel.Columns.UID + " TEXT NOT NULL UNIQUE," +
            TrackedEntityAttributeModel.Columns.CODE + " TEXT," +
            TrackedEntityAttributeModel.Columns.NAME + " TEXT," +
            TrackedEntityAttributeModel.Columns.DISPLAY_NAME + " TEXT," +
            TrackedEntityAttributeModel.Columns.CREATED + " TEXT," +
            TrackedEntityAttributeModel.Columns.LAST_UPDATED + " TEXT," +
            TrackedEntityAttributeModel.Columns.SHORT_NAME + " TEXT," +
            TrackedEntityAttributeModel.Columns.DISPLAY_SHORT_NAME + " TEXT," +
            TrackedEntityAttributeModel.Columns.DESCRIPTION + " TEXT," +
            TrackedEntityAttributeModel.Columns.DISPLAY_DESCRIPTION + " TEXT," +
            TrackedEntityAttributeModel.Columns.PATTERN + " TEXT," +
            TrackedEntityAttributeModel.Columns.SORT_ORDER_IN_LIST_NO_PROGRAM + " INTEGER," +
            TrackedEntityAttributeModel.Columns.OPTION_SET + " TEXT," +
            TrackedEntityAttributeModel.Columns.VALUE_TYPE + " TEXT," +
            TrackedEntityAttributeModel.Columns.EXPRESSION + " TEXT," +
            TrackedEntityAttributeModel.Columns.SEARCH_SCOPE + " TEXT," +
            TrackedEntityAttributeModel.Columns.PROGRAM_SCOPE + " INTEGER," +
            TrackedEntityAttributeModel.Columns.DISPLAY_IN_LIST_NO_PROGRAM + " INTEGER," +
            TrackedEntityAttributeModel.Columns.GENERATED + " INTEGER," +
            TrackedEntityAttributeModel.Columns.DISPLAY_ON_VISIT_SCHEDULE + " INTEGER," +
            TrackedEntityAttributeModel.Columns.ORG_UNIT_SCOPE + " INTEGER," +
            TrackedEntityAttributeModel.Columns.UNIQUE + " INTEGER," +
            TrackedEntityAttributeModel.Columns.INHERIT + " INTEGER," +
            " FOREIGN KEY (" + TrackedEntityAttributeModel.Columns.OPTION_SET + ")" +
            " REFERENCES " + Tables.OPTION_SET + " (" + OptionSetModel.Columns.UID + ")" +
            "ON DELETE CASCADE" +
            ");";

    private static final String CREATE_PROGRAM_TRACKED_ENTITY_ATTRIBUTE_TABLE = "CREATE TABLE " +
            Tables.PROGRAM_TRACKED_ENTITY_ATTRIBUTE + " (" +
            ProgramTrackedEntityAttributeModel.Columns.ID + " INTEGER PRIMARY KEY AUTOINCREMENT," +
            ProgramTrackedEntityAttributeModel.Columns.UID + " TEXT NOT NULL UNIQUE," +
            ProgramTrackedEntityAttributeModel.Columns.CODE + " TEXT," +
            ProgramTrackedEntityAttributeModel.Columns.NAME + " TEXT," +
            ProgramTrackedEntityAttributeModel.Columns.DISPLAY_NAME + " TEXT," +
            ProgramTrackedEntityAttributeModel.Columns.CREATED + " TEXT," +
            ProgramTrackedEntityAttributeModel.Columns.LAST_UPDATED + " TEXT," +
            ProgramTrackedEntityAttributeModel.Columns.SHORT_NAME + " TEXT," +
            ProgramTrackedEntityAttributeModel.Columns.DISPLAY_SHORT_NAME + " TEXT," +
            ProgramTrackedEntityAttributeModel.Columns.DESCRIPTION + " TEXT," +
            ProgramTrackedEntityAttributeModel.Columns.DISPLAY_DESCRIPTION + " TEXT," +
            ProgramTrackedEntityAttributeModel.Columns.MANDATORY + " INTEGER," +
            ProgramTrackedEntityAttributeModel.Columns.TRACKED_ENTITY_ATTRIBUTE + " TEXT," +
            ProgramTrackedEntityAttributeModel.Columns.VALUE_TYPE + " TEXT," +
            ProgramTrackedEntityAttributeModel.Columns.ALLOW_FUTURE_DATES + " INTEGER," +
            ProgramTrackedEntityAttributeModel.Columns.DISPLAY_IN_LIST + " INTEGER," +
            " FOREIGN KEY (" + ProgramTrackedEntityAttributeModel.Columns.TRACKED_ENTITY_ATTRIBUTE + ")" +
            " REFERENCES " + Tables.TRACKED_ENTITY_ATTRIBUTE + " (" + TrackedEntityAttributeModel.Columns.UID + ")" +
            "ON DELETE CASCADE" +
            ");";

    private static final String CREATE_PROGRAM_RULE_TABLE = "CREATE TABLE " +
            Tables.PROGRAM_RULE + " (" +
            ProgramRuleModel.Columns.ID + " INTEGER PRIMARY KEY AUTOINCREMENT," +
            ProgramRuleModel.Columns.UID + " TEXT NOT NULL UNIQUE," +
            ProgramRuleModel.Columns.CODE + " TEXT," +
            ProgramRuleModel.Columns.NAME + " TEXT," +
            ProgramRuleModel.Columns.DISPLAY_NAME + " TEXT," +
            ProgramRuleModel.Columns.CREATED + " TEXT," +
            ProgramRuleModel.Columns.LAST_UPDATED + " TEXT," +
            ProgramRuleModel.Columns.PRIORITY + " INTEGER," +
            ProgramRuleModel.Columns.CONDITION + " TEXT," +
            ProgramRuleModel.Columns.PROGRAM + " TEXT NOT NULL," +
            ProgramRuleModel.Columns.PROGRAM_STAGE + " TEXT," +
            " FOREIGN KEY (" + ProgramRuleModel.Columns.PROGRAM + ")" +
            " REFERENCES " + Tables.PROGRAM + " (" + ProgramModel.Columns.UID + ")," +
            " FOREIGN KEY (" + ProgramRuleModel.Columns.PROGRAM_STAGE + ")" +
            " REFERENCES " + Tables.PROGRAM_STAGE + " (" + ProgramStageModel.Columns.UID + ")" +
            ");";

    private static final String CREATE_CONSTANT_TABLE = "CREATE TABLE " + Tables.CONSTANT + " (" +
            ConstantModel.Columns.ID + " INTEGER PRIMARY KEY AUTOINCREMENT," +
            ConstantModel.Columns.UID + " TEXT NOT NULL UNIQUE," +
            ConstantModel.Columns.CODE + " TEXT," +
            ConstantModel.Columns.NAME + " TEXT," +
            ConstantModel.Columns.DISPLAY_NAME + " TEXT," +
            ConstantModel.Columns.CREATED + " TEXT," +
            ConstantModel.Columns.LAST_UPDATED + " TEXT," +
            ConstantModel.Columns.VALUE + " TEXT" +
            ");";

    private static final String CREATE_SYSTEM_INFO_TABLE = "CREATE TABLE " + Tables.SYSTEM_INFO + " (" +
            SystemInfoModel.Columns.ID + " INTEGER PRIMARY KEY AUTOINCREMENT, " +
            SystemInfoModel.Columns.SERVER_DATE + " TEXT," +
            SystemInfoModel.Columns.DATE_FORMAT + " TEXT" +
            ");";

    private static final String CREATE_PROGRAM_INDICATOR_TABLE = "CREATE TABLE " + Tables.PROGRAM_INDICATOR + " (" +
            ProgramIndicatorModel.Columns.ID + " INTEGER PRIMARY KEY AUTOINCREMENT," +
            ProgramIndicatorModel.Columns.UID + " TEXT NOT NULL UNIQUE," +
            ProgramIndicatorModel.Columns.CODE + " TEXT," +
            ProgramIndicatorModel.Columns.NAME + " TEXT," +
            ProgramIndicatorModel.Columns.DISPLAY_NAME + " TEXT," +
            ProgramIndicatorModel.Columns.CREATED + " TEXT," +
            ProgramIndicatorModel.Columns.LAST_UPDATED + " TEXT," +
            ProgramIndicatorModel.Columns.SHORT_NAME + " TEXT," +
            ProgramIndicatorModel.Columns.DISPLAY_SHORT_NAME + " TEXT," +
            ProgramIndicatorModel.Columns.DESCRIPTION + " TEXT," +
            ProgramIndicatorModel.Columns.DISPLAY_DESCRIPTION + " TEXT," +
            ProgramIndicatorModel.Columns.DISPLAY_IN_FORM + " INTEGER," +
            ProgramIndicatorModel.Columns.EXPRESSION + " TEXT," +
            ProgramIndicatorModel.Columns.DIMENSION_ITEM + " TEXT," +
            ProgramIndicatorModel.Columns.FILTER + " TEXT," +
            ProgramIndicatorModel.Columns.DECIMALS + " INTEGER" +
            ");";

    private static final String CREATE_PROGRAM_RULE_ACTION_TABLE = "CREATE TABLE " + Tables.PROGRAM_RULE_ACTION + " (" +
            ProgramRuleActionModel.Columns.ID + " INTEGER PRIMARY KEY AUTOINCREMENT," +
            ProgramRuleActionModel.Columns.UID + " TEXT NOT NULL UNIQUE," +
            ProgramRuleActionModel.Columns.CODE + " TEXT," +
            ProgramRuleActionModel.Columns.NAME + " TEXT," +
            ProgramRuleActionModel.Columns.DISPLAY_NAME + " TEXT," +
            ProgramRuleActionModel.Columns.CREATED + " TEXT," +
            ProgramRuleActionModel.Columns.LAST_UPDATED + " TEXT," +
            ProgramRuleActionModel.Columns.DATA + " TEXT," +
            ProgramRuleActionModel.Columns.CONTENT + " TEXT," +
            ProgramRuleActionModel.Columns.LOCATION + " TEXT," +
            ProgramRuleActionModel.Columns.TRACKED_ENTITY_ATTRIBUTE + " TEXT," +
            ProgramRuleActionModel.Columns.PROGRAM_INDICATOR + " TEXT," +
            ProgramRuleActionModel.Columns.PROGRAM_STAGE_SECTION + " TEXT," +
            ProgramRuleActionModel.Columns.PROGRAM_RULE_ACTION_TYPE + " TEXT," +
            ProgramRuleActionModel.Columns.PROGRAM_STAGE + " TEXT," +
            ProgramRuleActionModel.Columns.DATA_ELEMENT + " TEXT," +
            ProgramRuleActionModel.Columns.PROGRAM_RULE + " TEXT NOT NULL," +
            " FOREIGN KEY (" + ProgramRuleActionModel.Columns.PROGRAM_RULE + ")" +
            " REFERENCES " + Tables.PROGRAM_RULE + " (" + ProgramRuleModel.Columns.UID + ")" +
            ");";

<<<<<<< HEAD
    private static final String CREATE_TRACKED_ENTITY_DATA_VALUE_TABLE = "CREATE TABLE " +
            Tables.TRACKED_ENTITY_DATA_VALUE + " (" +
=======
    private static final String CREATE_TRACKED_ENTITY_DATA_VALUE_TABLE = "CREATE TABLE "
            + Tables.TRACKED_ENTITY_DATA_VALUE + " (" +
>>>>>>> 7c54289d
            TrackedEntityDataValueModel.Columns.ID + " INTEGER PRIMARY KEY AUTOINCREMENT," +
            TrackedEntityDataValueModel.Columns.EVENT + " TEXT NOT NULL," +
            TrackedEntityDataValueModel.Columns.DATA_ELEMENT + " TEXT," +
            TrackedEntityDataValueModel.Columns.STORED_BY + " TEXT," +
            TrackedEntityDataValueModel.Columns.VALUE + " TEXT," +
            TrackedEntityDataValueModel.Columns.CREATED + " TEXT," +
            TrackedEntityDataValueModel.Columns.LAST_UPDATED + " TEXT," +
            TrackedEntityDataValueModel.Columns.PROVIDED_ELSEWHERE + " INTEGER," +
            " FOREIGN KEY (" + TrackedEntityDataValueModel.Columns.EVENT + ")" +
            " REFERENCES " + Tables.EVENT + " (" + EventModel.Columns.UID + ")" +
            "ON DELETE CASCADE" +
            ");";

    private static final String CREATE_TRACKED_ENTITY_ATTRIBUTE_VALUE_TABLE = "CREATE TABLE " +
            Tables.TRACKED_ENTITY_ATTRIBUTE_VALUE + " (" +
            TrackedEntityAttributeValueModel.Columns.ID + " INTEGER PRIMARY KEY AUTOINCREMENT," +
            TrackedEntityAttributeValueModel.Columns.STATE + " TEXT," +
            TrackedEntityAttributeValueModel.Columns.VALUE + " TEXT," +
            TrackedEntityAttributeValueModel.Columns.ATTRIBUTE + " TEXT" +
            //TODO: add these foreign keys after implementing the TrackedEntityInstance
            // and modify in Store to be @NonNull:
           /* TrackedEntityAttributeValueModel.Columns.ATTRIBUTE + " TEXT NOT NULL," +
            " FOREIGN KEY (" + TrackedEntityAttributeValueModel.Columns.ATTRIBUTE + ")" +
            " REFERENCES " + Tables.TRACKED_ENTITY_ATTRIBUTE +
            " (" + TrackedEntityAttributeModel.Columns.UID + ")" +
            TrackedEntityAttributeValueModel.Columns.INSTANCE + " TEXT NOT NULL," +
            " FOREIGN KEY (" + TrackedEntityAttributeValueModel.Columns.ATTRIBUTE + ")" +
            " REFERENCES " + Tables.TRACKED_ENTITY_ATTRIBUTE_INSTANCE +
            " (" +  TrackedEntityInstanceModel.Columns.UID + ")" +*/
            ");";

    private static final String CREATE_EVENT_TABLE = "CREATE TABLE " + Tables.EVENT + " (" +
            EventModel.Columns.ID + " INTEGER PRIMARY KEY AUTOINCREMENT," +
            EventModel.Columns.UID + " TEXT NOT NULL UNIQUE," +
            EventModel.Columns.ENROLLMENT_UID + " TEXT," +
            EventModel.Columns.CREATED + " TEXT," +
            EventModel.Columns.LAST_UPDATED + " TEXT," +
            EventModel.Columns.STATUS + " TEXT," +
            EventModel.Columns.LATITUDE + " TEXT," +
            EventModel.Columns.LONGITUDE + " TEXT," +
            EventModel.Columns.PROGRAM + " TEXT NOT NULL," +
            EventModel.Columns.PROGRAM_STAGE + " TEXT NOT NULL," +
            EventModel.Columns.ORGANISATION_UNIT + " TEXT NOT NULL," +
            EventModel.Columns.EVENT_DATE + " TEXT," +
            EventModel.Columns.COMPLETE_DATE + " TEXT," +
            EventModel.Columns.DUE_DATE + " TEXT," +
            EventModel.Columns.STATE + " TEXT," +
            " FOREIGN KEY (" + EventModel.Columns.PROGRAM + ")" +
            " REFERENCES " + Tables.PROGRAM + " (" + ProgramModel.Columns.UID + ")," +
            " FOREIGN KEY (" + EventModel.Columns.PROGRAM_STAGE + ")" +
            " REFERENCES " + Tables.PROGRAM_STAGE + " (" + ProgramStageModel.Columns.UID + ")," +
            " FOREIGN KEY (" + EventModel.Columns.ORGANISATION_UNIT + ")" +
            " REFERENCES " + Tables.ORGANISATION_UNIT + " (" + OrganisationUnitModel.Columns.UID +
            ")" +
            ");";

    private static final String CREATE_TRACKED_ENTITY_INSTANCE_TABLE = "CREATE TABLE " +
            Tables.TRACKED_ENTITY_INSTANCE + " (" +
            TrackedEntityInstanceModel.Columns.ID + " INTEGER PRIMARY KEY AUTOINCREMENT," +
            TrackedEntityInstanceModel.Columns.UID + " TEXT NOT NULL UNIQUE," +
            TrackedEntityInstanceModel.Columns.CREATED + " TEXT," +
            TrackedEntityInstanceModel.Columns.LAST_UPDATED + " TEXT," +
            TrackedEntityInstanceModel.Columns.ORGANISATION_UNIT + " TEXT NOT NULL," +
            TrackedEntityInstanceModel.Columns.STATE + " TEXT," +
            " FOREIGN KEY (" + TrackedEntityInstanceModel.Columns.ORGANISATION_UNIT + ")" +
            " REFERENCES " + Tables.ORGANISATION_UNIT + " (" + OrganisationUnitModel.Columns.UID + ")" +
            "ON DELETE CASCADE" +
            ");";

    private static final java.lang.String CREATE_ENROLLMENT_TABLE = "CREATE TABLE " + Tables.ENROLLMENT + " (" +
            EnrollmentModel.Columns.ID + " INTEGER PRIMARY KEY AUTOINCREMENT," +
            EnrollmentModel.Columns.UID + " TEXT NOT NULL UNIQUE," +
            EnrollmentModel.Columns.CREATED + " TEXT," +
            EnrollmentModel.Columns.LAST_UPDATED + " TEXT," +
            EnrollmentModel.Columns.ORGANISATION_UNIT + " TEXT NOT NULL," +
            EnrollmentModel.Columns.PROGRAM + " TEXT NOT NULL," +
            EnrollmentModel.Columns.DATE_OF_ENROLLMENT + " TEXT," +
            EnrollmentModel.Columns.DATE_OF_INCIDENT + " TEXT," +
            EnrollmentModel.Columns.FOLLOW_UP + " INTEGER," +
            EnrollmentModel.Columns.ENROLLMENT_STATUS + " TEXT," +
            EnrollmentModel.Columns.TRACKED_ENTITY_INSTANCE + " TEXT NOT NULL," +
            EnrollmentModel.Columns.LATITUDE + " TEXT," +
            EnrollmentModel.Columns.LONGITUDE + " TEXT," +
            EnrollmentModel.Columns.STATE + " TEXT," +
            " FOREIGN KEY (" + EnrollmentModel.Columns.ORGANISATION_UNIT + ")" +
            " REFERENCES " + Tables.ORGANISATION_UNIT + " (" + OrganisationUnitModel.Columns.UID + ")" +
            "ON DELETE CASCADE," +
            " FOREIGN KEY (" + EnrollmentModel.Columns.PROGRAM + ")" +
            " REFERENCES " + Tables.PROGRAM + " (" + ProgramModel.Columns.UID + ")" +
            "ON DELETE CASCADE," +
            " FOREIGN KEY (" + EnrollmentModel.Columns.TRACKED_ENTITY_INSTANCE + ")" +
            " REFERENCES " + Tables.TRACKED_ENTITY_INSTANCE + " (" + TrackedEntityInstanceModel.Columns.UID + ")" +
            "ON DELETE CASCADE" +
            ");";

    public static class Tables {
        public static final String CONFIGURATION = "Configuration";
        public static final String USER = "User";
        public static final String USER_CREDENTIALS = "UserCredentials";
        public static final String ORGANISATION_UNIT = "OrganisationUnit";
        public static final String USER_ORGANISATION_UNIT = "UserOrganisationUnit";
        public static final String AUTHENTICATED_USER = "AuthenticatedUser";
        public static final String OPTION_SET = "OptionSet";
        public static final String OPTION = "Option";
        public static final String PROGRAM = "Program";
        public static final String TRACKED_ENTITY = "TrackedEntity";
        public static final String DATA_ELEMENT = "DataElement";
        public static final String PROGRAM_STAGE_DATA_ELEMENT = "ProgramStageDataElement";
        public static final String PROGRAM_STAGE_SECTION = "ProgramStageSection";
        public static final String PROGRAM_STAGE = "ProgramStage";
        public static final String PROGRAM_RULE_VARIABLE = "ProgramRuleVariable";
        public static final String RELATIONSHIP = "Relationship";
        public static final String RELATIONSHIP_TYPE = "RelationshipType";
        public static final String TRACKED_ENTITY_ATTRIBUTE = "TrackedEntityAttribute";
        public static final String PROGRAM_TRACKED_ENTITY_ATTRIBUTE = "ProgramTrackedEntityAttribute";
        public static final String CONSTANT = "Constant";
        public static final String SYSTEM_INFO = "SystemInfo";
        public static final String PROGRAM_RULE = "ProgramRule";
        public static final String PROGRAM_INDICATOR = "ProgramIndicator";
        public static final String PROGRAM_RULE_ACTION = "ProgramRuleAction";
        public static final String EVENT = "Event";
        public static final String TRACKED_ENTITY_ATTRIBUTE_VALUE = "TrackedEntityAttributeValue";
        public static final String TRACKED_ENTITY_DATA_VALUE = "TrackedEntityDataValue";
        public static final String TRACKED_ENTITY_INSTANCE = "TrackedEntityInstance";
        public static final String ENROLLMENT = "Enrollment";
    }

    /**
     * This method should be used only for testing purposes
     */
    // ToDo: Revise usage of this method
    @VisibleForTesting
    static SQLiteDatabase create() {
        return create(SQLiteDatabase.create(null));
    }

    private static SQLiteDatabase create(SQLiteDatabase database) {
        database.execSQL(CREATE_CONFIGURATION_TABLE);
        database.execSQL(CREATE_USER_TABLE);
        database.execSQL(CREATE_USER_CREDENTIALS_TABLE);
        database.execSQL(CREATE_ORGANISATION_UNITS_TABLE);
        database.execSQL(CREATE_USER_ORGANISATION_UNIT_TABLE);
        database.execSQL(CREATE_AUTHENTICATED_USER_TABLE);
        database.execSQL(CREATE_OPTION_SET_TABLE);
        database.execSQL(CREATE_OPTION_TABLE);
        database.execSQL(CREATE_PROGRAM_TABLE);
        database.execSQL(CREATE_TRACKED_ENTITY_TABLE);
        database.execSQL(CREATE_DATA_ELEMENT_TABLE);
        database.execSQL(CREATE_PROGRAM_STAGE_DATA_ELEMENT_TABLE);
        database.execSQL(CREATE_RELATIONSHIP_TABLE);
        database.execSQL(CREATE_RELATIONSHIP_TYPE_TABLE);
        database.execSQL(CREATE_PROGRAM_STAGE_SECTION_TABLE);
        database.execSQL(CREATE_PROGRAM_STAGE_TABLE);
        database.execSQL(CREATE_PROGRAM_RULE_VARIABLE_TABLE);
        database.execSQL(CREATE_TRACKED_ENTITY_ATTRIBUTE_TABLE);
        database.execSQL(CREATE_PROGRAM_TRACKED_ENTITY_ATTRIBUTE_TABLE);
        database.execSQL(CREATE_CONSTANT_TABLE);
        database.execSQL(CREATE_SYSTEM_INFO_TABLE);
        database.execSQL(CREATE_PROGRAM_RULE_TABLE);
        database.execSQL(CREATE_PROGRAM_INDICATOR_TABLE);
        database.execSQL(CREATE_PROGRAM_RULE_ACTION_TABLE);
        database.execSQL(CREATE_TRACKED_ENTITY_DATA_VALUE_TABLE);
        database.execSQL(CREATE_TRACKED_ENTITY_ATTRIBUTE_VALUE_TABLE);
        database.execSQL(CREATE_EVENT_TABLE);
        database.execSQL(CREATE_TRACKED_ENTITY_INSTANCE_TABLE);
        database.execSQL(CREATE_ENROLLMENT_TABLE);
        return database;
    }

    public DbOpenHelper(@NonNull Context context, @NonNull String databaseName) {
        super(context, databaseName, null, VERSION);
    }

    @Override
    public void onCreate(SQLiteDatabase db) {
        create(db);
    }

    @Override
    public void onUpgrade(SQLiteDatabase db, int oldVersion, int newVersion) {
        // ToDo: logic for proper schema migration
    }

    @Override
    public void onOpen(SQLiteDatabase db) {
        super.onOpen(db);

        // enable foreign key support in database
        db.execSQL("PRAGMA foreign_keys = ON;");
    }
}<|MERGE_RESOLUTION|>--- conflicted
+++ resolved
@@ -481,13 +481,8 @@
             " REFERENCES " + Tables.PROGRAM_RULE + " (" + ProgramRuleModel.Columns.UID + ")" +
             ");";
 
-<<<<<<< HEAD
     private static final String CREATE_TRACKED_ENTITY_DATA_VALUE_TABLE = "CREATE TABLE " +
             Tables.TRACKED_ENTITY_DATA_VALUE + " (" +
-=======
-    private static final String CREATE_TRACKED_ENTITY_DATA_VALUE_TABLE = "CREATE TABLE "
-            + Tables.TRACKED_ENTITY_DATA_VALUE + " (" +
->>>>>>> 7c54289d
             TrackedEntityDataValueModel.Columns.ID + " INTEGER PRIMARY KEY AUTOINCREMENT," +
             TrackedEntityDataValueModel.Columns.EVENT + " TEXT NOT NULL," +
             TrackedEntityDataValueModel.Columns.DATA_ELEMENT + " TEXT," +
