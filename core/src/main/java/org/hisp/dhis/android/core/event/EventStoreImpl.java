--- conflicted
+++ resolved
@@ -44,11 +44,7 @@
 import java.util.List;
 import java.util.Map;
 
-<<<<<<< HEAD
 import static org.hisp.dhis.android.core.utils.StoreUtils.parse;
-=======
-import static org.hisp.dhis.android.core.utils.StoreUtils.nonNull;
->>>>>>> 45d6ddc3
 import static org.hisp.dhis.android.core.utils.StoreUtils.sqLiteBind;
 
 public class EventStoreImpl implements EventStore {
@@ -112,7 +108,7 @@
             "  Event.longitude, " +
             "  Event.program, " +
             "  Event.programStage, " +
-            "  Event.orgUnit, " +
+            "  Event.organisationUnit, " +
             "  Event.enrollment, " +
             "  Event.eventDate, " +
             "  Event.completedDate, " +
@@ -147,8 +143,6 @@
                        @NonNull String programStage, @NonNull String organisationUnit,
                        @Nullable Date eventDate, @Nullable Date completedDate,
                        @Nullable Date dueDate, @Nullable State state) {
-<<<<<<< HEAD
-
         sqLiteBind(insertStatement, 1, uid);
         sqLiteBind(insertStatement, 2, enrollmentUid);
         sqLiteBind(insertStatement, 3, created);
@@ -228,31 +222,6 @@
         setStateStatement.clearBindings();
 
         return update;
-=======
-        nonNull(uid);
-        nonNull(program);
-        nonNull(programStage);
-        nonNull(organisationUnit);
-
-        sqLiteBind(sqLiteStatement, 1, uid);
-        sqLiteBind(sqLiteStatement, 2, enrollmentUid);
-        sqLiteBind(sqLiteStatement, 3, created);
-        sqLiteBind(sqLiteStatement, 4, lastUpdated);
-        sqLiteBind(sqLiteStatement, 5, status);
-        sqLiteBind(sqLiteStatement, 6, latitude);
-        sqLiteBind(sqLiteStatement, 7, longitude);
-        sqLiteBind(sqLiteStatement, 8, program);
-        sqLiteBind(sqLiteStatement, 9, programStage);
-        sqLiteBind(sqLiteStatement, 10, organisationUnit);
-        sqLiteBind(sqLiteStatement, 11, eventDate);
-        sqLiteBind(sqLiteStatement, 12, completedDate);
-        sqLiteBind(sqLiteStatement, 13, dueDate);
-        sqLiteBind(sqLiteStatement, 14, state);
-
-        long ret = databaseAdapter.executeInsert(EventModel.TABLE, sqLiteStatement);
-        sqLiteStatement.clearBindings();
-        return ret;
->>>>>>> 45d6ddc3
     }
 
     @Override
