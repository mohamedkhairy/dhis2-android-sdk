--- conflicted
+++ resolved
@@ -12,19 +12,10 @@
 
 @AutoValue
 public abstract class RelationshipModel extends BaseDataModel {
-
-<<<<<<< HEAD
-    public static class Columns extends BaseModel.Columns {
+    public static class Columns extends BaseDataModel.Columns {
         public static final String TRACKED_ENTITY_INSTANCE_A = "trackedEntityInstanceA";
         public static final String TRACKED_ENTITY_INSTANCE_B = "trackedEntityInstanceB";
         public static final String RELATIONSHIP_TYPE = "relationshipType";
-=======
-    public interface Columns extends BaseDataModel.Columns {
-
-        String TRACKED_ENTITY_INSTANCE_A = "trackedEntityInstanceA";
-        String TRACKED_ENTITY_INSTANCE_B = "trackedEntityInstanceB";
-        String RELATIONSHIP_TYPE = "relationshipType";
->>>>>>> fb35cc1e
     }
 
     public static RelationshipModel create(Cursor cursor) {
@@ -52,7 +43,6 @@
 
     @AutoValue.Builder
     public static abstract class Builder extends BaseDataModel.Builder<Builder> {
-
         public abstract Builder trackedEntityInstanceA(@Nullable String trackedEntityInstanceA);
 
         public abstract Builder trackedEntityInstanceB(@Nullable String trackedEntityInstanceB);
