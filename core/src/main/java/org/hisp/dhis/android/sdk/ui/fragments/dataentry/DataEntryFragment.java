/*
 *  Copyright (c) 2016, University of Oslo
 *  * All rights reserved.
 *  *
 *  * Redistribution and use in source and binary forms, with or without
 *  * modification, are permitted provided that the following conditions are met:
 *  * Redistributions of source code must retain the above copyright notice, this
 *  * list of conditions and the following disclaimer.
 *  *
 *  * Redistributions in binary form must reproduce the above copyright notice,
 *  * this list of conditions and the following disclaimer in the documentation
 *  * and/or other materials provided with the distribution.
 *  * Neither the name of the HISP project nor the names of its contributors may
 *  * be used to endorse or promote products derived from this software without
 *  * specific prior written permission.
 *  *
 *  * THIS SOFTWARE IS PROVIDED BY THE COPYRIGHT HOLDERS AND CONTRIBUTORS "AS IS" AND
 *  * ANY EXPRESS OR IMPLIED WARRANTIES, INCLUDING, BUT NOT LIMITED TO, THE IMPLIED
 *  * WARRANTIES OF MERCHANTABILITY AND FITNESS FOR A PARTICULAR PURPOSE ARE
 *  * DISCLAIMED. IN NO EVENT SHALL THE COPYRIGHT OWNER OR CONTRIBUTORS BE LIABLE FOR
 *  * ANY DIRECT, INDIRECT, INCIDENTAL, SPECIAL, EXEMPLARY, OR CONSEQUENTIAL DAMAGES
 *  * (INCLUDING, BUT NOT LIMITED TO, PROCUREMENT OF SUBSTITUTE GOODS OR SERVICES;
 *  * LOSS OF USE, DATA, OR PROFITS; OR BUSINESS INTERRUPTION) HOWEVER CAUSED AND ON
 *  * ANY THEORY OF LIABILITY, WHETHER IN CONTRACT, STRICT LIABILITY, OR TORT
 *  * (INCLUDING NEGLIGENCE OR OTHERWISE) ARISING IN ANY WAY OUT OF THE USE OF THIS
 *  * SOFTWARE, EVEN IF ADVISED OF THE POSSIBILITY OF SUCH DAMAGE.
 *
 */

package org.hisp.dhis.android.sdk.ui.fragments.dataentry;

import android.content.DialogInterface;
import android.os.Bundle;
import android.os.Parcelable;
import android.support.v4.app.LoaderManager;
import android.support.v4.content.Loader;
import android.support.v7.app.ActionBar;
import android.support.v7.app.AppCompatActivity;
import android.support.v7.widget.Toolbar;
import android.view.LayoutInflater;
import android.view.Menu;
import android.view.MenuInflater;
import android.view.MenuItem;
import android.view.View;
import android.view.ViewGroup;
import android.widget.AdapterView;
import android.widget.ListView;
import android.widget.ProgressBar;

import com.squareup.otto.Subscribe;

import org.hisp.dhis.android.sdk.R;
import org.hisp.dhis.android.sdk.persistence.Dhis2Application;
import org.hisp.dhis.android.sdk.persistence.models.BaseValue;
import org.hisp.dhis.android.sdk.ui.adapters.DataValueAdapter;
import org.hisp.dhis.android.sdk.ui.adapters.SectionAdapter;
import org.hisp.dhis.android.sdk.ui.adapters.rows.dataentry.CoordinatesRow;
import org.hisp.dhis.android.sdk.ui.adapters.rows.dataentry.IndicatorRow;
import org.hisp.dhis.android.sdk.ui.adapters.rows.dataentry.StatusRow;
import org.hisp.dhis.android.sdk.ui.adapters.rows.events.OnDetailedInfoButtonClick;
import org.hisp.dhis.android.sdk.ui.fragments.common.AbsProgramRuleFragment;
import org.hisp.dhis.android.sdk.ui.fragments.eventdataentry.RulesEvaluatorThread;
import org.hisp.dhis.android.sdk.ui.fragments.eventdataentry.UpdateSectionsEvent;
import org.hisp.dhis.android.sdk.utils.UiUtils;

import java.util.ArrayList;

public abstract class DataEntryFragment<D> extends AbsProgramRuleFragment<D>
        implements LoaderManager.LoaderCallbacks<D>, AdapterView.OnItemSelectedListener {
    public static final String TAG = DataEntryFragment.class.getSimpleName();

    protected static final int LOADER_ID = 17;
    protected static final int INITIAL_POSITION = 0;
    protected static final String EXTRA_ARGUMENTS = "extra:Arguments";
    protected static final String EXTRA_SAVED_INSTANCE_STATE = "extra:savedInstanceState";
    protected ListView listView;
    protected ProgressBar progressBar;
    protected DataValueAdapter listViewAdapter;
    protected boolean refreshing = false;
    protected ValidationErrorDialog validationErrorDialog;
    private boolean hasDataChanged = false;
    protected RulesEvaluatorThread rulesEvaluatorThread;
    private Parcelable state;

    @Override
    public void onCreate(Bundle savedInstanceState) {
        super.onCreate(savedInstanceState);
        setHasOptionsMenu(true);
        if (rulesEvaluatorThread == null || rulesEvaluatorThread.isKilled()) {
            rulesEvaluatorThread = new RulesEvaluatorThread();
            rulesEvaluatorThread.start();
        }
        rulesEvaluatorThread.init(this);
    }

    @Override
    public void onDestroy() {
        super.onDestroy();
        rulesEvaluatorThread.kill();
        rulesEvaluatorThread = null;
    }

    @Override
    public void onResume() {
        super.onResume();
        Dhis2Application.getEventBus().register(this);
    }

    @Override
    public void onPause() {
        state = listView.onSaveInstanceState();
        super.onPause();
        Dhis2Application.getEventBus().unregister(this);
    }

    @Override
    public void onCreateOptionsMenu(Menu menu, MenuInflater inflater) {
        inflater.inflate(R.menu.menu_data_entry, menu);
    }

    @Override
    public View onCreateView(LayoutInflater inflater, ViewGroup container, Bundle savedInstanceState) {
        return inflater.inflate(R.layout.fragment_data_entry, container, false);
    }

    public ActionBar getActionBar() {
        return ((AppCompatActivity) getActivity()).getSupportActionBar();
    }

    @Override
    public void onViewCreated(View view, Bundle savedInstanceState) {
        progressBar = (ProgressBar) view.findViewById(R.id.progress_bar);
        progressBar.setVisibility(View.GONE);

        listView = (ListView) view.findViewById(R.id.datavalues_listview);
        View upButton = getLayoutInflater(savedInstanceState)
                .inflate(R.layout.up_button_layout, listView, false);
        listViewAdapter = new DataValueAdapter(getChildFragmentManager(),
                getLayoutInflater(savedInstanceState));

        listView.addFooterView(upButton);
        listView.setVisibility(View.VISIBLE);
        listView.setAdapter(listViewAdapter);

<<<<<<< HEAD
        if(state != null) {
=======
        if (state != null) {
>>>>>>> 2444624e
            listView.onRestoreInstanceState(state);
        }

        upButton.setOnClickListener(new View.OnClickListener() {
            @Override
            public void onClick(View v) {
                listView.smoothScrollToPosition(INITIAL_POSITION);
            }
        });
    }

    @Override
    public boolean onOptionsItemSelected(MenuItem menuItem) {
        if (menuItem.getItemId() == android.R.id.home) {
            getActivity().finish();
            return true;
        } else if (menuItem.getItemId() == R.id.action_new_event) {
            proceed();
        }
        return super.onOptionsItemSelected(menuItem);
    }

    @Override
    public void onActivityCreated(Bundle savedInstanceState) {
        super.onActivityCreated(savedInstanceState);

        Bundle argumentsBundle = new Bundle();
        argumentsBundle.putBundle(EXTRA_ARGUMENTS, getArguments());
        argumentsBundle.putBundle(EXTRA_SAVED_INSTANCE_STATE, savedInstanceState);
        getLoaderManager().initLoader(LOADER_ID, argumentsBundle, this);

        progressBar.setVisibility(View.VISIBLE);
        listView.setVisibility(View.GONE);
    }

    @Override
    public void onNothingSelected(AdapterView<?> parent) {
    }

    public static void resetHidingAndWarnings(DataValueAdapter dataValueAdapter, SectionAdapter sectionAdapter) {
        if (dataValueAdapter != null) {
            dataValueAdapter.resetHiding();
            dataValueAdapter.resetWarnings();
            dataValueAdapter.resetErrors();
        }
        if (sectionAdapter != null) {
            sectionAdapter.resetHiding();
        }
    }

    public static boolean containsValue(BaseValue value) {
        if (value != null && value.getValue() != null && !value.getValue().isEmpty()) {
            return true;
        } else {
            return false;
        }
    }

    public void updateSections() {
        Dhis2Application.getEventBus().post(new UpdateSectionsEvent());
    }

    public DataValueAdapter getListViewAdapter() {
        return listViewAdapter;
    }

    protected void showLoadingDialog() {
        UiUtils.showLoadingDialog(getChildFragmentManager(), R.string.please_wait);
    }

    public void hideLoadingDialog() {
        UiUtils.hideLoadingDialog(getChildFragmentManager());
    }

    public static void refreshListView() {
        Dhis2Application.getEventBus().post(new RefreshListViewEvent());
    }

    public void flagDataChanged(boolean changed) {
        if (hasDataChanged != changed) {
            hasDataChanged = changed;
            if (isAdded()) {
                getActivity().invalidateOptionsMenu();
            }
        }
    }

    protected void showValidationErrorDialog(ArrayList<String> mandatoryFieldsMissingErrors, ArrayList<String> programRulesErrors) {
        ArrayList<String> errors = new ArrayList<>();
        if (mandatoryFieldsMissingErrors != null) {
            for (String mandatoryFieldsError : mandatoryFieldsMissingErrors) {
                errors.add(getActivity().getString(R.string.missing_mandatory_field) + ": " + mandatoryFieldsError);
            }
        }
        if (programRulesErrors != null) {
            for (String programRulesError : programRulesErrors) {
                errors.add(getActivity().getString(R.string.error_message) + ": " + programRulesError);
            }
        }
        if (!errors.isEmpty()) {
            validationErrorDialog = ValidationErrorDialog
                    .newInstance(getActivity().getString(R.string.unable_to_complete_registration) + " " + getActivity().getString(R.string.review_errors), errors);
            validationErrorDialog.show(getChildFragmentManager());
        }
    }

    protected boolean haveValuesChanged() {
        return hasDataChanged;
    }

    protected Toolbar getActionBarToolbar() {
        if (isAdded() && getActivity() != null) {
            return (Toolbar) getActivity().findViewById(R.id.toolbar);
        } else {
            throw new IllegalArgumentException("Fragment should be attached to MainActivity");
        }
    }

    public ValidationErrorDialog getValidationErrorDialog() {
        return validationErrorDialog;
    }

    public void setValidationErrorDialog(ValidationErrorDialog validationErrorDialog) {
        this.validationErrorDialog = validationErrorDialog;
    }

    @Subscribe
    public void onRowValueChanged(final RowValueChangedEvent event) {
        flagDataChanged(true);
    }

    @Subscribe
    public void onRefreshListView(RefreshListViewEvent event) {
        int start = listView.getFirstVisiblePosition();
        int end = listView.getLastVisiblePosition();
        for (int pos = 0; pos <= end - start; pos++) {
            View view = listView.getChildAt(pos);
            if (view != null) {
                int adapterPosition = view.getId();
                if (adapterPosition < 0 || adapterPosition >= listViewAdapter.getCount()) {
                    continue;
                }
                listViewAdapter.getView(adapterPosition, view, listView);
            }
        }
        refreshing = false;
    }

    @Subscribe
    public void onShowDetailedInfo(OnDetailedInfoButtonClick eventClick) // may inherit code from DataEntryFragment
    {
        String message = "";

        if (eventClick.getRow() instanceof CoordinatesRow)
            message = getResources().getString(R.string.detailed_info_coordinate_row);
        else if (eventClick.getRow() instanceof StatusRow)
            message = getResources().getString(R.string.detailed_info_status_row);
        else if (eventClick.getRow() instanceof IndicatorRow)
            message = ""; // need to change ProgramIndicator to extend BaseValue for this to work
        else         // rest of the rows can either be of data element or tracked entity instance attribute
            message = eventClick.getRow().getDescription();

        UiUtils.showConfirmDialog(getActivity(),
                getResources().getString(R.string.detailed_info_dataelement),
                message, getResources().getString(R.string.ok_option),
                new DialogInterface.OnClickListener() {
                    @Override
                    public void onClick(DialogInterface dialog, int i) {
                        dialog.dismiss();
                    }
                });
    }

    @Subscribe
    public void onHideLoadingDialog(HideLoadingDialogEvent event) {
        hideLoadingDialog();
    }

    public abstract SectionAdapter getSpinnerAdapter();

    protected abstract ArrayList<String> getValidationErrors();

    protected abstract boolean isValid();

    protected abstract void save();

    protected abstract void proceed();

    @Override
    public abstract void onLoadFinished(Loader<D> loader, D data);
}<|MERGE_RESOLUTION|>--- conflicted
+++ resolved
@@ -142,11 +142,7 @@
         listView.setVisibility(View.VISIBLE);
         listView.setAdapter(listViewAdapter);
 
-<<<<<<< HEAD
-        if(state != null) {
-=======
         if (state != null) {
->>>>>>> 2444624e
             listView.onRestoreInstanceState(state);
         }
 
