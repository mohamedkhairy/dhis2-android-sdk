/*
 * Copyright (c) 2004-2019, University of Oslo
 * All rights reserved.
 *
 * Redistribution and use in source and binary forms, with or without
 * modification, are permitted provided that the following conditions are met:
 * Redistributions of source code must retain the above copyright notice, this
 * list of conditions and the following disclaimer.
 *
 * Redistributions in binary form must reproduce the above copyright notice,
 * this list of conditions and the following disclaimer in the documentation
 * and/or other materials provided with the distribution.
 * Neither the name of the HISP project nor the names of its contributors may
 * be used to endorse or promote products derived from this software without
 * specific prior written permission.
 *
 * THIS SOFTWARE IS PROVIDED BY THE COPYRIGHT HOLDERS AND CONTRIBUTORS "AS IS" AND
 * ANY EXPRESS OR IMPLIED WARRANTIES, INCLUDING, BUT NOT LIMITED TO, THE IMPLIED
 * WARRANTIES OF MERCHANTABILITY AND FITNESS FOR A PARTICULAR PURPOSE ARE
 * DISCLAIMED. IN NO EVENT SHALL THE COPYRIGHT OWNER OR CONTRIBUTORS BE LIABLE FOR
 * ANY DIRECT, INDIRECT, INCIDENTAL, SPECIAL, EXEMPLARY, OR CONSEQUENTIAL DAMAGES
 * (INCLUDING, BUT NOT LIMITED TO, PROCUREMENT OF SUBSTITUTE GOODS OR SERVICES;
 * LOSS OF USE, DATA, OR PROFITS; OR BUSINESS INTERRUPTION) HOWEVER CAUSED AND ON
 * ANY THEORY OF LIABILITY, WHETHER IN CONTRACT, STRICT LIABILITY, OR TORT
 * (INCLUDING NEGLIGENCE OR OTHERWISE) ARISING IN ANY WAY OUT OF THE USE OF THIS
 * SOFTWARE, EVEN IF ADVISED OF THE POSSIBILITY OF SUCH DAMAGE.
 */

package org.hisp.dhis.android.core.trackedentity;

import org.hisp.dhis.android.core.arch.api.fields.internal.Fields;
import org.hisp.dhis.android.core.arch.api.fields.internal.Property;
import org.hisp.dhis.android.core.arch.fields.internal.FieldsHelper;
import org.hisp.dhis.android.core.common.Geometry;
import org.hisp.dhis.android.core.enrollment.Enrollment;
import org.hisp.dhis.android.core.enrollment.internal.EnrollmentFields;
import org.hisp.dhis.android.core.relationship.Relationship229Compatible;
import org.hisp.dhis.android.core.relationship.RelationshipFields;

import java.util.ArrayList;
import java.util.Arrays;
import java.util.Date;
import java.util.List;

public final class TrackedEntityInstanceFields {

    final static String UID = "trackedEntityInstance";
    final static String CREATED = "created";
    final static String LAST_UPDATED = "lastUpdated";
    final static String ORGANISATION_UNIT = "orgUnit";
    public final static String TRACKED_ENTITY_ATTRIBUTE_VALUES = "attributes";
    final static String RELATIONSHIPS = "relationships";
<<<<<<< HEAD
    final static String TRACKED_ENTITY_TYPE = "trackedEntityType";
    private final static String COORDINATES = "coordinates";
=======
    public final static String TRACKED_ENTITY_TYPE = "trackedEntityType";
    final static String COORDINATES = "coordinates";
    final static String FEATURE_TYPE = "featureType";
>>>>>>> 484378f8
    private final static String DELETED = "deleted";
    final static String ENROLLMENTS = "enrollments";
    private final static String GEOMETRY = "geometry";

    private static final FieldsHelper<TrackedEntityInstance> fh = new FieldsHelper<>();

    public static final Fields<TrackedEntityInstance> allFields = Fields.<TrackedEntityInstance>builder()
            .fields(getCommonFields())
            .fields(
                    fh.<Relationship229Compatible>nestedField(RELATIONSHIPS)
                            .with(RelationshipFields.allFields),
                    fh.<Enrollment>nestedField(ENROLLMENTS)
                            .with(EnrollmentFields.allFields)
            ).build();

    public static final Fields<TrackedEntityInstance> asRelationshipFields = Fields.<TrackedEntityInstance>builder()
            .fields(getCommonFields()).build();
    
    private static List<Property<TrackedEntityInstance, ?>> getCommonFields() {
        return new ArrayList<>(Arrays.asList(
                fh.<String>field(UID),
                fh.<Date>field(CREATED),
                fh.<Date>field(LAST_UPDATED),
                fh.<String>field(ORGANISATION_UNIT),
                fh.<String>field(TRACKED_ENTITY_TYPE),
                fh.<String>field(COORDINATES),
                fh.<Geometry>field(GEOMETRY),
                fh.<Boolean>field(DELETED),
                fh.<TrackedEntityAttributeValue>nestedField(TRACKED_ENTITY_ATTRIBUTE_VALUES)
                        .with(TrackedEntityAttributeValueFields.allFields)
        ));
    }

    private TrackedEntityInstanceFields() {
    }
}<|MERGE_RESOLUTION|>--- conflicted
+++ resolved
@@ -50,14 +50,8 @@
     final static String ORGANISATION_UNIT = "orgUnit";
     public final static String TRACKED_ENTITY_ATTRIBUTE_VALUES = "attributes";
     final static String RELATIONSHIPS = "relationships";
-<<<<<<< HEAD
-    final static String TRACKED_ENTITY_TYPE = "trackedEntityType";
+    public final static String TRACKED_ENTITY_TYPE = "trackedEntityType";
     private final static String COORDINATES = "coordinates";
-=======
-    public final static String TRACKED_ENTITY_TYPE = "trackedEntityType";
-    final static String COORDINATES = "coordinates";
-    final static String FEATURE_TYPE = "featureType";
->>>>>>> 484378f8
     private final static String DELETED = "deleted";
     final static String ENROLLMENTS = "enrollments";
     private final static String GEOMETRY = "geometry";
