--- conflicted
+++ resolved
@@ -31,12 +31,7 @@
 import org.hisp.dhis.android.core.arch.db.tableinfos.TableInfo;
 import org.hisp.dhis.android.core.arch.helpers.CollectionsHelper;
 import org.hisp.dhis.android.core.common.BaseDataModel;
-<<<<<<< HEAD
-import org.hisp.dhis.android.core.utils.Utils;
-=======
-import org.hisp.dhis.android.core.common.BaseModel;
 import org.hisp.dhis.android.core.trackedentity.internal.TrackedEntityInstanceFields;
->>>>>>> 589e7a5d
 
 public final class TrackedEntityInstanceTableInfo {
 
@@ -56,26 +51,16 @@
         }
     };
 
-<<<<<<< HEAD
-    static class Columns extends BaseDataModel.Columns {
-        static final String UID = "uid";
-        static final String CREATED = TrackedEntityInstanceFields.CREATED;
-        static final String LAST_UPDATED = TrackedEntityInstanceFields.LAST_UPDATED;
-        static final String CREATED_AT_CLIENT = "createdAtClient";
-        static final String LAST_UPDATED_AT_CLIENT = "lastUpdatedAtClient";
-        static final String ORGANISATION_UNIT = "organisationUnit";
-        static final String TRACKED_ENTITY_TYPE = TrackedEntityInstanceFields.TRACKED_ENTITY_TYPE;
-        static final String GEOMETRY_TYPE = "geometryType";
-        static final String GEOMETRY_COORDINATES = "geometryCoordinates";
-=======
-    public static class Columns extends BaseModel.Columns {
+    public static class Columns extends BaseDataModel.Columns {
         public static final String UID = "uid";
+        public static final String CREATED = TrackedEntityInstanceFields.CREATED;
+        public static final String LAST_UPDATED = TrackedEntityInstanceFields.LAST_UPDATED;
         public static final String CREATED_AT_CLIENT = "createdAtClient";
         public static final String LAST_UPDATED_AT_CLIENT = "lastUpdatedAtClient";
         public static final String ORGANISATION_UNIT = "organisationUnit";
+        public static final String TRACKED_ENTITY_TYPE = TrackedEntityInstanceFields.TRACKED_ENTITY_TYPE;
         public static final String GEOMETRY_TYPE = "geometryType";
         public static final String GEOMETRY_COORDINATES = "geometryCoordinates";
->>>>>>> 589e7a5d
 
         @Override
         public String[] all() {
