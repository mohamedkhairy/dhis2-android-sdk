--- conflicted
+++ resolved
@@ -40,14 +40,9 @@
 import org.hisp.dhis.android.core.arch.handlers.internal.Handler;
 import org.hisp.dhis.android.core.arch.repositories.di.internal.RepositoriesDIModule;
 import org.hisp.dhis.android.core.arch.storage.internal.Credentials;
-<<<<<<< HEAD
-import org.hisp.dhis.android.core.arch.storage.internal.ObjectSecureStore;
-import org.hisp.dhis.android.core.arch.storage.internal.SecureStorageDIModule;
-=======
 import org.hisp.dhis.android.core.arch.storage.internal.InsecureStore;
 import org.hisp.dhis.android.core.arch.storage.internal.KeyValueStorageDIModule;
 import org.hisp.dhis.android.core.arch.storage.internal.ObjectKeyValueStore;
->>>>>>> daef7591
 import org.hisp.dhis.android.core.arch.storage.internal.SecureStore;
 import org.hisp.dhis.android.core.category.CategoryOption;
 import org.hisp.dhis.android.core.category.internal.CategoryPackageDIModule;
@@ -163,22 +158,14 @@
     @VisibleForTesting
     IdentifiableObjectStore<CategoryOption> categoryOptionStore();
     @VisibleForTesting
-<<<<<<< HEAD
-    ObjectSecureStore<Credentials> credentialsSecureStore();
-=======
     ObjectKeyValueStore<Credentials> credentialsSecureStore();
->>>>>>> daef7591
 
     @Component.Builder
     interface Builder {
         Builder appContextDIModule(AppContextDIModule appContextDIModule);
         Builder apiClientDIModule(APIClientDIModule apiClientDIModule);
         Builder databaseDIModule(DatabaseDIModule databaseDIModule);
-<<<<<<< HEAD
-        Builder secureStorageDIModule(SecureStorageDIModule secureStoregeDIModule);
-=======
         Builder secureStorageDIModule(KeyValueStorageDIModule secureStoregeDIModule);
->>>>>>> daef7591
         Builder wipeDIModule(WipeDIModule wipeDIModule);
         Builder repositoriesDIModule(RepositoriesDIModule repositoriesDIModule);
 
@@ -211,21 +198,13 @@
     }
 
     static D2DIComponent create(Context context, Retrofit retrofit, DatabaseAdapter databaseAdapter,
-<<<<<<< HEAD
-                                SecureStore secureStore, ObjectSecureStore<Credentials> credentialsSecureStore) {
-=======
                                 SecureStore secureStore, InsecureStore insecureStore,
                                 ObjectKeyValueStore<Credentials> credentialsSecureStore) {
->>>>>>> daef7591
         return DaggerD2DIComponent.builder()
                 .appContextDIModule(new AppContextDIModule(context))
                 .databaseDIModule(new DatabaseDIModule(databaseAdapter))
                 .apiClientDIModule(new APIClientDIModule(retrofit))
-<<<<<<< HEAD
-                .secureStorageDIModule(new SecureStorageDIModule(secureStore, credentialsSecureStore))
-=======
                 .secureStorageDIModule(new KeyValueStorageDIModule(secureStore, insecureStore, credentialsSecureStore))
->>>>>>> daef7591
                 .build();
     }
 }