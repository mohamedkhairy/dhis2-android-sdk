/*
 * Copyright (c) 2004-2019, University of Oslo
 * All rights reserved.
 *
 * Redistribution and use in source and binary forms, with or without
 * modification, are permitted provided that the following conditions are met:
 * Redistributions of source code must retain the above copyright notice, this
 * list of conditions and the following disclaimer.
 *
 * Redistributions in binary form must reproduce the above copyright notice,
 * this list of conditions and the following disclaimer in the documentation
 * and/or other materials provided with the distribution.
 * Neither the name of the HISP project nor the names of its contributors may
 * be used to endorse or promote products derived from this software without
 * specific prior written permission.
 *
 * THIS SOFTWARE IS PROVIDED BY THE COPYRIGHT HOLDERS AND CONTRIBUTORS "AS IS" AND
 * ANY EXPRESS OR IMPLIED WARRANTIES, INCLUDING, BUT NOT LIMITED TO, THE IMPLIED
 * WARRANTIES OF MERCHANTABILITY AND FITNESS FOR A PARTICULAR PURPOSE ARE
 * DISCLAIMED. IN NO EVENT SHALL THE COPYRIGHT OWNER OR CONTRIBUTORS BE LIABLE FOR
 * ANY DIRECT, INDIRECT, INCIDENTAL, SPECIAL, EXEMPLARY, OR CONSEQUENTIAL DAMAGES
 * (INCLUDING, BUT NOT LIMITED TO, PROCUREMENT OF SUBSTITUTE GOODS OR SERVICES;
 * LOSS OF USE, DATA, OR PROFITS; OR BUSINESS INTERRUPTION) HOWEVER CAUSED AND ON
 * ANY THEORY OF LIABILITY, WHETHER IN CONTRACT, STRICT LIABILITY, OR TORT
 * (INCLUDING NEGLIGENCE OR OTHERWISE) ARISING IN ANY WAY OUT OF THE USE OF THIS
 * SOFTWARE, EVEN IF ADVISED OF THE POSSIBILITY OF SUCH DAMAGE.
 */
package org.hisp.dhis.android.core.enrollment

import dagger.Reusable
import io.reactivex.Single
import org.hisp.dhis.android.core.organisationunit.OrganisationUnit
import org.hisp.dhis.android.core.organisationunit.OrganisationUnitCollectionRepository
import org.hisp.dhis.android.core.program.AccessLevel
import org.hisp.dhis.android.core.program.ProgramCollectionRepository
import org.hisp.dhis.android.core.trackedentity.TrackedEntityInstanceCollectionRepository
import javax.inject.Inject

@Reusable
class EnrollmentService @Inject constructor(
<<<<<<< HEAD
        private val enrollmentRepository: EnrollmentCollectionRepository,
        private val trackedEntityInstanceRepository: TrackedEntityInstanceCollectionRepository,
        private val programRepository: ProgramCollectionRepository,
        private val organisationUnitRepository: OrganisationUnitCollectionRepository
=======
    private val enrollmentRepository: EnrollmentCollectionRepository
>>>>>>> fe2f244b
) {

    fun blockingIsOpen(enrollmentUid: String): Boolean {
        val enrollment = enrollmentRepository.uid(enrollmentUid).blockingGet() ?: return true

        return enrollment.status()?.equals(EnrollmentStatus.ACTIVE) ?: false
    }

    fun isOpen(enrollmentUid: String): Single<Boolean> {
        return Single.fromCallable { blockingIsOpen(enrollmentUid) }
    }

    fun blockingGetEnrollmentWriteAccess(trackedEntityInstanceUid: String, programUid: String): EnrollmentAccess {
        val program = programRepository.uid(programUid).blockingGet() ?: return EnrollmentAccess.NO_ACCESS

        val dataAccess =
                if (program.access()?.data()?.write() == true) EnrollmentAccess.WRITE_ACCESS
                else EnrollmentAccess.READ_ACCESS

        return when(program.accessLevel()) {
            AccessLevel.PROTECTED ->
                if (isTeiInCaptureScope(trackedEntityInstanceUid)) dataAccess
                else EnrollmentAccess.PROTECTED_PROGRAM_DENIED
            AccessLevel.CLOSED ->
                if (isTeiInCaptureScope(trackedEntityInstanceUid)) dataAccess
                else EnrollmentAccess.CLOSED_PROGRAM_DENIED
            else ->
                dataAccess
        }
    }

    fun getEnrollmentAccess(trackedEntityInstanceUid: String, programUid: String): Single<EnrollmentAccess> {
        return Single.fromCallable{ blockingGetEnrollmentWriteAccess(trackedEntityInstanceUid, programUid) }
    }

    private fun isTeiInCaptureScope(trackedEntityInstanceUid: String): Boolean {
        val tei = trackedEntityInstanceRepository.uid(trackedEntityInstanceUid).blockingGet()

        return organisationUnitRepository
                .byOrganisationUnitScope(OrganisationUnit.Scope.SCOPE_DATA_CAPTURE)
                .byUid().eq(tei.organisationUnit())
                .blockingGet()
                .isNotEmpty()
    }
}<|MERGE_RESOLUTION|>--- conflicted
+++ resolved
@@ -38,14 +38,10 @@
 
 @Reusable
 class EnrollmentService @Inject constructor(
-<<<<<<< HEAD
-        private val enrollmentRepository: EnrollmentCollectionRepository,
+    private val enrollmentRepository: EnrollmentCollectionRepository,
         private val trackedEntityInstanceRepository: TrackedEntityInstanceCollectionRepository,
         private val programRepository: ProgramCollectionRepository,
         private val organisationUnitRepository: OrganisationUnitCollectionRepository
-=======
-    private val enrollmentRepository: EnrollmentCollectionRepository
->>>>>>> fe2f244b
 ) {
 
     fun blockingIsOpen(enrollmentUid: String): Boolean {
