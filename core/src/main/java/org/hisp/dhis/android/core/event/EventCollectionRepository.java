/*
 * Copyright (c) 2004-2019, University of Oslo
 * All rights reserved.
 *
 * Redistribution and use in source and binary forms, with or without
 * modification, are permitted provided that the following conditions are met:
 * Redistributions of source code must retain the above copyright notice, this
 * list of conditions and the following disclaimer.
 *
 * Redistributions in binary form must reproduce the above copyright notice,
 * this list of conditions and the following disclaimer in the documentation
 * and/or other materials provided with the distribution.
 * Neither the name of the HISP project nor the names of its contributors may
 * be used to endorse or promote products derived from this software without
 * specific prior written permission.
 *
 * THIS SOFTWARE IS PROVIDED BY THE COPYRIGHT HOLDERS AND CONTRIBUTORS "AS IS" AND
 * ANY EXPRESS OR IMPLIED WARRANTIES, INCLUDING, BUT NOT LIMITED TO, THE IMPLIED
 * WARRANTIES OF MERCHANTABILITY AND FITNESS FOR A PARTICULAR PURPOSE ARE
 * DISCLAIMED. IN NO EVENT SHALL THE COPYRIGHT OWNER OR CONTRIBUTORS BE LIABLE FOR
 * ANY DIRECT, INDIRECT, INCIDENTAL, SPECIAL, EXEMPLARY, OR CONSEQUENTIAL DAMAGES
 * (INCLUDING, BUT NOT LIMITED TO, PROCUREMENT OF SUBSTITUTE GOODS OR SERVICES;
 * LOSS OF USE, DATA, OR PROFITS; OR BUSINESS INTERRUPTION) HOWEVER CAUSED AND ON
 * ANY THEORY OF LIABILITY, WHETHER IN CONTRACT, STRICT LIABILITY, OR TORT
 * (INCLUDING NEGLIGENCE OR OTHERWISE) ARISING IN ANY WAY OUT OF THE USE OF THIS
 * SOFTWARE, EVEN IF ADVISED OF THE POSSIBILITY OF SUCH DAMAGE.
 */
package org.hisp.dhis.android.core.event;

import org.hisp.dhis.android.core.arch.call.D2Progress;
import org.hisp.dhis.android.core.arch.handlers.internal.Transformer;
import org.hisp.dhis.android.core.arch.repositories.children.internal.ChildrenAppender;
import org.hisp.dhis.android.core.arch.repositories.collection.ReadWriteWithUploadWithUidCollectionRepository;
import org.hisp.dhis.android.core.arch.repositories.collection.internal.ReadWriteWithUidCollectionRepositoryImpl;
import org.hisp.dhis.android.core.arch.repositories.filters.internal.DateFilterConnector;
import org.hisp.dhis.android.core.arch.repositories.filters.internal.EnumFilterConnector;
import org.hisp.dhis.android.core.arch.repositories.filters.internal.FilterConnectorFactory;
import org.hisp.dhis.android.core.arch.repositories.filters.internal.StringFilterConnector;
import org.hisp.dhis.android.core.arch.repositories.scope.RepositoryScope;
import org.hisp.dhis.android.core.arch.repositories.scope.internal.RepositoryScopeHelper;
import org.hisp.dhis.android.core.common.BaseIdentifiableObjectModel;
import org.hisp.dhis.android.core.common.FeatureType;
import org.hisp.dhis.android.core.common.State;
import org.hisp.dhis.android.core.common.internal.DataStatePropagator;
import org.hisp.dhis.android.core.enrollment.EnrollmentTableInfo;
import org.hisp.dhis.android.core.enrollment.internal.EnrollmentFields;
import org.hisp.dhis.android.core.event.internal.EventFields;
import org.hisp.dhis.android.core.event.internal.EventPostCall;
import org.hisp.dhis.android.core.event.internal.EventStore;

import java.util.List;
import java.util.Map;

import javax.inject.Inject;

import dagger.Reusable;
import io.reactivex.Observable;

import static org.hisp.dhis.android.core.event.EventTableInfo.Columns;

@Reusable
public final class EventCollectionRepository
        extends ReadWriteWithUidCollectionRepositoryImpl<Event, EventCreateProjection, EventCollectionRepository>
        implements ReadWriteWithUploadWithUidCollectionRepository<Event, EventCreateProjection> {

    private final EventPostCall postCall;

    private final EventStore store;
    private final DataStatePropagator dataStatePropagator;

    @Inject
    EventCollectionRepository(final EventStore store,
                              final Map<String, ChildrenAppender<Event>> childrenAppenders,
                              final RepositoryScope scope,
                              final EventPostCall postCall,
                              final Transformer<EventCreateProjection, Event> transformer,
                              final DataStatePropagator dataStatePropagator) {
        super(store, childrenAppenders, scope, transformer,
                new FilterConnectorFactory<>(scope, s -> new EventCollectionRepository(
                        store, childrenAppenders, s, postCall, transformer, dataStatePropagator)));
        this.store = store;
        this.postCall = postCall;
        this.dataStatePropagator = dataStatePropagator;
    }

    @Override
    public Observable<D2Progress> upload() {
        return Observable.fromCallable(() -> byState().in(State.TO_POST, State.TO_UPDATE, State.TO_DELETE)
                .byEnrollmentUid().isNull()
                .getWithoutChildren())
                .flatMap(postCall::uploadEvents);
    }

    @Override
    public EventObjectRepository uid(String uid) {
        RepositoryScope updatedScope = RepositoryScopeHelper.withUidFilterItem(scope, uid);
        return new EventObjectRepository(store, uid, childrenAppenders, updatedScope, dataStatePropagator);
    }

    public StringFilterConnector<EventCollectionRepository> byUid() {
        return cf.string(Columns.UID);
    }

    public StringFilterConnector<EventCollectionRepository> byEnrollmentUid() {
        return cf.string(Columns.ENROLLMENT);
    }

    public DateFilterConnector<EventCollectionRepository> byCreated() {
        return cf.date(Columns.CREATED);
    }

    public DateFilterConnector<EventCollectionRepository> byLastUpdated() {
        return cf.date(Columns.LAST_UPDATED);
    }

    public StringFilterConnector<EventCollectionRepository> byCreatedAtClient() {
        return cf.string(Columns.CREATED_AT_CLIENT);
    }

    public StringFilterConnector<EventCollectionRepository> byLastUpdatedAtClient() {
        return cf.string(Columns.LAST_UPDATED_AT_CLIENT);
    }

    public EnumFilterConnector<EventCollectionRepository, EventStatus> byStatus() {
        return cf.enumC(Columns.STATUS);
    }

<<<<<<< HEAD
    public EnumFilterConnector<EventCollectionRepository, FeatureType> byGeometryType() {
        return cf.enumC(EventTableInfo.Columns.GEOMETRY_TYPE);
    }

    public StringFilterConnector<EventCollectionRepository> byGeometryCoordinates() {
        return cf.string(EventTableInfo.Columns.GEOMETRY_COORDINATES);
=======
    public StringFilterConnector<EventCollectionRepository> byLatitude() {
        return cf.string(Columns.LATITUDE);
    }

    public StringFilterConnector<EventCollectionRepository> byLongitude() {
        return cf.string(Columns.LONGITUDE);
>>>>>>> 935fc569
    }

    public StringFilterConnector<EventCollectionRepository> byProgramUid() {
        return cf.string(Columns.PROGRAM);
    }

    public StringFilterConnector<EventCollectionRepository> byProgramStageUid() {
        return cf.string(Columns.PROGRAM_STAGE);
    }

    public StringFilterConnector<EventCollectionRepository> byOrganisationUnitUid() {
        return cf.string(Columns.ORGANISATION_UNIT);
    }

    public DateFilterConnector<EventCollectionRepository> byEventDate() {
        return cf.date(Columns.EVENT_DATE);
    }

    public DateFilterConnector<EventCollectionRepository> byCompleteDate() {
        return cf.date(Columns.COMPLETE_DATE);
    }

    public DateFilterConnector<EventCollectionRepository> byDueDate() {
        return cf.date(Columns.DUE_DATE);
    }

    public EnumFilterConnector<EventCollectionRepository, State> byState() {
        return cf.enumC(Columns.STATE);
    }

    public StringFilterConnector<EventCollectionRepository> byAttributeOptionComboUid() {
        return cf.string(Columns.ATTRIBUTE_OPTION_COMBO);
    }

    public EventCollectionRepository byTrackedEntityInstanceUids(List<String> uids) {
        return cf.subQuery(Columns.ENROLLMENT).inLinkTable(
                EnrollmentTableInfo.TABLE_INFO.name(),
                BaseIdentifiableObjectModel.Columns.UID,
                EnrollmentFields.TRACKED_ENTITY_INSTANCE,
                uids
        );
    }

    public EventCollectionRepository withTrackedEntityDataValues() {
        return cf.withChild(EventFields.TRACKED_ENTITY_DATA_VALUES);
    }

    public EventCollectionRepository orderByEventDate(RepositoryScope.OrderByDirection direction) {
        return cf.withOrderBy(Columns.EVENT_DATE, direction);
    }

    public EventCollectionRepository orderByDueDate(RepositoryScope.OrderByDirection direction) {
        return cf.withOrderBy(Columns.DUE_DATE, direction);
    }

    public EventCollectionRepository orderByCompleteDate(RepositoryScope.OrderByDirection direction) {
        return cf.withOrderBy(Columns.COMPLETE_DATE, direction);
    }

    public EventCollectionRepository orderByLastUpdated(RepositoryScope.OrderByDirection direction) {
        return cf.withOrderBy(Columns.LAST_UPDATED, direction);
    }

    public int countTrackedEntityInstances() {
        return store.countTeisWhereEvents(getWhereClause());
    }
}<|MERGE_RESOLUTION|>--- conflicted
+++ resolved
@@ -125,21 +125,12 @@
         return cf.enumC(Columns.STATUS);
     }
 
-<<<<<<< HEAD
     public EnumFilterConnector<EventCollectionRepository, FeatureType> byGeometryType() {
-        return cf.enumC(EventTableInfo.Columns.GEOMETRY_TYPE);
+        return cf.enumC(Columns.GEOMETRY_TYPE);
     }
 
     public StringFilterConnector<EventCollectionRepository> byGeometryCoordinates() {
-        return cf.string(EventTableInfo.Columns.GEOMETRY_COORDINATES);
-=======
-    public StringFilterConnector<EventCollectionRepository> byLatitude() {
-        return cf.string(Columns.LATITUDE);
-    }
-
-    public StringFilterConnector<EventCollectionRepository> byLongitude() {
-        return cf.string(Columns.LONGITUDE);
->>>>>>> 935fc569
+        return cf.string(Columns.GEOMETRY_COORDINATES);
     }
 
     public StringFilterConnector<EventCollectionRepository> byProgramUid() {
