/*
 * Copyright (c) 2017, University of Oslo
 *
 * All rights reserved.
 * Redistribution and use in source and binary forms, with or without
 * modification, are permitted provided that the following conditions are met:
 * Redistributions of source code must retain the above copyright notice, this
 * list of conditions and the following disclaimer.
 *
 * Redistributions in binary form must reproduce the above copyright notice,
 * this list of conditions and the following disclaimer in the documentation
 * and/or other materials provided with the distribution.
 * Neither the name of the HISP project nor the names of its contributors may
 * be used to endorse or promote products derived from this software without
 * specific prior written permission.
 *
 * THIS SOFTWARE IS PROVIDED BY THE COPYRIGHT HOLDERS AND CONTRIBUTORS "AS IS" AND
 * ANY EXPRESS OR IMPLIED WARRANTIES, INCLUDING, BUT NOT LIMITED TO, THE IMPLIED
 * WARRANTIES OF MERCHANTABILITY AND FITNESS FOR A PARTICULAR PURPOSE ARE
 * DISCLAIMED. IN NO EVENT SHALL THE COPYRIGHT OWNER OR CONTRIBUTORS BE LIABLE FOR
 * ANY DIRECT, INDIRECT, INCIDENTAL, SPECIAL, EXEMPLARY, OR CONSEQUENTIAL DAMAGES
 * (INCLUDING, BUT NOT LIMITED TO, PROCUREMENT OF SUBSTITUTE GOODS OR SERVICES;
 * LOSS OF USE, DATA, OR PROFITS; OR BUSINESS INTERRUPTION) HOWEVER CAUSED AND ON
 * ANY THEORY OF LIABILITY, WHETHER IN CONTRACT, STRICT LIABILITY, OR TORT
 * (INCLUDING NEGLIGENCE OR OTHERWISE) ARISING IN ANY WAY OUT OF THE USE OF THIS
 * SOFTWARE, EVEN IF ADVISED OF THE POSSIBILITY OF SUCH DAMAGE.
 */

package org.hisp.dhis.android.core;

import android.support.annotation.NonNull;
import android.support.annotation.VisibleForTesting;

import com.fasterxml.jackson.databind.DeserializationFeature;
import com.fasterxml.jackson.databind.ObjectMapper;

import org.hisp.dhis.android.core.calls.Call;
import org.hisp.dhis.android.core.calls.MetadataCall;
import org.hisp.dhis.android.core.calls.SingleDataCall;
import org.hisp.dhis.android.core.calls.TrackedEntityInstancePostCall;
import org.hisp.dhis.android.core.calls.TrackerDataCall;
import org.hisp.dhis.android.core.category.CategoryComboHandler;
import org.hisp.dhis.android.core.category.CategoryComboLinkStore;
import org.hisp.dhis.android.core.category.CategoryComboLinkStoreImpl;
import org.hisp.dhis.android.core.category.CategoryComboQuery;
import org.hisp.dhis.android.core.category.CategoryComboService;
import org.hisp.dhis.android.core.category.CategoryComboStore;
import org.hisp.dhis.android.core.category.CategoryComboStoreImpl;
import org.hisp.dhis.android.core.category.CategoryHandler;
import org.hisp.dhis.android.core.category.CategoryOptionComboHandler;
import org.hisp.dhis.android.core.category.CategoryOptionComboLinkCategoryStore;
import org.hisp.dhis.android.core.category.CategoryOptionComboLinkCategoryStoreImpl;
import org.hisp.dhis.android.core.category.CategoryOptionComboStore;
import org.hisp.dhis.android.core.category.CategoryOptionComboStoreImpl;
import org.hisp.dhis.android.core.category.CategoryOptionHandler;
import org.hisp.dhis.android.core.category.CategoryOptionLinkStore;
import org.hisp.dhis.android.core.category.CategoryOptionLinkStoreImpl;
import org.hisp.dhis.android.core.category.CategoryOptionStore;
import org.hisp.dhis.android.core.category.CategoryOptionStoreImpl;
import org.hisp.dhis.android.core.category.CategoryQuery;
import org.hisp.dhis.android.core.category.CategoryService;
import org.hisp.dhis.android.core.category.CategoryStore;
import org.hisp.dhis.android.core.category.CategoryStoreImpl;
import org.hisp.dhis.android.core.common.BaseIdentifiableObject;
import org.hisp.dhis.android.core.common.DeletableStore;
import org.hisp.dhis.android.core.configuration.ConfigurationModel;
import org.hisp.dhis.android.core.data.api.FieldsConverterFactory;
import org.hisp.dhis.android.core.data.api.FilterConverterFactory;
import org.hisp.dhis.android.core.data.database.DatabaseAdapter;
import org.hisp.dhis.android.core.dataelement.DataElementStore;
import org.hisp.dhis.android.core.dataelement.DataElementStoreImpl;
import org.hisp.dhis.android.core.enrollment.EnrollmentHandler;
import org.hisp.dhis.android.core.enrollment.EnrollmentStore;
import org.hisp.dhis.android.core.enrollment.EnrollmentStoreImpl;
import org.hisp.dhis.android.core.event.EventHandler;
import org.hisp.dhis.android.core.event.EventPostCall;
import org.hisp.dhis.android.core.event.EventService;
import org.hisp.dhis.android.core.event.EventStore;
import org.hisp.dhis.android.core.event.EventStoreImpl;
import org.hisp.dhis.android.core.imports.WebResponse;
import org.hisp.dhis.android.core.option.OptionSetService;
import org.hisp.dhis.android.core.option.OptionSetStore;
import org.hisp.dhis.android.core.option.OptionSetStoreImpl;
import org.hisp.dhis.android.core.option.OptionStore;
import org.hisp.dhis.android.core.option.OptionStoreImpl;
import org.hisp.dhis.android.core.organisationunit.OrganisationUnitHandler;
import org.hisp.dhis.android.core.organisationunit.OrganisationUnitProgramLinkStore;
import org.hisp.dhis.android.core.organisationunit.OrganisationUnitProgramLinkStoreImpl;
import org.hisp.dhis.android.core.organisationunit.OrganisationUnitService;
import org.hisp.dhis.android.core.organisationunit.OrganisationUnitStore;
import org.hisp.dhis.android.core.organisationunit.OrganisationUnitStoreImpl;
import org.hisp.dhis.android.core.program.ProgramIndicatorStore;
import org.hisp.dhis.android.core.program.ProgramIndicatorStoreImpl;
import org.hisp.dhis.android.core.program.ProgramRuleActionStore;
import org.hisp.dhis.android.core.program.ProgramRuleActionStoreImpl;
import org.hisp.dhis.android.core.program.ProgramRuleStore;
import org.hisp.dhis.android.core.program.ProgramRuleStoreImpl;
import org.hisp.dhis.android.core.program.ProgramRuleVariableStore;
import org.hisp.dhis.android.core.program.ProgramRuleVariableStoreImpl;
import org.hisp.dhis.android.core.program.ProgramService;
import org.hisp.dhis.android.core.program.ProgramStageDataElementStore;
import org.hisp.dhis.android.core.program.ProgramStageDataElementStoreImpl;
import org.hisp.dhis.android.core.program.ProgramStageSectionProgramIndicatorLinkStore;
import org.hisp.dhis.android.core.program.ProgramStageSectionProgramIndicatorLinkStoreImpl;
import org.hisp.dhis.android.core.program.ProgramStageSectionStore;
import org.hisp.dhis.android.core.program.ProgramStageSectionStoreImpl;
import org.hisp.dhis.android.core.program.ProgramStageStore;
import org.hisp.dhis.android.core.program.ProgramStageStoreImpl;
import org.hisp.dhis.android.core.program.ProgramStore;
import org.hisp.dhis.android.core.program.ProgramStoreImpl;
import org.hisp.dhis.android.core.program.ProgramTrackedEntityAttributeStore;
import org.hisp.dhis.android.core.program.ProgramTrackedEntityAttributeStoreImpl;
import org.hisp.dhis.android.core.relationship.RelationshipTypeStore;
import org.hisp.dhis.android.core.relationship.RelationshipTypeStoreImpl;
import org.hisp.dhis.android.core.resource.ResourceHandler;
import org.hisp.dhis.android.core.resource.ResourceStore;
import org.hisp.dhis.android.core.resource.ResourceStoreImpl;
import org.hisp.dhis.android.core.systeminfo.SystemInfoService;
import org.hisp.dhis.android.core.systeminfo.SystemInfoStore;
import org.hisp.dhis.android.core.systeminfo.SystemInfoStoreImpl;
import org.hisp.dhis.android.core.trackedentity.TrackedEntityAttributeStore;
import org.hisp.dhis.android.core.trackedentity.TrackedEntityAttributeStoreImpl;
import org.hisp.dhis.android.core.trackedentity.TrackedEntityAttributeValueHandler;
import org.hisp.dhis.android.core.trackedentity.TrackedEntityAttributeValueStore;
import org.hisp.dhis.android.core.trackedentity.TrackedEntityAttributeValueStoreImpl;
import org.hisp.dhis.android.core.trackedentity.TrackedEntityDataValueHandler;
import org.hisp.dhis.android.core.trackedentity.TrackedEntityDataValueStore;
import org.hisp.dhis.android.core.trackedentity.TrackedEntityDataValueStoreImpl;
import org.hisp.dhis.android.core.trackedentity.TrackedEntityInstanceHandler;
import org.hisp.dhis.android.core.trackedentity.TrackedEntityInstanceService;
import org.hisp.dhis.android.core.trackedentity.TrackedEntityInstanceStore;
import org.hisp.dhis.android.core.trackedentity.TrackedEntityInstanceStoreImpl;
import org.hisp.dhis.android.core.trackedentity.TrackedEntityService;
import org.hisp.dhis.android.core.trackedentity.TrackedEntityStore;
import org.hisp.dhis.android.core.trackedentity.TrackedEntityStoreImpl;
import org.hisp.dhis.android.core.user.AuthenticatedUserStore;
import org.hisp.dhis.android.core.user.AuthenticatedUserStoreImpl;
import org.hisp.dhis.android.core.user.IsUserLoggedInCallable;
import org.hisp.dhis.android.core.user.LogOutUserCallable;
import org.hisp.dhis.android.core.user.User;
import org.hisp.dhis.android.core.user.UserAuthenticateCall;
import org.hisp.dhis.android.core.user.UserCredentialsHandler;
import org.hisp.dhis.android.core.user.UserCredentialsStore;
import org.hisp.dhis.android.core.user.UserCredentialsStoreImpl;
import org.hisp.dhis.android.core.user.UserOrganisationUnitLinkStore;
import org.hisp.dhis.android.core.user.UserOrganisationUnitLinkStoreImpl;
import org.hisp.dhis.android.core.user.UserRoleProgramLinkStore;
import org.hisp.dhis.android.core.user.UserRoleProgramLinkStoreImpl;
import org.hisp.dhis.android.core.user.UserRoleStore;
import org.hisp.dhis.android.core.user.UserRoleStoreImpl;
import org.hisp.dhis.android.core.user.UserService;
import org.hisp.dhis.android.core.user.UserStore;
import org.hisp.dhis.android.core.user.UserStoreImpl;

import java.util.ArrayList;
import java.util.List;
import java.util.concurrent.Callable;

import okhttp3.OkHttpClient;
import retrofit2.Response;
import retrofit2.Retrofit;
import retrofit2.converter.jackson.JacksonConverterFactory;

// ToDo: handle corner cases when user initially has been signed in, but later was locked (or
// password has changed)
@SuppressWarnings({"PMD.ExcessiveImports", "PMD.TooManyFields"})
public final class D2 {
    private final Retrofit retrofit;
    private final DatabaseAdapter databaseAdapter;

    // services
    private final UserService userService;
    private final SystemInfoService systemInfoService;
    private final ProgramService programService;
    private final OrganisationUnitService organisationUnitService;
    private final TrackedEntityService trackedEntityService;
    private final TrackedEntityInstanceService trackedEntityInstanceService;
    private final OptionSetService optionSetService;
    private final EventService eventService;
    private final CategoryService categoryService;
    private final CategoryComboService comboService;

    // Queries
    private final CategoryQuery categoryQuery = CategoryQuery.defaultQuery();
    private final CategoryComboQuery categoryComboQuery = CategoryComboQuery.defaultQuery();

    // stores
    private final UserStore userStore;
    private final UserCredentialsStore userCredentialsStore;
    private final UserOrganisationUnitLinkStore userOrganisationUnitLinkStore;
    private final AuthenticatedUserStore authenticatedUserStore;
    private final OrganisationUnitStore organisationUnitStore;
    private final ResourceStore resourceStore;
    private final SystemInfoStore systemInfoStore;
    private final UserRoleStore userRoleStore;
    private final UserRoleProgramLinkStore userRoleProgramLinkStore;
    private final ProgramStore programStore;
    private final TrackedEntityAttributeStore trackedEntityAttributeStore;
    private final ProgramTrackedEntityAttributeStore programTrackedEntityAttributeStore;
    private final ProgramRuleVariableStore programRuleVariableStore;
    private final ProgramIndicatorStore programIndicatorStore;
    private final ProgramStageSectionProgramIndicatorLinkStore
            programStageSectionProgramIndicatorLinkStore;
    private final ProgramRuleActionStore programRuleActionStore;
    private final ProgramRuleStore programRuleStore;
    private final OptionStore optionStore;
    private final OptionSetStore optionSetStore;
    private final DataElementStore dataElementStore;
    private final ProgramStageDataElementStore programStageDataElementStore;
    private final ProgramStageSectionStore programStageSectionStore;
    private final ProgramStageStore programStageStore;
    private final RelationshipTypeStore relationshipStore;
    private final TrackedEntityStore trackedEntityStore;

    private final TrackedEntityInstanceStore trackedEntityInstanceStore;
    private final EnrollmentStore enrollmentStore;
    private final EventStore eventStore;

    private final TrackedEntityDataValueStore trackedEntityDataValueStore;
    private final TrackedEntityAttributeValueStore trackedEntityAttributeValueStore;

    private final OrganisationUnitProgramLinkStore organisationUnitProgramLinkStore;

    private final CategoryOptionStore categoryOptionStore;
    private final CategoryStore categoryStore;
    private final CategoryComboStore categoryComboStore;
    private final CategoryOptionComboStore categoryOptionComboStore;
    private final CategoryComboLinkStore categoryComboLinkStore;
    private final CategoryOptionLinkStore categoryOptionLinkStore;
    private final CategoryOptionComboLinkCategoryStore categoryComboOptionLinkCategoryStore;

    //Handlers
    private final UserCredentialsHandler userCredentialsHandler;
    private final EventHandler eventHandler;
    private final TrackedEntityInstanceHandler trackedEntityInstanceHandler;
    private final ResourceHandler resourceHandler;
    private final CategoryHandler categoryHandler;
    private final CategoryComboHandler categoryComboHandler;
    private final OrganisationUnitHandler organisationUnitHandler;


    @VisibleForTesting
    D2(@NonNull Retrofit retrofit, @NonNull DatabaseAdapter databaseAdapter) {
        this.retrofit = retrofit;
        this.databaseAdapter = databaseAdapter;

        // services
        this.userService = retrofit.create(UserService.class);
        this.systemInfoService = retrofit.create(SystemInfoService.class);
        this.programService = retrofit.create(ProgramService.class);
        this.organisationUnitService = retrofit.create(OrganisationUnitService.class);
        this.trackedEntityService = retrofit.create(TrackedEntityService.class);
        this.optionSetService = retrofit.create(OptionSetService.class);
        this.trackedEntityInstanceService = retrofit.create(TrackedEntityInstanceService.class);
        this.eventService = retrofit.create(EventService.class);
        this.categoryService = retrofit.create(CategoryService.class);
        this.comboService = retrofit.create(CategoryComboService.class);

        // stores

        this.userStore =
                new UserStoreImpl(databaseAdapter);
        this.userCredentialsStore =
                new UserCredentialsStoreImpl(databaseAdapter);
        this.userOrganisationUnitLinkStore =
                new UserOrganisationUnitLinkStoreImpl(databaseAdapter);
        this.authenticatedUserStore =
                new AuthenticatedUserStoreImpl(databaseAdapter);
        this.organisationUnitStore =
                new OrganisationUnitStoreImpl(databaseAdapter);
        this.resourceStore =
                new ResourceStoreImpl(databaseAdapter);
        this.systemInfoStore =
                new SystemInfoStoreImpl(databaseAdapter);
        this.userRoleStore =
                new UserRoleStoreImpl(databaseAdapter);
        this.userRoleProgramLinkStore =
                new UserRoleProgramLinkStoreImpl(databaseAdapter);
        this.programStore =
                new ProgramStoreImpl(databaseAdapter);
        this.trackedEntityAttributeStore =
                new TrackedEntityAttributeStoreImpl(databaseAdapter);
        this.programTrackedEntityAttributeStore =
                new ProgramTrackedEntityAttributeStoreImpl(databaseAdapter);
        this.programRuleVariableStore =
                new ProgramRuleVariableStoreImpl(databaseAdapter);
        this.programIndicatorStore =
                new ProgramIndicatorStoreImpl(databaseAdapter);
        this.programStageSectionProgramIndicatorLinkStore =
                new ProgramStageSectionProgramIndicatorLinkStoreImpl(databaseAdapter);
        this.programRuleActionStore =
                new ProgramRuleActionStoreImpl(databaseAdapter);
        this.programRuleStore =
                new ProgramRuleStoreImpl(databaseAdapter);
        this.optionStore =
                new OptionStoreImpl(databaseAdapter);
        this.optionSetStore =
                new OptionSetStoreImpl(databaseAdapter);
        this.dataElementStore =
                new DataElementStoreImpl(databaseAdapter);
        this.programStageDataElementStore =
                new ProgramStageDataElementStoreImpl(databaseAdapter);
        this.programStageSectionStore =
                new ProgramStageSectionStoreImpl(databaseAdapter);
        this.programStageStore =
                new ProgramStageStoreImpl(databaseAdapter);
        this.relationshipStore =
                new RelationshipTypeStoreImpl(databaseAdapter);
        this.trackedEntityStore =
                new TrackedEntityStoreImpl(databaseAdapter);
        this.trackedEntityInstanceStore =
                new TrackedEntityInstanceStoreImpl(databaseAdapter);
        this.enrollmentStore =
                new EnrollmentStoreImpl(databaseAdapter);
        this.eventStore =
                new EventStoreImpl(databaseAdapter);

        this.trackedEntityDataValueStore =
                new TrackedEntityDataValueStoreImpl(databaseAdapter);
        this.trackedEntityAttributeValueStore =
                new TrackedEntityAttributeValueStoreImpl(databaseAdapter);
        this.organisationUnitProgramLinkStore =
                new OrganisationUnitProgramLinkStoreImpl(databaseAdapter);

        this.categoryStore = new CategoryStoreImpl(databaseAdapter);
        this.categoryOptionStore = new CategoryOptionStoreImpl(databaseAdapter());
        this.categoryOptionLinkStore = new CategoryOptionLinkStoreImpl(
                databaseAdapter());
        this.categoryComboOptionLinkCategoryStore
                = new CategoryOptionComboLinkCategoryStoreImpl(databaseAdapter);
        this.categoryComboStore = new CategoryComboStoreImpl(databaseAdapter());
        this.categoryComboLinkStore = new CategoryComboLinkStoreImpl(
                databaseAdapter());
        this.categoryOptionComboStore = new CategoryOptionComboStoreImpl(
                databaseAdapter());

        //handlers
        userCredentialsHandler = new UserCredentialsHandler(userCredentialsStore);
        resourceHandler = new ResourceHandler(resourceStore);

        organisationUnitHandler = new OrganisationUnitHandler(organisationUnitStore,
                userOrganisationUnitLinkStore, organisationUnitProgramLinkStore);

        TrackedEntityDataValueHandler trackedEntityDataValueHandler =
                new TrackedEntityDataValueHandler(trackedEntityDataValueStore);

        CategoryOptionHandler categoryOptionHandler = new CategoryOptionHandler(
                categoryOptionStore);

        this.eventHandler = new EventHandler(eventStore, trackedEntityDataValueHandler);

        TrackedEntityAttributeValueHandler trackedEntityAttributeValueHandler =
                new TrackedEntityAttributeValueHandler(trackedEntityAttributeValueStore);

        EnrollmentHandler enrollmentHandler = new EnrollmentHandler(enrollmentStore, eventHandler);

        trackedEntityInstanceHandler =
                new TrackedEntityInstanceHandler(
                        trackedEntityInstanceStore,
                        trackedEntityAttributeValueHandler,
                        enrollmentHandler);

        categoryHandler = new CategoryHandler(categoryStore, categoryOptionHandler,
                categoryOptionLinkStore);

        CategoryOptionComboHandler optionComboHandler = new CategoryOptionComboHandler(
                categoryOptionComboStore);

        categoryComboHandler = new CategoryComboHandler(categoryComboStore,
                categoryComboOptionLinkCategoryStore,
                categoryComboLinkStore, optionComboHandler);
    }

    @NonNull
    public Retrofit retrofit() {
        return retrofit;
    }

    @NonNull
    public DatabaseAdapter databaseAdapter() {
        return databaseAdapter;
    }

    @NonNull
    public Call<Response<User>> logIn(@NonNull String username, @NonNull String password) {
        if (username == null) {
            throw new NullPointerException("username == null");
        }
        if (password == null) {
            throw new NullPointerException("password == null");
        }

        return new UserAuthenticateCall(userService, databaseAdapter, userStore,
                userCredentialsHandler, resourceHandler,
                authenticatedUserStore, organisationUnitHandler, username, password
        );
    }

    @NonNull
    public Callable<Boolean> isUserLoggedIn() {
        AuthenticatedUserStore authenticatedUserStore =
                new AuthenticatedUserStoreImpl(databaseAdapter);

        return new IsUserLoggedInCallable(authenticatedUserStore);
    }

    @NonNull
<<<<<<< HEAD
    public Callable<Void> logOut() {
        List<DeletableStore> deletableStoreList = new ArrayList<>();
        deletableStoreList.add((DeletableStore) userStore);
        deletableStoreList.add((DeletableStore) userCredentialsStore);
        deletableStoreList.add((DeletableStore) userOrganisationUnitLinkStore);
        deletableStoreList.add((DeletableStore) authenticatedUserStore);
        deletableStoreList.add((DeletableStore) organisationUnitStore);
        deletableStoreList.add((DeletableStore) resourceStore);
        deletableStoreList.add((DeletableStore) systemInfoStore);
        deletableStoreList.add((DeletableStore) userRoleStore);
        deletableStoreList.add((DeletableStore) userRoleProgramLinkStore);
        deletableStoreList.add((DeletableStore) programStore);
        deletableStoreList.add((DeletableStore) trackedEntityAttributeStore);
        deletableStoreList.add((DeletableStore) programTrackedEntityAttributeStore);
        deletableStoreList.add((DeletableStore) programRuleVariableStore);
        deletableStoreList.add((DeletableStore) programIndicatorStore);
        deletableStoreList.add((DeletableStore) programStageSectionProgramIndicatorLinkStore);
        deletableStoreList.add((DeletableStore) programRuleActionStore);
        deletableStoreList.add((DeletableStore) programRuleStore);
        deletableStoreList.add((DeletableStore) optionStore);
        deletableStoreList.add((DeletableStore) optionSetStore);
        deletableStoreList.add((DeletableStore) dataElementStore);
        deletableStoreList.add((DeletableStore) programStageDataElementStore);
        deletableStoreList.add((DeletableStore) programStageSectionStore);
        deletableStoreList.add((DeletableStore) programStageStore);
        deletableStoreList.add((DeletableStore) relationshipStore);
        deletableStoreList.add((DeletableStore) trackedEntityStore);
        deletableStoreList.add((DeletableStore) trackedEntityInstanceStore);
        deletableStoreList.add((DeletableStore) enrollmentStore);
        deletableStoreList.add((DeletableStore) trackedEntityDataValueStore);
        deletableStoreList.add((DeletableStore) trackedEntityAttributeValueStore);
        deletableStoreList.add((DeletableStore) organisationUnitProgramLinkStore);
        deletableStoreList.add((DeletableStore) eventStore);
=======
    public Callable<Void> logout() {
        List<DeletableStore> deletableStoreList = new ArrayList<>();
        deletableStoreList.add(authenticatedUserStore);
        return new LogOutUserCallable(
                deletableStoreList
        );
    }

    @NonNull
    public Callable<Void> wipeDB() {
        List<DeletableStore> deletableStoreList = new ArrayList<>();
        deletableStoreList.add(userStore);
        deletableStoreList.add(userCredentialsStore);
        deletableStoreList.add(userOrganisationUnitLinkStore);
        deletableStoreList.add(authenticatedUserStore);
        deletableStoreList.add(organisationUnitStore);
        deletableStoreList.add(resourceStore);
        deletableStoreList.add(systemInfoStore);
        deletableStoreList.add(userRoleStore);
        deletableStoreList.add(userRoleProgramLinkStore);
        deletableStoreList.add(programStore);
        deletableStoreList.add(trackedEntityAttributeStore);
        deletableStoreList.add(programTrackedEntityAttributeStore);
        deletableStoreList.add(programRuleVariableStore);
        deletableStoreList.add(programIndicatorStore);
        deletableStoreList.add(programStageSectionProgramIndicatorLinkStore);
        deletableStoreList.add(programRuleActionStore);
        deletableStoreList.add(programRuleStore);
        deletableStoreList.add(optionStore);
        deletableStoreList.add(optionSetStore);
        deletableStoreList.add(dataElementStore);
        deletableStoreList.add(programStageDataElementStore);
        deletableStoreList.add(programStageSectionStore);
        deletableStoreList.add(programStageStore);
        deletableStoreList.add(relationshipStore);
        deletableStoreList.add(trackedEntityStore);
        deletableStoreList.add(trackedEntityInstanceStore);
        deletableStoreList.add(enrollmentStore);
        deletableStoreList.add(trackedEntityDataValueStore);
        deletableStoreList.add(trackedEntityAttributeValueStore);
        deletableStoreList.add(organisationUnitProgramLinkStore);
        deletableStoreList.add(eventStore);
        deletableStoreList.add(categoryStore);
        deletableStoreList.add(categoryOptionStore);
        deletableStoreList.add(categoryOptionLinkStore);
        deletableStoreList.add(categoryComboOptionLinkCategoryStore);
        deletableStoreList.add(categoryComboStore);
        deletableStoreList.add(categoryComboLinkStore);
>>>>>>> 2aa0c71a
        return new LogOutUserCallable(
                deletableStoreList
        );
    }

    @NonNull
    public Call<Response> syncMetaData() {
        return new MetadataCall(
                databaseAdapter, systemInfoService, userService, programService,
                organisationUnitService,
                trackedEntityService, optionSetService, systemInfoStore, resourceStore, userStore,
                userCredentialsStore, userRoleStore, userRoleProgramLinkStore,
                organisationUnitStore,
                userOrganisationUnitLinkStore, programStore, trackedEntityAttributeStore,
                programTrackedEntityAttributeStore, programRuleVariableStore, programIndicatorStore,
                programStageSectionProgramIndicatorLinkStore, programRuleActionStore,
                programRuleStore, optionStore,
                optionSetStore, dataElementStore, programStageDataElementStore,
                programStageSectionStore,
                programStageStore, relationshipStore, trackedEntityStore,
                organisationUnitProgramLinkStore, categoryQuery,
                categoryService, categoryHandler, categoryComboQuery, comboService,
                categoryComboHandler);
    }

    @NonNull
    public Call<Response> syncSingleData(int eventLimitByOrgUnit) {
        return new SingleDataCall(organisationUnitStore, systemInfoStore, systemInfoService,
                resourceStore,
                eventService, databaseAdapter, resourceHandler, eventHandler, eventLimitByOrgUnit);
    }

    @NonNull
    public Call<Response> syncTrackerData() {
        return new TrackerDataCall(trackedEntityInstanceStore, systemInfoStore, systemInfoService,
                resourceStore, trackedEntityInstanceService, databaseAdapter, resourceHandler,
                trackedEntityInstanceHandler);
    }

    @NonNull
    public Call<Response<WebResponse>> syncTrackedEntityInstances() {
        return new TrackedEntityInstancePostCall(trackedEntityInstanceService,
                trackedEntityInstanceStore, enrollmentStore, eventStore,
                trackedEntityDataValueStore,
                trackedEntityAttributeValueStore);
    }

    public Call<Response<WebResponse>> syncSingleEvents() {
        return new EventPostCall(eventService, eventStore, trackedEntityDataValueStore);
    }

    public static class Builder {
        private ConfigurationModel configuration;
        private DatabaseAdapter databaseAdapter;
        private OkHttpClient okHttpClient;

        public Builder() {
            // empty constructor
        }

        @NonNull
        public Builder configuration(@NonNull ConfigurationModel configuration) {
            this.configuration = configuration;
            return this;
        }

        @NonNull
        public Builder databaseAdapter(@NonNull DatabaseAdapter databaseAdapter) {
            this.databaseAdapter = databaseAdapter;
            return this;
        }

        @NonNull
        public Builder okHttpClient(@NonNull OkHttpClient okHttpClient) {
            this.okHttpClient = okHttpClient;
            return this;
        }

        public D2 build() {
            if (databaseAdapter == null) {
                throw new IllegalArgumentException("databaseAdapter == null");
            }

            if (configuration == null) {
                throw new IllegalStateException("configuration must be set first");
            }

            if (okHttpClient == null) {
                throw new IllegalArgumentException("okHttpClient == null");
            }

            ObjectMapper objectMapper = new ObjectMapper()
                    .setDateFormat(BaseIdentifiableObject.DATE_FORMAT.raw())
                    .disable(DeserializationFeature.FAIL_ON_UNKNOWN_PROPERTIES);

            Retrofit retrofit = new Retrofit.Builder()
                    .baseUrl(configuration.serverUrl())
                    .client(okHttpClient)
                    .addConverterFactory(JacksonConverterFactory.create(objectMapper))
                    .addConverterFactory(FilterConverterFactory.create())
                    .addConverterFactory(FieldsConverterFactory.create())
                    .validateEagerly(true)
                    .build();

            return new D2(retrofit, databaseAdapter);
        }
    }
}<|MERGE_RESOLUTION|>--- conflicted
+++ resolved
@@ -405,41 +405,6 @@
     }
 
     @NonNull
-<<<<<<< HEAD
-    public Callable<Void> logOut() {
-        List<DeletableStore> deletableStoreList = new ArrayList<>();
-        deletableStoreList.add((DeletableStore) userStore);
-        deletableStoreList.add((DeletableStore) userCredentialsStore);
-        deletableStoreList.add((DeletableStore) userOrganisationUnitLinkStore);
-        deletableStoreList.add((DeletableStore) authenticatedUserStore);
-        deletableStoreList.add((DeletableStore) organisationUnitStore);
-        deletableStoreList.add((DeletableStore) resourceStore);
-        deletableStoreList.add((DeletableStore) systemInfoStore);
-        deletableStoreList.add((DeletableStore) userRoleStore);
-        deletableStoreList.add((DeletableStore) userRoleProgramLinkStore);
-        deletableStoreList.add((DeletableStore) programStore);
-        deletableStoreList.add((DeletableStore) trackedEntityAttributeStore);
-        deletableStoreList.add((DeletableStore) programTrackedEntityAttributeStore);
-        deletableStoreList.add((DeletableStore) programRuleVariableStore);
-        deletableStoreList.add((DeletableStore) programIndicatorStore);
-        deletableStoreList.add((DeletableStore) programStageSectionProgramIndicatorLinkStore);
-        deletableStoreList.add((DeletableStore) programRuleActionStore);
-        deletableStoreList.add((DeletableStore) programRuleStore);
-        deletableStoreList.add((DeletableStore) optionStore);
-        deletableStoreList.add((DeletableStore) optionSetStore);
-        deletableStoreList.add((DeletableStore) dataElementStore);
-        deletableStoreList.add((DeletableStore) programStageDataElementStore);
-        deletableStoreList.add((DeletableStore) programStageSectionStore);
-        deletableStoreList.add((DeletableStore) programStageStore);
-        deletableStoreList.add((DeletableStore) relationshipStore);
-        deletableStoreList.add((DeletableStore) trackedEntityStore);
-        deletableStoreList.add((DeletableStore) trackedEntityInstanceStore);
-        deletableStoreList.add((DeletableStore) enrollmentStore);
-        deletableStoreList.add((DeletableStore) trackedEntityDataValueStore);
-        deletableStoreList.add((DeletableStore) trackedEntityAttributeValueStore);
-        deletableStoreList.add((DeletableStore) organisationUnitProgramLinkStore);
-        deletableStoreList.add((DeletableStore) eventStore);
-=======
     public Callable<Void> logout() {
         List<DeletableStore> deletableStoreList = new ArrayList<>();
         deletableStoreList.add(authenticatedUserStore);
@@ -488,7 +453,6 @@
         deletableStoreList.add(categoryComboOptionLinkCategoryStore);
         deletableStoreList.add(categoryComboStore);
         deletableStoreList.add(categoryComboLinkStore);
->>>>>>> 2aa0c71a
         return new LogOutUserCallable(
                 deletableStoreList
         );
