--- conflicted
+++ resolved
@@ -38,12 +38,8 @@
 import org.hisp.dhis.android.core.arch.db.access.DatabaseAdapter;
 import org.hisp.dhis.android.core.arch.modules.internal.WithProgressDownloader;
 import org.hisp.dhis.android.core.arch.storage.internal.Credentials;
-<<<<<<< HEAD
-import org.hisp.dhis.android.core.arch.storage.internal.ObjectSecureStore;
-=======
 import org.hisp.dhis.android.core.arch.storage.internal.InsecureStore;
 import org.hisp.dhis.android.core.arch.storage.internal.ObjectKeyValueStore;
->>>>>>> daef7591
 import org.hisp.dhis.android.core.arch.storage.internal.SecureStore;
 import org.hisp.dhis.android.core.category.CategoryModule;
 import org.hisp.dhis.android.core.constant.ConstantModule;
@@ -82,18 +78,11 @@
 
     D2(@NonNull Retrofit retrofit, @NonNull DatabaseAdapter databaseAdapter, @NonNull Context context,
        @NonNull SecureStore secureStore,
-<<<<<<< HEAD
-       @NonNull ObjectSecureStore<Credentials> credentialsSecureStore) {
-        this.retrofit = retrofit;
-        this.databaseAdapter = databaseAdapter;
-        this.d2DIComponent = D2DIComponent.create(context, retrofit, databaseAdapter, secureStore,
-=======
        @NonNull InsecureStore insecureStore,
        @NonNull ObjectKeyValueStore<Credentials> credentialsSecureStore) {
         this.retrofit = retrofit;
         this.databaseAdapter = databaseAdapter;
         this.d2DIComponent = D2DIComponent.create(context, retrofit, databaseAdapter, secureStore, insecureStore,
->>>>>>> daef7591
                 credentialsSecureStore);
         this.modules = d2DIComponent.modules();
     }
