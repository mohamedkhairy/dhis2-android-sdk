/*
 * Copyright (c) 2016, University of Oslo
 *
 * All rights reserved.
 * Redistribution and use in source and binary forms, with or without
 * modification, are permitted provided that the following conditions are met:
 * Redistributions of source code must retain the above copyright notice, this
 * list of conditions and the following disclaimer.
 *
 * Redistributions in binary form must reproduce the above copyright notice,
 * this list of conditions and the following disclaimer in the documentation
 * and/or other materials provided with the distribution.
 * Neither the name of the HISP project nor the names of its contributors may
 * be used to endorse or promote products derived from this software without
 * specific prior written permission.
 *
 * THIS SOFTWARE IS PROVIDED BY THE COPYRIGHT HOLDERS AND CONTRIBUTORS "AS IS" AND
 * ANY EXPRESS OR IMPLIED WARRANTIES, INCLUDING, BUT NOT LIMITED TO, THE IMPLIED
 * WARRANTIES OF MERCHANTABILITY AND FITNESS FOR A PARTICULAR PURPOSE ARE
 * DISCLAIMED. IN NO EVENT SHALL THE COPYRIGHT OWNER OR CONTRIBUTORS BE LIABLE FOR
 * ANY DIRECT, INDIRECT, INCIDENTAL, SPECIAL, EXEMPLARY, OR CONSEQUENTIAL DAMAGES
 * (INCLUDING, BUT NOT LIMITED TO, PROCUREMENT OF SUBSTITUTE GOODS OR SERVICES;
 * LOSS OF USE, DATA, OR PROFITS; OR BUSINESS INTERRUPTION) HOWEVER CAUSED AND ON
 * ANY THEORY OF LIABILITY, WHETHER IN CONTRACT, STRICT LIABILITY, OR TORT
 * (INCLUDING NEGLIGENCE OR OTHERWISE) ARISING IN ANY WAY OUT OF THE USE OF THIS
 * SOFTWARE, EVEN IF ADVISED OF THE POSSIBILITY OF SUCH DAMAGE.
 */

package org.hisp.dhis.client.sdk.core.trackedentity;

<<<<<<< HEAD
import org.hisp.dhis.client.sdk.core.common.services.IAdd;
=======
>>>>>>> 4509f04d
import org.hisp.dhis.client.sdk.core.common.services.IGet;
import org.hisp.dhis.client.sdk.core.common.services.IList;
import org.hisp.dhis.client.sdk.core.common.services.IRemove;
import org.hisp.dhis.client.sdk.core.common.services.ISave;
import org.hisp.dhis.client.sdk.core.common.services.IService;
<<<<<<< HEAD
import org.hisp.dhis.client.sdk.core.common.services.IUpdate;
=======
>>>>>>> 4509f04d
import org.hisp.dhis.client.sdk.models.dataelement.DataElement;
import org.hisp.dhis.client.sdk.models.event.Event;
import org.hisp.dhis.client.sdk.models.trackedentity.TrackedEntityDataValue;

import java.util.List;

<<<<<<< HEAD
public interface ITrackedEntityDataValueService extends IService, IAdd<TrackedEntityDataValue>,
        ISave<TrackedEntityDataValue>,
        IUpdate<TrackedEntityDataValue>, IRemove<TrackedEntityDataValue>,
        IGet<TrackedEntityDataValue>, IList<TrackedEntityDataValue> {

    TrackedEntityDataValue create(Event event, String dataElement, boolean providedElsewhere,
                                  String storedBy, String value);
=======
public interface ITrackedEntityDataValueService extends IService, ISave<TrackedEntityDataValue>,
        IRemove<TrackedEntityDataValue>, IGet<TrackedEntityDataValue>,
        IList<TrackedEntityDataValue> {
>>>>>>> 4509f04d

    List<TrackedEntityDataValue> list(Event event);

    TrackedEntityDataValue get(Event event, DataElement dataElement);
}<|MERGE_RESOLUTION|>--- conflicted
+++ resolved
@@ -28,38 +28,20 @@
 
 package org.hisp.dhis.client.sdk.core.trackedentity;
 
-<<<<<<< HEAD
-import org.hisp.dhis.client.sdk.core.common.services.IAdd;
-=======
->>>>>>> 4509f04d
 import org.hisp.dhis.client.sdk.core.common.services.IGet;
 import org.hisp.dhis.client.sdk.core.common.services.IList;
 import org.hisp.dhis.client.sdk.core.common.services.IRemove;
 import org.hisp.dhis.client.sdk.core.common.services.ISave;
 import org.hisp.dhis.client.sdk.core.common.services.IService;
-<<<<<<< HEAD
-import org.hisp.dhis.client.sdk.core.common.services.IUpdate;
-=======
->>>>>>> 4509f04d
 import org.hisp.dhis.client.sdk.models.dataelement.DataElement;
 import org.hisp.dhis.client.sdk.models.event.Event;
 import org.hisp.dhis.client.sdk.models.trackedentity.TrackedEntityDataValue;
 
 import java.util.List;
 
-<<<<<<< HEAD
-public interface ITrackedEntityDataValueService extends IService, IAdd<TrackedEntityDataValue>,
-        ISave<TrackedEntityDataValue>,
-        IUpdate<TrackedEntityDataValue>, IRemove<TrackedEntityDataValue>,
-        IGet<TrackedEntityDataValue>, IList<TrackedEntityDataValue> {
-
-    TrackedEntityDataValue create(Event event, String dataElement, boolean providedElsewhere,
-                                  String storedBy, String value);
-=======
 public interface ITrackedEntityDataValueService extends IService, ISave<TrackedEntityDataValue>,
         IRemove<TrackedEntityDataValue>, IGet<TrackedEntityDataValue>,
         IList<TrackedEntityDataValue> {
->>>>>>> 4509f04d
 
     List<TrackedEntityDataValue> list(Event event);
 
