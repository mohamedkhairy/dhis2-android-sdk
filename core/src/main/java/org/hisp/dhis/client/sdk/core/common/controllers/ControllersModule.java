/*
 * Copyright (c) 2016, University of Oslo
 *
 * All rights reserved.
 * Redistribution and use in source and binary forms, with or without
 * modification, are permitted provided that the following conditions are met:
 * Redistributions of source code must retain the above copyright notice, this
 * list of conditions and the following disclaimer.
 *
 * Redistributions in binary form must reproduce the above copyright notice,
 * this list of conditions and the following disclaimer in the documentation
 * and/or other materials provided with the distribution.
 * Neither the name of the HISP project nor the names of its contributors may
 * be used to endorse or promote products derived from this software without
 * specific prior written permission.
 *
 * THIS SOFTWARE IS PROVIDED BY THE COPYRIGHT HOLDERS AND CONTRIBUTORS "AS IS" AND
 * ANY EXPRESS OR IMPLIED WARRANTIES, INCLUDING, BUT NOT LIMITED TO, THE IMPLIED
 * WARRANTIES OF MERCHANTABILITY AND FITNESS FOR A PARTICULAR PURPOSE ARE
 * DISCLAIMED. IN NO EVENT SHALL THE COPYRIGHT OWNER OR CONTRIBUTORS BE LIABLE FOR
 * ANY DIRECT, INDIRECT, INCIDENTAL, SPECIAL, EXEMPLARY, OR CONSEQUENTIAL DAMAGES
 * (INCLUDING, BUT NOT LIMITED TO, PROCUREMENT OF SUBSTITUTE GOODS OR SERVICES;
 * LOSS OF USE, DATA, OR PROFITS; OR BUSINESS INTERRUPTION) HOWEVER CAUSED AND ON
 * ANY THEORY OF LIABILITY, WHETHER IN CONTRACT, STRICT LIABILITY, OR TORT
 * (INCLUDING NEGLIGENCE OR OTHERWISE) ARISING IN ANY WAY OUT OF THE USE OF THIS
 * SOFTWARE, EVEN IF ADVISED OF THE POSSIBILITY OF SUCH DAMAGE.
 */

package org.hisp.dhis.client.sdk.core.common.controllers;

import org.hisp.dhis.client.sdk.core.common.ILogger;
import org.hisp.dhis.client.sdk.core.common.network.INetworkModule;
import org.hisp.dhis.client.sdk.core.common.persistence.IPersistenceModule;
import org.hisp.dhis.client.sdk.core.common.preferences.IPreferencesModule;
import org.hisp.dhis.client.sdk.core.dataelement.DataElementController;
import org.hisp.dhis.client.sdk.core.dataelement.IDataElementController;
import org.hisp.dhis.client.sdk.core.event.EventController;
import org.hisp.dhis.client.sdk.core.event.IEventController;
import org.hisp.dhis.client.sdk.core.optionset.IOptionSetController;
import org.hisp.dhis.client.sdk.core.optionset.OptionSetController;
import org.hisp.dhis.client.sdk.core.organisationunit.IOrganisationUnitController;
import org.hisp.dhis.client.sdk.core.organisationunit.OrganisationUnitController;
import org.hisp.dhis.client.sdk.core.program.IProgramController;
import org.hisp.dhis.client.sdk.core.program.IProgramStageController;
import org.hisp.dhis.client.sdk.core.program.IProgramStageDataElementController;
import org.hisp.dhis.client.sdk.core.program.IProgramStageSectionController;
import org.hisp.dhis.client.sdk.core.program.ProgramController;
import org.hisp.dhis.client.sdk.core.program.ProgramStageController;
import org.hisp.dhis.client.sdk.core.program.ProgramStageDataElementController;
import org.hisp.dhis.client.sdk.core.program.ProgramStageSectionController;
import org.hisp.dhis.client.sdk.core.systeminfo.ISystemInfoController;
import org.hisp.dhis.client.sdk.core.systeminfo.SystemInfoController;
import org.hisp.dhis.client.sdk.core.user.AssignedOrganisationUnitController;
import org.hisp.dhis.client.sdk.core.user.AssignedProgramsController;
import org.hisp.dhis.client.sdk.core.user.IAssignedOrganisationUnitsController;
import org.hisp.dhis.client.sdk.core.user.IAssignedProgramsController;
import org.hisp.dhis.client.sdk.core.user.IUserAccountController;
import org.hisp.dhis.client.sdk.core.user.UserAccountController;

import static org.hisp.dhis.client.sdk.models.utils.Preconditions.isNull;

public class ControllersModule implements IControllersModule {
    private final ISystemInfoController systemInfoController;
    private final IUserAccountController userAccountController;
    private final IProgramController programController;
    private final IProgramStageController programStageController;
    private final IProgramStageSectionController programStageSectionController;
    private final IOrganisationUnitController organisationUnitController;
    private final IAssignedProgramsController assignedProgramsController;
    private final IAssignedOrganisationUnitsController assignedOrganisationUnitsController;
    private final IEventController eventController;
    private final IDataElementController dataElementController;
    private final IProgramStageDataElementController programStageDataElementController;
    private final IOptionSetController optionSetController;

    public ControllersModule(INetworkModule networkModule,
                             IPersistenceModule persistenceModule,
                             IPreferencesModule preferencesModule, ILogger logger) {
        isNull(networkModule, "networkModule must not be null");
        isNull(persistenceModule, "persistenceModule must not be null");
        isNull(preferencesModule, "preferencesModule must not be null");
        isNull(logger, "ILogger must not be null");

        systemInfoController = new SystemInfoController(
                networkModule.getSystemInfoApiClient(),
                preferencesModule.getSystemInfoPreferences(),
                preferencesModule.getLastUpdatedPreferences());

        programController = new ProgramController(
                systemInfoController, networkModule.getProgramApiClient(),
                networkModule.getUserApiClient(),
                persistenceModule.getProgramStore(),
                persistenceModule.getTransactionManager(),
                preferencesModule.getLastUpdatedPreferences());

        programStageController = new ProgramStageController(
                programController, systemInfoController,
                networkModule.getProgramStageApiClient(),
                persistenceModule.getProgramStageStore(),
                persistenceModule.getTransactionManager(),
                preferencesModule.getLastUpdatedPreferences());

        optionSetController = new OptionSetController(
                networkModule.getOptionSetApiClient(),
                persistenceModule.getOptionStore(),
                persistenceModule.getOptionSetStore(),
                systemInfoController,
                preferencesModule.getLastUpdatedPreferences(),
                persistenceModule.getTransactionManager());

        dataElementController = new DataElementController(
                systemInfoController,
                networkModule.getDataElementApiClient(),
                persistenceModule.getDataElementStore(),
                optionSetController,
                preferencesModule.getLastUpdatedPreferences(),
                persistenceModule.getTransactionManager());

        programStageSectionController = new ProgramStageSectionController(
                programStageController, systemInfoController,
                networkModule.getProgramStageSectionApiClient(),
                persistenceModule.getProgramStageSectionStore(),
                persistenceModule.getTransactionManager(),
                preferencesModule.getLastUpdatedPreferences());

        programStageDataElementController = new ProgramStageDataElementController(
                systemInfoController, programStageController,
                programStageSectionController, dataElementController,
                networkModule.getProgramStageSectionApiClient(),
                networkModule.getProgramStageDataElementApiClient(),
                persistenceModule.getProgramStageDataElementStore(),
                persistenceModule.getTransactionManager(),
                preferencesModule.getLastUpdatedPreferences());

        assignedProgramsController = new AssignedProgramsController(
                programController, networkModule.getUserApiClient());

        organisationUnitController = new OrganisationUnitController(
                systemInfoController, networkModule.getOrganisationUnitApiClient(),
                networkModule.getUserApiClient(), persistenceModule.getOrganisationUnitStore(),
                preferencesModule.getLastUpdatedPreferences(),
                persistenceModule.getTransactionManager());

        assignedOrganisationUnitsController = new AssignedOrganisationUnitController(
                networkModule.getUserApiClient(), organisationUnitController);

        userAccountController = new UserAccountController(
                networkModule.getUserApiClient(),
                persistenceModule.getUserAccountStore());

        eventController = new EventController(systemInfoController,
                networkModule.getEventApiClient(), preferencesModule.getLastUpdatedPreferences(),
                persistenceModule.getEventStore(), persistenceModule.getStateStore(),
                persistenceModule.getTransactionManager(), logger);

<<<<<<< HEAD
=======
        dataElementController = new DataElementController(
                networkModule.getDataElementApiClient(),
                preferencesModule.getLastUpdatedPreferences(),
                persistenceModule.getDataElementStore(),
                systemInfoController, persistenceModule.getTransactionManager());
>>>>>>> 4509f04d
    }

    @Override
    public ISystemInfoController getSystemInfoController() {
        return systemInfoController;
    }

    @Override
    public IUserAccountController getUserAccountController() {
        return userAccountController;
    }

    @Override
    public IProgramController getProgramController() {
        return programController;
    }

    @Override
    public IProgramStageController getProgramStageController() {
        return programStageController;
    }

    @Override
    public IProgramStageSectionController getProgramStageSectionController() {
        return programStageSectionController;
    }

    @Override
    public IOrganisationUnitController getOrganisationUnitController() {
        return organisationUnitController;
    }

    @Override
    public IAssignedProgramsController getAssignedProgramsController() {
        return assignedProgramsController;
    }

    @Override
    public IAssignedOrganisationUnitsController getAssignedOrganisationUnitsController() {
        return assignedOrganisationUnitsController;
    }

    @Override
    public IEventController getEventController() {
        return eventController;
    }

    @Override
    public IDataElementController getDataElementController() {
        return dataElementController;
    }

    @Override
    public IProgramStageDataElementController getProgramStageDataElementController() {
        return programStageDataElementController;
    }

    @Override
    public IOptionSetController getOptionSetController() {
        return optionSetController;
    }
}<|MERGE_RESOLUTION|>--- conflicted
+++ resolved
@@ -46,7 +46,6 @@
 import org.hisp.dhis.client.sdk.core.program.IProgramStageSectionController;
 import org.hisp.dhis.client.sdk.core.program.ProgramController;
 import org.hisp.dhis.client.sdk.core.program.ProgramStageController;
-import org.hisp.dhis.client.sdk.core.program.ProgramStageDataElementController;
 import org.hisp.dhis.client.sdk.core.program.ProgramStageSectionController;
 import org.hisp.dhis.client.sdk.core.systeminfo.ISystemInfoController;
 import org.hisp.dhis.client.sdk.core.systeminfo.SystemInfoController;
@@ -70,7 +69,6 @@
     private final IAssignedOrganisationUnitsController assignedOrganisationUnitsController;
     private final IEventController eventController;
     private final IDataElementController dataElementController;
-    private final IProgramStageDataElementController programStageDataElementController;
     private final IOptionSetController optionSetController;
 
     public ControllersModule(INetworkModule networkModule,
@@ -86,10 +84,9 @@
                 preferencesModule.getSystemInfoPreferences(),
                 preferencesModule.getLastUpdatedPreferences());
 
-        programController = new ProgramController(
-                systemInfoController, networkModule.getProgramApiClient(),
-                networkModule.getUserApiClient(),
-                persistenceModule.getProgramStore(),
+        programController = new ProgramController(systemInfoController,
+                networkModule.getProgramApiClient(),
+                networkModule.getUserApiClient(), persistenceModule.getProgramStore(),
                 persistenceModule.getTransactionManager(),
                 preferencesModule.getLastUpdatedPreferences());
 
@@ -100,22 +97,6 @@
                 persistenceModule.getTransactionManager(),
                 preferencesModule.getLastUpdatedPreferences());
 
-        optionSetController = new OptionSetController(
-                networkModule.getOptionSetApiClient(),
-                persistenceModule.getOptionStore(),
-                persistenceModule.getOptionSetStore(),
-                systemInfoController,
-                preferencesModule.getLastUpdatedPreferences(),
-                persistenceModule.getTransactionManager());
-
-        dataElementController = new DataElementController(
-                systemInfoController,
-                networkModule.getDataElementApiClient(),
-                persistenceModule.getDataElementStore(),
-                optionSetController,
-                preferencesModule.getLastUpdatedPreferences(),
-                persistenceModule.getTransactionManager());
-
         programStageSectionController = new ProgramStageSectionController(
                 programStageController, systemInfoController,
                 networkModule.getProgramStageSectionApiClient(),
@@ -123,21 +104,13 @@
                 persistenceModule.getTransactionManager(),
                 preferencesModule.getLastUpdatedPreferences());
 
-        programStageDataElementController = new ProgramStageDataElementController(
-                systemInfoController, programStageController,
-                programStageSectionController, dataElementController,
-                networkModule.getProgramStageSectionApiClient(),
-                networkModule.getProgramStageDataElementApiClient(),
-                persistenceModule.getProgramStageDataElementStore(),
-                persistenceModule.getTransactionManager(),
-                preferencesModule.getLastUpdatedPreferences());
-
         assignedProgramsController = new AssignedProgramsController(
                 programController, networkModule.getUserApiClient());
 
         organisationUnitController = new OrganisationUnitController(
                 systemInfoController, networkModule.getOrganisationUnitApiClient(),
-                networkModule.getUserApiClient(), persistenceModule.getOrganisationUnitStore(),
+                networkModule.getUserApiClient(),
+                persistenceModule.getOrganisationUnitStore(),
                 preferencesModule.getLastUpdatedPreferences(),
                 persistenceModule.getTransactionManager());
 
@@ -149,18 +122,26 @@
                 persistenceModule.getUserAccountStore());
 
         eventController = new EventController(systemInfoController,
-                networkModule.getEventApiClient(), preferencesModule.getLastUpdatedPreferences(),
-                persistenceModule.getEventStore(), persistenceModule.getStateStore(),
+                networkModule.getEventApiClient(),
+                preferencesModule.getLastUpdatedPreferences(),
+                persistenceModule.getEventStore(),
+                persistenceModule.getStateStore(),
                 persistenceModule.getTransactionManager(), logger);
 
-<<<<<<< HEAD
-=======
+        optionSetController = new OptionSetController(
+                systemInfoController,
+                networkModule.getOptionSetApiClient(),
+                persistenceModule.getOptionStore(),
+                persistenceModule.getOptionSetStore(),
+                preferencesModule.getLastUpdatedPreferences(),
+                persistenceModule.getTransactionManager());
+
         dataElementController = new DataElementController(
+                systemInfoController, optionSetController,
                 networkModule.getDataElementApiClient(),
-                preferencesModule.getLastUpdatedPreferences(),
                 persistenceModule.getDataElementStore(),
-                systemInfoController, persistenceModule.getTransactionManager());
->>>>>>> 4509f04d
+                preferencesModule.getLastUpdatedPreferences(),
+                persistenceModule.getTransactionManager());
     }
 
     @Override
@@ -215,11 +196,11 @@
 
     @Override
     public IProgramStageDataElementController getProgramStageDataElementController() {
-        return programStageDataElementController;
+        return null;
     }
 
     @Override
     public IOptionSetController getOptionSetController() {
-        return optionSetController;
+        return null;
     }
 }