/*
 * Copyright (c) 2016, University of Oslo
 *
 * All rights reserved.
 * Redistribution and use in source and binary forms, with or without
 * modification, are permitted provided that the following conditions are met:
 * Redistributions of source code must retain the above copyright notice, this
 * list of conditions and the following disclaimer.
 *
 * Redistributions in binary form must reproduce the above copyright notice,
 * this list of conditions and the following disclaimer in the documentation
 * and/or other materials provided with the distribution.
 * Neither the name of the HISP project nor the names of its contributors may
 * be used to endorse or promote products derived from this software without
 * specific prior written permission.
 *
 * THIS SOFTWARE IS PROVIDED BY THE COPYRIGHT HOLDERS AND CONTRIBUTORS "AS IS" AND
 * ANY EXPRESS OR IMPLIED WARRANTIES, INCLUDING, BUT NOT LIMITED TO, THE IMPLIED
 * WARRANTIES OF MERCHANTABILITY AND FITNESS FOR A PARTICULAR PURPOSE ARE
 * DISCLAIMED. IN NO EVENT SHALL THE COPYRIGHT OWNER OR CONTRIBUTORS BE LIABLE FOR
 * ANY DIRECT, INDIRECT, INCIDENTAL, SPECIAL, EXEMPLARY, OR CONSEQUENTIAL DAMAGES
 * (INCLUDING, BUT NOT LIMITED TO, PROCUREMENT OF SUBSTITUTE GOODS OR SERVICES;
 * LOSS OF USE, DATA, OR PROFITS; OR BUSINESS INTERRUPTION) HOWEVER CAUSED AND ON
 * ANY THEORY OF LIABILITY, WHETHER IN CONTRACT, STRICT LIABILITY, OR TORT
 * (INCLUDING NEGLIGENCE OR OTHERWISE) ARISING IN ANY WAY OUT OF THE USE OF THIS
 * SOFTWARE, EVEN IF ADVISED OF THE POSSIBILITY OF SUCH DAMAGE.
 */

package org.hisp.dhis.client.sdk.core.common.services;

import org.hisp.dhis.client.sdk.core.common.persistence.IPersistenceModule;
import org.hisp.dhis.client.sdk.core.dataelement.DataElementService;
import org.hisp.dhis.client.sdk.core.dataelement.IDataElementService;
import org.hisp.dhis.client.sdk.core.event.EventService;
import org.hisp.dhis.client.sdk.core.event.IEventService;
import org.hisp.dhis.client.sdk.core.organisationunit.IOrganisationUnitService;
import org.hisp.dhis.client.sdk.core.organisationunit.OrganisationUnitService;
import org.hisp.dhis.client.sdk.core.program.IProgramService;
<<<<<<< HEAD
import org.hisp.dhis.client.sdk.core.program.IProgramStageDataElementService;
import org.hisp.dhis.client.sdk.core.program.IProgramStageService;
import org.hisp.dhis.client.sdk.core.program.ProgramService;
import org.hisp.dhis.client.sdk.core.program.ProgramStageDataElementService;
=======
import org.hisp.dhis.client.sdk.core.program.IProgramStageSectionService;
import org.hisp.dhis.client.sdk.core.program.IProgramStageService;
import org.hisp.dhis.client.sdk.core.program.ProgramService;
import org.hisp.dhis.client.sdk.core.program.ProgramStageSectionService;
>>>>>>> f288ca18
import org.hisp.dhis.client.sdk.core.program.ProgramStageService;
import org.hisp.dhis.client.sdk.core.user.IUserAccountService;
import org.hisp.dhis.client.sdk.core.user.UserAccountService;

import static org.hisp.dhis.client.sdk.models.utils.Preconditions.isNull;

public final class ServicesModule implements IServicesModule {
    private final IUserAccountService userAccountService;
    private final IProgramService programService;
    private final IProgramStageService programStageService;
    private final IProgramStageSectionService programStageSectionService;
    private final IOrganisationUnitService organisationUnitService;
    private final IEventService eventService;
<<<<<<< HEAD
    private final IProgramStageDataElementService programStageDataElementService;
=======
    private final IDataElementService dataElementService;
>>>>>>> f288ca18

    public ServicesModule(IPersistenceModule persistenceModule) {
        isNull(persistenceModule, "persistenceModule must not be null");

        userAccountService = new UserAccountService(
                persistenceModule.getUserAccountStore());
        programService = new ProgramService(
                persistenceModule.getProgramStore());
        programStageService = new ProgramStageService(
                persistenceModule.getProgramStageStore());
<<<<<<< HEAD
        programStageDataElementService = new ProgramStageDataElementService(
                persistenceModule.getProgramStageDataElementStore());
=======
        programStageSectionService = new ProgramStageSectionService(
                persistenceModule.getProgramStageSectionStore());
>>>>>>> f288ca18
        organisationUnitService = new OrganisationUnitService(
                persistenceModule.getOrganisationUnitStore());

        eventService = new EventService(
                persistenceModule.getEventStore());
        dataElementService = new DataElementService(
                persistenceModule.getDataElementStore());
    }

    @Override
    public IUserAccountService getUserAccountService() {
        return userAccountService;
    }

    @Override
    public IProgramService getProgramService() {
        return programService;
    }

    @Override
    public IOrganisationUnitService getOrganisationUnitService() {
        return organisationUnitService;
    }

    @Override
    public IProgramStageService getProgramStageService() {
        return programStageService;
    }

    @Override
<<<<<<< HEAD
    public IProgramStageDataElementService getProgramStageDataElementService() {
        return programStageDataElementService;
=======
    public IProgramStageSectionService getProgramStageSectionService() {
        return programStageSectionService;
>>>>>>> f288ca18
    }

    @Override
    public IEventService getEventService() {
        return eventService;
    }

    @Override
    public IDataElementService getDataElementService() {
        return dataElementService;
    }
}<|MERGE_RESOLUTION|>--- conflicted
+++ resolved
@@ -36,17 +36,16 @@
 import org.hisp.dhis.client.sdk.core.organisationunit.IOrganisationUnitService;
 import org.hisp.dhis.client.sdk.core.organisationunit.OrganisationUnitService;
 import org.hisp.dhis.client.sdk.core.program.IProgramService;
-<<<<<<< HEAD
 import org.hisp.dhis.client.sdk.core.program.IProgramStageDataElementService;
 import org.hisp.dhis.client.sdk.core.program.IProgramStageService;
 import org.hisp.dhis.client.sdk.core.program.ProgramService;
 import org.hisp.dhis.client.sdk.core.program.ProgramStageDataElementService;
-=======
+
 import org.hisp.dhis.client.sdk.core.program.IProgramStageSectionService;
 import org.hisp.dhis.client.sdk.core.program.IProgramStageService;
 import org.hisp.dhis.client.sdk.core.program.ProgramService;
 import org.hisp.dhis.client.sdk.core.program.ProgramStageSectionService;
->>>>>>> f288ca18
+
 import org.hisp.dhis.client.sdk.core.program.ProgramStageService;
 import org.hisp.dhis.client.sdk.core.user.IUserAccountService;
 import org.hisp.dhis.client.sdk.core.user.UserAccountService;
@@ -60,11 +59,8 @@
     private final IProgramStageSectionService programStageSectionService;
     private final IOrganisationUnitService organisationUnitService;
     private final IEventService eventService;
-<<<<<<< HEAD
     private final IProgramStageDataElementService programStageDataElementService;
-=======
     private final IDataElementService dataElementService;
->>>>>>> f288ca18
 
     public ServicesModule(IPersistenceModule persistenceModule) {
         isNull(persistenceModule, "persistenceModule must not be null");
@@ -75,13 +71,13 @@
                 persistenceModule.getProgramStore());
         programStageService = new ProgramStageService(
                 persistenceModule.getProgramStageStore());
-<<<<<<< HEAD
+
         programStageDataElementService = new ProgramStageDataElementService(
                 persistenceModule.getProgramStageDataElementStore());
-=======
+
         programStageSectionService = new ProgramStageSectionService(
                 persistenceModule.getProgramStageSectionStore());
->>>>>>> f288ca18
+
         organisationUnitService = new OrganisationUnitService(
                 persistenceModule.getOrganisationUnitStore());
 
@@ -112,13 +108,12 @@
     }
 
     @Override
-<<<<<<< HEAD
     public IProgramStageDataElementService getProgramStageDataElementService() {
         return programStageDataElementService;
-=======
+    }
+
     public IProgramStageSectionService getProgramStageSectionService() {
         return programStageSectionService;
->>>>>>> f288ca18
     }
 
     @Override
