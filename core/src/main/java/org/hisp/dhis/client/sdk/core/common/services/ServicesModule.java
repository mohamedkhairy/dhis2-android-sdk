--- conflicted
+++ resolved
@@ -34,8 +34,10 @@
 import org.hisp.dhis.client.sdk.core.organisationunit.IOrganisationUnitService;
 import org.hisp.dhis.client.sdk.core.organisationunit.OrganisationUnitService;
 import org.hisp.dhis.client.sdk.core.program.IProgramService;
+import org.hisp.dhis.client.sdk.core.program.IProgramStageDataElementService;
 import org.hisp.dhis.client.sdk.core.program.IProgramStageService;
 import org.hisp.dhis.client.sdk.core.program.ProgramService;
+import org.hisp.dhis.client.sdk.core.program.ProgramStageDataElementService;
 import org.hisp.dhis.client.sdk.core.program.ProgramStageService;
 import org.hisp.dhis.client.sdk.core.user.IUserAccountService;
 import org.hisp.dhis.client.sdk.core.user.UserAccountService;
@@ -48,6 +50,7 @@
     private final IProgramStageService programStageService;
     private final IOrganisationUnitService organisationUnitService;
     private final IEventService eventService;
+    private final IProgramStageDataElementService programStageDataElementService;
 
     public ServicesModule(IPersistenceModule persistenceModule) {
         isNull(persistenceModule, "persistenceModule must not be null");
@@ -58,14 +61,13 @@
                 persistenceModule.getProgramStore());
         programStageService = new ProgramStageService(
                 persistenceModule.getProgramStageStore());
+        programStageDataElementService = new ProgramStageDataElementService(
+                persistenceModule.getProgramStageDataElementStore());
         organisationUnitService = new OrganisationUnitService(
                 persistenceModule.getOrganisationUnitStore());
-<<<<<<< HEAD
 
-=======
         eventService = new EventService(
                 persistenceModule.getEventStore());
->>>>>>> 414d8475
     }
 
     @Override
@@ -83,16 +85,18 @@
         return organisationUnitService;
     }
 
-<<<<<<< HEAD
-=======
     @Override
     public IProgramStageService getProgramStageService() {
         return programStageService;
     }
 
     @Override
+    public IProgramStageDataElementService getProgramStageDataElementService() {
+        return programStageDataElementService;
+    }
+
+    @Override
     public IEventService getEventService() {
         return eventService;
     }
->>>>>>> 414d8475
 }