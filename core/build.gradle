/*
 * Copyright (c) 2016, University of Oslo
 *
 * All rights reserved.
 * Redistribution and use in source and binary forms, with or without
 * modification, are permitted provided that the following conditions are met:
 * Redistributions of source code must retain the above copyright notice, this
 * list of conditions and the following disclaimer.
 *
 * Redistributions in binary form must reproduce the above copyright notice,
 * this list of conditions and the following disclaimer in the documentation
 * and/or other materials provided with the distribution.
 * Neither the name of the HISP project nor the names of its contributors may
 * be used to endorse or promote products derived from this software without
 * specific prior written permission.
 *
 * THIS SOFTWARE IS PROVIDED BY THE COPYRIGHT HOLDERS AND CONTRIBUTORS "AS IS" AND
 * ANY EXPRESS OR IMPLIED WARRANTIES, INCLUDING, BUT NOT LIMITED TO, THE IMPLIED
 * WARRANTIES OF MERCHANTABILITY AND FITNESS FOR A PARTICULAR PURPOSE ARE
 * DISCLAIMED. IN NO EVENT SHALL THE COPYRIGHT OWNER OR CONTRIBUTORS BE LIABLE FOR
 * ANY DIRECT, INDIRECT, INCIDENTAL, SPECIAL, EXEMPLARY, OR CONSEQUENTIAL DAMAGES
 * (INCLUDING, BUT NOT LIMITED TO, PROCUREMENT OF SUBSTITUTE GOODS OR SERVICES;
 * LOSS OF USE, DATA, OR PROFITS; OR BUSINESS INTERRUPTION) HOWEVER CAUSED AND ON
 * ANY THEORY OF LIABILITY, WHETHER IN CONTRACT, STRICT LIABILITY, OR TORT
 * (INCLUDING NEGLIGENCE OR OTHERWISE) ARISING IN ANY WAY OUT OF THE USE OF THIS
 * SOFTWARE, EVEN IF ADVISED OF THE POSSIBILITY OF SUCH DAMAGE.
 */

plugins {
    id "com.android.library"
    id "kotlin-android"
    id "kotlin-android-extensions"
    id "io.gitlab.arturbosch.detekt" version "1.10.0"
}

apply from: project.file("plugins/android-checkstyle.gradle")
apply from: project.file("plugins/android-pmd.gradle")

ext {
    configuration = [
            buildToolsVersion: "29.0.3",
            minSdkVersion    : 19,
<<<<<<< HEAD
            targetSdkVersion : 29,
            versionCode      : 220,
            versionName      : "1.2.0"
=======
            targetSdkVersion : 28,
            versionCode      : 221,
            versionName      : "1.2.1"
>>>>>>> 1d1daff8
    ]

    libraries = [
            // android
            annotation      : '1.1.0',
            paging          : '2.1.2',

            // java
            apacheCommons   : "3.3.7",
            jackson         : "2.11.2",
            autoValue       : "1.3",
            autoValueCursor : "1.0.1",
            retrofit        : "2.9.0",
            okHttp          : "4.8.0",
            dagger          : "2.28.3",
            rxJava          : "2.2.9",
            rxAndroid       : "2.1.1",
            sqlCipher       : "4.4.0",
            jexl            : "2.1.1",
            jodaTime        : "2.10.6",
            smsCompression  : "0.2.0",
            antlr           : "4.7.2", // Upgrading throws a runtime warning
            expressionParser: "1.0.7-SNAPSHOT",

            // test dependencies
            coreTesting     : "1.1.1",
            jUnit           : "4.13",
            assertJ         : "3.16.1",
            mockito         : "3.4.6",
            mockitoKotlin   : "2.2.0",
            truth           : "1.0.1",
            testRunner      : "1.2.0",
            equalsVerifier  : "3.4.1",
            stetho          : "1.5.1",
            liveDataTesting : "1.1.2",
            commonsLogging  : "1.2",

            // google
            safetyNet  : "17.0.0",
    ]
}

def configuration = project.ext.configuration
def libraries = project.ext.libraries

android {
    compileSdkVersion configuration.targetSdkVersion
    buildToolsVersion configuration.buildToolsVersion

    defaultConfig {
        minSdkVersion configuration.minSdkVersion
        targetSdkVersion configuration.targetSdkVersion
        versionCode configuration.versionCode
        versionName configuration.versionName
        testInstrumentationRunner "androidx.test.runner.AndroidJUnitRunner"
        multiDexEnabled true
        vectorDrawables.useSupportLibrary = true
    }

    compileOptions {
        sourceCompatibility JavaVersion.VERSION_1_8
        targetCompatibility JavaVersion.VERSION_1_8
    }

    packagingOptions {
        // excluding duplicate license files
        // from jackson modules
        exclude "META-INF/LICENSE"

        // should be removed with interoperability library
        exclude "META-INF/rxjava.properties"
    }

    lintOptions {
        // casting 'InvalidPackage' error to warning
        warning "InvalidPackage"

        // Fail early.
        abortOnError true
    }

    buildTypes {
        debug {
            // a fix for the debugger not being able to find local scope variables
            testCoverageEnabled = false
        }
    }

    sourceSets {
        String sharedTestDir = 'src/sharedTest/java'
        test {
            java.srcDir sharedTestDir
            resources.srcDirs += ['src/sharedTest/resources']
        }
        androidTest {
            java.srcDirs sharedTestDir
            resources.srcDirs += ['src/sharedTest/resources']
        }

    }

    testOptions {
        unitTests.returnDefaultValues = true
    }
}


dependencies {
    // RxJava
    api "io.reactivex.rxjava2:rxjava:${libraries.rxJava}"
    api "io.reactivex.rxjava2:rxandroid:${libraries.rxAndroid}"

    // AndroidX
    api "androidx.annotation:annotation:${libraries.annotation}"
    api "androidx.paging:paging-runtime:${libraries.paging}"

    // Kotlin
    implementation "org.jetbrains.kotlin:kotlin-stdlib-jdk7:$kotlin_version"

    // Auto Value
    compileOnly "com.google.auto.value:auto-value:${libraries.autoValue}"
    annotationProcessor "com.google.auto.value:auto-value:${libraries.autoValue}"

    // Dagger
    api "com.google.dagger:dagger:${libraries.dagger}"
    annotationProcessor "com.google.dagger:dagger-compiler:${libraries.dagger}"

    // Jackson
    api "com.fasterxml.jackson.core:jackson-databind:${libraries.jackson}"

    // Google's play services
    api "com.google.android.gms:play-services-safetynet:${libraries.safetyNet}"

    // Square libraries
    api "com.squareup.okhttp3:okhttp:${libraries.okHttp}"
    api "com.squareup.retrofit2:retrofit:${libraries.retrofit}"
    api "com.squareup.retrofit2:converter-jackson:${libraries.retrofit}"
    api "com.squareup.retrofit2:adapter-rxjava2:${libraries.retrofit}"

    // Apache libraries
    api "org.apache.commons:commons-lang3:${libraries.apacheCommons}"
    api("org.apache.commons:commons-jexl:${libraries.jexl}") {
        exclude group: 'commons-logging', module: 'commons-logging'
    }

    // Joda time
    api "joda-time:joda-time:${libraries.jodaTime}"

    // sms compression library
    api "com.github.dhis2:sms-compression:${libraries.smsCompression}"

    // DHIS 2 antlr expression parser
    api "org.antlr:antlr4-runtime:${libraries.antlr}"
    api "org.hisp.dhis.parser:dhis-antlr-expression-parser:${libraries.expressionParser}"

    // Extension which generates mappers for work with cursor and content values
    api "com.gabrielittner.auto.value:auto-value-cursor-annotations:${libraries.autoValueCursor}"
    annotationProcessor "com.gabrielittner.auto.value:auto-value-cursor:${libraries.autoValueCursor}"

    api "net.zetetic:android-database-sqlcipher:${libraries.sqlCipher}"

    api "com.squareup.okhttp3:mockwebserver:${libraries.okHttp}"

    // Java test dependencies
    testImplementation "junit:junit:${libraries.jUnit}"
    testImplementation "org.mockito:mockito-core:${libraries.mockito}"
    testImplementation "com.nhaarman.mockitokotlin2:mockito-kotlin:${libraries.mockitoKotlin}"
    testImplementation "org.assertj:assertj-core:${libraries.assertJ}"
    testImplementation "nl.jqno.equalsverifier:equalsverifier:${libraries.equalsVerifier}"
    testImplementation "com.squareup.okhttp3:mockwebserver:${libraries.okHttp}"
    testImplementation "androidx.test:runner:${libraries.testRunner}"
    testImplementation "commons-logging:commons-logging:${libraries.commonsLogging}"

    // Android test dependencies
    androidTestImplementation "commons-logging:commons-logging:${libraries.commonsLogging}"
    androidTestImplementation "org.mockito:mockito-core:${libraries.mockito}"
    androidTestImplementation "android.arch.core:core-testing:${libraries.coreTesting}"
    androidTestImplementation "com.jraska.livedata:testing:${libraries.liveDataTesting}"
    androidTestImplementation "androidx.test:runner:${libraries.testRunner}"
    androidTestImplementation "com.squareup.okhttp3:logging-interceptor:${libraries.okHttp}"
    androidTestImplementation("com.google.truth:truth:${libraries.truth}") {
        exclude group: 'junit' // Android has JUnit built in.
    }
    androidTestImplementation("com.facebook.stetho:stetho:${libraries.stetho}") {
        exclude module: 'jsr305'
    }
    androidTestImplementation("com.facebook.stetho:stetho-okhttp3:${libraries.stetho}") {
        exclude module: 'okhttp'
        exclude module: 'jsr305'
    }
}

apply from: project.file("plugins/gradle-mvn-push.gradle")
repositories {
    mavenCentral()
    maven { url "https://oss.sonatype.org/content/repositories/snapshots" }
}<|MERGE_RESOLUTION|>--- conflicted
+++ resolved
@@ -40,15 +40,9 @@
     configuration = [
             buildToolsVersion: "29.0.3",
             minSdkVersion    : 19,
-<<<<<<< HEAD
             targetSdkVersion : 29,
-            versionCode      : 220,
-            versionName      : "1.2.0"
-=======
-            targetSdkVersion : 28,
             versionCode      : 221,
             versionName      : "1.2.1"
->>>>>>> 1d1daff8
     ]
 
     libraries = [
