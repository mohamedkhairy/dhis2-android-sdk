--- conflicted
+++ resolved
@@ -31,11 +31,7 @@
         jcenter()
     }
     dependencies {
-<<<<<<< HEAD
-        classpath 'com.android.tools.build:gradle:2.0.0'
-=======
         classpath 'com.android.tools.build:gradle:3.0.1'
->>>>>>> 717b1e8b
     }
 }
 
