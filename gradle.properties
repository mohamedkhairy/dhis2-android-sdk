--- conflicted
+++ resolved
@@ -13,12 +13,8 @@
 # Properties which are consumed by plugins/gradle-mvn-push.gradle plugin.
 # They are used for publishing artifact to snapshot repository.
 
-VERSION_NAME=0.2.1-SNAPSHOT
-<<<<<<< HEAD
+VERSION_NAME=0.2.2-SNAPSHOT
 VERSION_CODE=22
-=======
-VERSION_CODE=21
->>>>>>> f0706aab
 GROUP=org.hisp.dhis
 
 POM_DESCRIPTION=Android SDK for DHIS 2.
