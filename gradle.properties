--- conflicted
+++ resolved
@@ -11,13 +11,9 @@
 
 # Properties which are consumed by plugins/gradle-mvn-push.gradle plugin.
 # They are used for publishing artifact to snapshot repository.
-<<<<<<< HEAD
+
 VERSION_NAME=0.4.1-SNAPSHOT
-VERSION_CODE=32
-=======
-VERSION_NAME=0.4.0-SNAPSHOT
-VERSION_CODE=40
->>>>>>> 4a194107
+VERSION_CODE=41
 GROUP=org.hisp.dhis
 
 POM_DESCRIPTION=Android SDK for DHIS 2.
